<<<<<<< HEAD
2003-10-14  Miles Bader  <miles@gnu.org>

	* emacs-lisp/macroexp.el (macroexpand-all-1): Special-case
	`backquote-list*' to avoid stack overflows.

2003-04-04  Miles Bader  <miles@gnu.org>

	* help-fns.el (help-function-arglist): Handle interpreted closures.

2002-11-20  Miles Bader  <miles@gnu.org>

	* emacs-lisp/bytecomp.el (byte-compile-stack-adjustment):
	Correctly handle discardN* operators.
	* emacs-lisp/byte-opt.el (byte-optimize-lapcode): Fix stack-depth
	tracking errors.

2002-08-26  Miles Bader  <miles@gnu.org>

	* international/mule.el (make-char): Macroexpand call to
	charset-id constructed by `byte-compile' hook.

	* emacs-lisp/macroexp.el (macroexpand-all-1): Expand defconst value.

	* emacs-lisp/byte-opt.el (byte-opt-update-stack-params): New macro.
	(byte-optimize-lapcode): Keep track of stack-depth in final pass too.
	Add more optimizations for lexical binding.
	(byte-compile-inline-expand): Macroexpand result of inlining.

	* emacs-lisp/bytecomp.el (byte-compile-lambda): Update call to
	byte-compile-closure-initial-lexenv-p.
	(byte-discardN-preserve-tos): Alias to byte-discardN.
	(byte-compile-push-binding-init): Don't push unused variables on
	init-lexenv.
	(byte-compile-push-binding-init): Don't use LFORMINFO if it's nil.
	(byte-compile-lambda): Don't look at lexical environment unless
	we're using lexical binding.
	(byte-compile-defmacro): Correctly generate macros.

	* emacs-lisp/byte-lexbind.el (byte-compile-unbind): Optimize the
	dynamic-bindings-only case.
	(byte-compile-bind): Don't special-case unused lexical variables.

	* emacs-lisp/disass.el (disassemble-1): Print arg for discardN ops.

2002-08-19  Miles Bader  <miles@gnu.org>

	* emacs-lisp/byte-opt.el (byte-decompile-bytecode-1): Handle
	`byte-discardN-preserve-tos' pseudo-op.
	(byte-compile-side-effect-and-error-free-ops): Add `byte-stack-ref'.
	(byte-compile-side-effect-free-ops): Add `byte-vec-ref'.
	(byte-optimize-lapcode): Add some cases for stack-set/ref ops.
	Add tracking of stack-depth.  Unfinished code to collapse
	lexical-unbinding sequences.

	* emacs-lisp/bytecomp.el (byte-compile-lapcode): Handle
	`byte-discardN-preserve-tos' pseudo-op.
	(byte-compile-top-level): If there are lexical args, output a TAG
	op to record the initial stack-depth for the optimizer.

2002-08-17  Miles Bader  <miles@gnu.org>

	* emacs-lisp/bytecomp.el (byte-discardN): Add byte-defop.
	(byte-compile-lapcode): Include byte-discardN.
	(byte-compile-lambda): Fixup closure detection.
	(byte-compile-top-level): Handle arguments for a lexical lambda.
	(byte-compile-lexical-variable-ref, byte-compile-variable-ref)
	(byte-compile-variable-set): Use byte-compile-stack-set/ref.
	(byte-compile-discard): Add new parameters NUM and PRESERVE-TOS.
	(byte-compile-stack-ref, byte-compile-stack-set): New functions.
	(byte-compile-push-binding-init): Get the variable list properly
	from LFORMINFO.

	* emacs-lisp/byte-lexbind.el (byte-compile-lforminfo-analyze):
	Ignore setq'd variables we're not interested in.
	(byte-compile-make-lambda-lexenv): Add assertion that closed-over
	variables be heap allocated.
	(byte-compile-closure-initial-lexenv-p): Renamed from
	byte-compile-closure-lexenv-p.
	(byte-compile-non-stack-bindings-p): Get the variable list
	properly from LFORMINFO.
	(byte-compile-maybe-push-heap-environment): Handle the
	no-closed-over-variables case correctly.
	(byte-compile-bind): Use byte-compile-stack-set/ref.
	Don't bother modifying INIT-LEXENV as no one will see the changes.
	(byte-compile-unbind): Call `byte-compile-discard' to handle
	unbinding lexical bindings.

	* emacs-lisp/disass.el (disassemble-internal): Handle closures.
	(disassemble-1): Handle new bytecodes.
	* emacs-lisp/byte-opt.el (disassemble-offset): Handle new bytecodes.

2002-06-16  Miles Bader  <miles@gnu.org>

	* emacs-lisp/macroexp.el (macroexp-accumulate): New macro.
	(macroexpand-all-forms, macroexpand-all-clauses): Use it.
	* Makefile.in (compile): Undo previous change.

2002-06-14  Miles Bader  <miles@gnu.org>

	* Makefile.in (COMPILE_FIRST): Add `emacs-lisp/macroexp.el'.
	(compile): Add a special case that compiles `emacs-lisp/macroexp.el'
	with an increased max-lisp-eval-depth.

	* emacs-lisp/bytecomp.el: Provide `bytecomp-preload', at the
	beginning of the file.  Require `byte-lexbind' at compile time.
	Add a few doc string.
	(byte-compile-push-bytecodes)
	(byte-compile-push-bytecode-const2): New macros.
	(byte-compile-lapcode): Use them.  Do general code cleanup.
	(byte-compile-initial-macro-environment): Expand macros in
	byte-compile-eval before passing to byte-compile-top-level.
	(byte-compile): Use the `byte-compile-initial-macro-environment'.

	* emacs-lisp/byte-lexbind.el: Require `bytecomp-preload' instead of
	`bytecomp'.
	(byte-compile-bind): Use `byte-compile-dynamic-variable-bind' to bind
	dynamic variables.
	(byte-compile-maybe-push-heap-environment): Fix function name typo.

2002-06-13  Miles Bader  <miles@gnu.org>

	Byte compiler lexical binding support (not finished yet):
	* emacs-lisp/bytecomp.el: Require `macroexp'.
	(byte-compile-lexical-environment) 
	(byte-compile-current-heap-environment) 
	(byte-compile-current-num-closures): New variables.
	(0, 178, 179, 180, 181): New byte-opcodes.
	(byte-compile-lapcode): Handle stack-ref/set opcodes.  Signal an
	error if a delay-output placeholder is not filled in yet.
	(byte-compile-file-form, byte-compile): Expand all macros with
	`macroexpand-all'.
	(byte-compile-file-form-defsubst, byte-compile-form): Don't expand
	macros here.
	(byte-compile-make-lambda-lexenv): Autoload.
	(byte-compile-lambda): Initial code for handling lexically-bound
	arguments and closures; doesn't work yet.
	(byte-compile-closure-code-p, byte-compile-make-closure) 
	(byte-compile-closure): New functions.
	(byte-compile-check-variable, byte-compile-dynamic-variable-op) 
	(byte-compile-dynamic-variable-bind) 
	(byte-compile-lexical-variable-ref, byte-compile-variable-set): 
	New functions.
	(byte-compile-variable-ref): Remove second argument.  Now only
	handles real variable references (not setting or binding).
	(byte-compile-push-unknown-constant) 
	(byte-compile-resolve-unknown-constant): New functions.
	(byte-compile-funarg, byte-compile-funarg-2): Functions removed.
	(byte-compile-function-form): Use either `byte-compile-constant'
	or `byte-compile-closure'.
	(byte-compile-setq): Use `byte-compile-variable-set' instead of
	`byte-compile-variable-ref'.
	(apply, mapcar, mapatoms, mapconcat, mapc, sort):
	`byte-defop-compiler-1's removed.
	(byte-compile-while): Make sure lexically-bound variables inside
	the loop don't get stored in an environment outside the loop.
	(byte-compile-compute-lforminfo): Autoload.
	(byte-compile-push-binding-init): New function.
	(byte-compile-let, byte-compile-let*): Handle lexical binding.
	(byte-compile-defun): Use `byte-compile-closure' to do the work.
	(byte-compile-defmacro): Use `byte-compile-make-closure'.
	(byte-compile-defvar): Expand the generated call to `push' since
	we're past macroexpansion already.
	(byte-compile-stack-adjustment): New function.
	(byte-compile-out): Make second arg optional.  Rewrite for clarity.
	(byte-compile-delay-out, byte-compile-delayed-out): New functions.

	* emacs-lisp/byte-opt.el (byte-optimize-form-code-walker): Don't
	expand macros here.

	* emacs-lisp/macroexp.el (macroexpand-all-1): Expand defmacro forms.

	* emacs-lisp/byte-lexbind.el (byte-compile-make-lvarinfo) 
	(byte-compile-lforminfo-add-var) 
	(byte-compile-lforminfo-note-closure) 
	(byte-compile-compute-lforminfo) 
	(byte-compile-lforminfo-from-lambda) 
	(byte-compile-lforminfo-analyze) 
	(byte-compile-heapenv-add-accessible-env) 
	(byte-compile-heapenv-ensure-access) 
	(byte-compile-rearrange-let-clauses, byte-compile-bind) 
	(byte-compile-unbind): Fix a bunch of typos.

2002-06-12  Miles Bader  <miles@gnu.org>

	* emacs-lisp/byte-lexbind.el, emacs-lisp/macroexp.el: New files.

	* subr.el (functionp): Function removed (now a subr).
	* help-fns.el (describe-function-1): Handle interpreted closures.
=======
2004-02-09  Kenichi Handa  <handa@m17n.org>

	* tar-mode.el (tar-extract): Fix for the case that a file doesn't
	have end-of-line.

2004-02-09  Martin Stjernholm  <bug-cc-mode@gnu.org>

	* Makefile.in: Added extra dependencies in the recompile target
	needed to cope with the compile time macro expansions in CC Mode.

2004-02-09  Kim F. Storm  <storm@cua.dk>

	* fringe.el (no-fringe-bitmap, undef-fringe-bitmap)
	(left-truncation-fringe-bitmap, right-truncation-fringe-bitmap)
	(up-arrow-fringe-bitmap, down-arrow-fringe-bitmap)
	(continued-line-fringe-bitmap, continuation-line-fringe-bitmap)
	(overlay-arrow-fringe-bitmap, top-left-angle-fringe-bitmap)
	(top-right-angle-fringe-bitmap, bottom-left-angle-fringe-bitmap)
	(bottom-right-angle-fringe-bitmap, left-bracket-fringe-bitmap)
	(right-bracket-fringe-bitmap, filled-box-cursor-fringe-bitmap)
	(hollow-box-cursor-fringe-bitmap, hollow-square-fringe-bitmap)
	(bar-cursor-fringe-bitmap, hbar-cursor-fringe-bitmap)
	(empty-line-fringe-bitmap): Define standard fringe bitmaps id's.

2004-02-08  Stefan Monnier  <monnier@iro.umontreal.ca>

	* window.el (window-safely-shrinkable-p): Don't change the buffer-list.
	Don't allow shrink if there's a window on our right.

	* progmodes/prolog.el (prolog-program-name): Use gprolog if available.
	(prolog-mode-syntax-table, prolog-mode-abbrev-table, prolog-mode-map):
	Bring together declaration and initialization.
	(prolog-mode-variables): Don't set the syntax table.
	Don't set paragraph-start and comment-indent-function.
	Add /*..*/ to the comment regexps.
	(prolog-mode-commands): Remove.  Do it during init of prolog-mode-map.
	(prolog-mode-map): Don't bind TAB.
	(prolog-mode): Set the syntax table.
	(prolog-comment-indent): Remove.
	(inferior-prolog-mode-map): Initialize in the declaration.
	(inferior-prolog-mode-syntax-table)
	(inferior-prolog-mode-abbrev-table): New vars.
	(inferior-prolog-mode): Derive from comint-mode.
	(run-prolog): Avoid switch-to-buffer which can fail in dedicated and
	minibuffer windows.

	* progmodes/grep.el (grep-regexp-alist): Allow :, \t and (
	in file names, as long as it is unabmiguous.

2004-02-08  Andreas Schwab  <schwab@suse.de>

	* textmodes/reftex-toc.el
	(reftex-toc-load-all-files-for-promotion): Remove useless use of
	format.  Doc fix.

	* textmodes/refer.el (refer-find-entry-internal): Remove extra
	format string arguments.

	* tar-mode.el (tar-parse-octal-integer-safe): Add missing format
	string argument.

	* progmodes/xscheme.el (verify-xscheme-buffer): Fix format strings.

	* play/zone.el (zone-call): Fix format string.

	* net/webjump.el (webjump-builtin): Add missing format string argument.

	* midnight.el (midnight-delay-set): Remove extra format string argument.

	* mail/rmail.el (rmail-get-new-mail): Remove useless use of format.

	* hexl.el (hexl-insert-char): Add missing format string argument.

	* format.el (format-decode): Fix format string.

	* emulation/vi.el (vi-mode): Remove extra format string argument.
	(vi-repeat-last-search): Likewise.
	(vi-reverse-last-search): Likewise.
	(vi-goto-mark): Likewise.
	(vi-reverse-last-find-char): Likewise.
	(vi-repeat-last-find-char): Likewise.
	(vi-locate-def): Likewise.

	* emacs-lisp/lisp-mnt.el (lm-verify): Remove useless use of format.

	* ediff-util.el (ediff-toggle-read-only): Remove extra format
	string argument.
	(ediff-toggle-regexp-match): Likewise.

	* dired-aux.el (dired-do-query-replace-regexp): Add missing
	format string argument.

	* calc/calc-map.el (calc-get-operator): Remove extra format
	string argument.

	* calc/calc-forms.el (calc-convert-time-zones): Fix format string.

	* calc/calc-ext.el (calc-do-prefix-help): Remove extra format
	string argument.

	* eshell/esh-mode.el (eshell-send-invisible): Fix format string.

	* eshell/em-hist.el (eshell-hist-word-reference): Fix format string.

	* emulation/viper-ex.el (ex-mark): Remove extra format string argument.

	* emacs-lisp/cl-macs.el (defstruct): Remove extra format string arg.
	(cl-struct-setf-expander): Likewise.

	* vc.el (with-vc-file): Fix unsafe uses of error.
	(vc-cancel-version): Likewise.

2004-02-08  Jan Nieuwenhuizen  <jan.nieuwenhuizen@aspiratie.nl>  (tiny change)

	* progmodes/gud.el (gud-jdb-marker-filter): Add period as optional
	thousands separator; fixes <class>:<line-number> regexp for
	non-english locales.

2004-02-08  Andreas Schwab  <schwab@suse.de>

	* view.el (view-mode-enable): Revert previous change.

2004-02-07  Kim F. Storm  <storm@cua.dk>

	* simple.el (line-number-at-pos): Rename from line-at-pos.
	Uses changed (what-line and vc-annotate-warp-version).

2004-02-06  Andreas Schwab  <schwab@suse.de>

	* view.el (view-mode-enable): Add view-mode-map to
	minor-mode-overriding-map-alist.

2004-02-05  Jan Dj,Ad(Brv  <jan.h.d@swipnet.se>

	* x-dnd.el (x-dnd-get-local-file-name): Fix byte compiler warning

2004-02-04  Stefan Monnier  <monnier@iro.umontreal.ca>

	* progmodes/cperl-mode.el (cperl-fill-paragraph): Call fill-paragraph
	with point inside rather than after the paragraph.
>>>>>>> c1450095

2004-02-04  Sam Steingold  <sds@gnu.org>

	* mail/smtpmail.el (smtpmail-try-auth-methods):
	Do not try authentication when no mechanism is available.
	Pass port-name as defaultport to `netrc-machine'.

2004-02-04  Stephen Eglen  <stephen@gnu.org>

	* iswitchb.el (iswitchb-minibuffer-setup-hook): Update doc string
	to show how minibuffer height can be constrained.

2004-02-04  John Paul Wallington  <jpw@gnu.org>

	* files.el (auto-mode-alist): Fix .scm, .stk, .ss, .sch entry.

2004-02-03  Jan Dj,Ad(Brv  <jan.h.d@swipnet.se>

	* x-dnd.el: New file for drag and drop.

	* term/x-win.el: require x-dnd, set after-make-frame-functions
	to x-dnd-init-frame, let x-dnd-handle-drag-n-drop-event handle
	drag-n-drop event.

	* dired.el (dired-dnd-test-function, dired-dnd-popup-notice)
	(dired-dnd-do-ask-action, dired-dnd-handle-local-file)
	(dired-dnd-handle-file): New functions for drag and drop support.
	(dired-mode): Initialize drag and drop if x-dnd present.

2004-02-02  Benjamin Rutt  <brutt@bloomington.in.us>

	* diff-mode.el (diff-mode-shared-map): Bind q to `quit-window'.

2004-02-02  David Kastrup  <dak@gnu.org>

	* replace.el (perform-replace): Allow 'literal argument in
	regexp-flag to indicate literal replacement.
	(query-replace-regexp-eval): Use it.

2004-02-01  Andreas Schwab  <schwab@suse.de>

	* progmodes/executable.el (executable-command-find-posix-p): Doc
	fix.

2004-02-01  Stephen Eglen  <stephen@gnu.org>

	* info-look.el: Add support for maxima-mode.  Update commentary
	because info-lookup-symbol is now bound to C-h S.

2004-01-31  Luc Teirlinck  <teirllm@auburn.edu>

	* simple.el (edit-and-eval-command): Bind print-level and
	minibuffer-history-sexp-flag around call to read-from-minibuffer.
	Correct initial position in command-history.

2004-01-30  Luc Teirlinck  <teirllm@auburn.edu>

	* files.el (read-directory-name): Adapt the docstring to recent
	change in Fread_file_name.

2004-01-30  Jonathan Yavner  <jyavner@member.fsf.org>

	* ses.el (ses-print-cell): If print format too wide for column
	width, truncate decimal places if that helps to avoid "#####" fill.
	* ses.el (ses-initial-column-width): Revert previous change.

2004-01-29  Stefan Monnier  <monnier@iro.umontreal.ca>

	* jit-lock.el (jit-lock-context-time, jit-lock-context-timer): New var.
	(with-buffer-unmodified, with-buffer-prepared-for-jit-lock):
	Add edebug info.
	(jit-lock-mode): Setup/cancel the new timer.
	(jit-lock-context-fontify): New fun.  Extracted from
	context fontification code of jit-lock-stealth-fontify.
	(jit-lock-stealth-fontify): Don't do context fontification any more.

	* jit-lock.el (jit-lock-stealth-fontify): Allow quit.
	(jit-lock-fontify-now): Handle the `quit' case.
	(jit-lock-contextually): Rename from jit-lock-defer-contextually.

2004-01-29  Jari Aalto  <jari.aalto@poboxes.com>

	* progmodes/executable.el (executable-command-find-posix-p):
	New.  Check if find handles arguments Posix-style.

	* progmodes/grep.el (grep-compute-defaults):
	Use executable-command-find-posix-p.
	(grep-find): Check `grep-find-command'.

	* filecache.el (file-cache-find-posix-p): Delete.
	(file-cache-add-directory-using-find):
	Use `executable-command-find-posix-p'.

2004-01-29  Dave Love  <fx@gnu.org>

	* emacs-lisp/lisp.el (beginning-of-defun-raw, end-of-defun):
	Iterate the hook function if arg is given.
	(mark-defun, narrow-to-defun): Change order of finding the limits.

	* emacs-lisp/bytecomp.el (byte-compile-compatibility): Doc fix.
	(byte-compile-format-warn): New.
	(byte-compile-callargs-warn): Use it.
	(Format, message, error): Add byte-compile-format-like property.
	(byte-compile-maybe-guarded): New.
	(byte-compile-if, byte-compile-cond): Use it.
	(byte-compile-lambda): Compile interactive forms,
	just to make warnings about them.

2004-01-29  Jonathan Yavner  <jyavner@member.fsf.org>

	* ses.el (ses-initial-column-width): Increase to 14, so it will
	work well with the default printer of "%.7g" for extreme values
	like "-1.234567e+07".

2004-01-29  Kenichi Handa  <handa@m17n.org>

	* term/x-win.el (x-selection-value): Optimize for ASCII only case.

2004-01-28  Peter 'Luna' Runestig  <peter@runestig.com>

	* dos-w32.el: Added support for the `default-printer-name' function.

2004-01-27  Stefan Monnier  <monnier@iro.umontreal.ca>

	* server.el (server-socket-name): Don't use the hostname in the
	socket name since /tmp is local to the host anyway.

	* emacs-lisp/easy-mmode.el (easy-mmode-define-navigation): Use a more
	robust check of widening and fix var-naming.

2004-01-27  Eli Tziperman  <eli@deas.harvard.edu>

	* rmail-spam-filter.el: Change rmail-spam-filter- or spam-filter-
	or rmail-spam- to rsf- in all function and variable names.
	(rsf-min-region-to-spam-list): New variable.
	(rsf-bbdb-auto-delete-spam-entries): Rename from
	rmail-bbdb-auto-delete-spam-bbdb-entries.  The cc: field is
	scanned together with the recipients field for spam testing; Don't
	delete spam message if rmail-delete-after-output is non-nil;
	(rsf-check-field): New function, extracted from code in
	rmail-spam-filter to ease addition of header fields like
	content-type:;
	(message-content-type): New variable.  The content-type: field was
	added also in defcustom of rsf-definitions-alist;
	(rmail-spam-filter): Replace repeated test code for header fields
	by calls to check-field; change the call to
	rmail-output-to-rmail-file such that rmail-current-message stays
	the same to avoid wrong deletion of unseen flags.
	(rmail-use-spam-filter): Add autoload cookie.

2004-01-27  Jari Aalto  <jari.aalto@poboxes.com>

	* filecache.el (file-cache-find-posix-p): New function.  Detect Cygwin.
	(file-cache-add-directory-using-find): Add Cygwin support.
	(file-cache-find-command-posix-flag): New user variable.

	* filecache.el (file-cache-add-directory): Check for
	directories an remove them from dir-files.

2004-01-27  Richard M. Stallman  <rms@gnu.org>

	* man.el (Man-fontify-manpage): Clean up message.

2004-01-27  Kenichi Handa  <handa@m17n.org>

	* textmodes/paragraphs.el (sentence-end-without-space): New variable.
	(sentence-end): Define using sentence-end-without-space.

	* textmodes/fill.el (fill-delete-newlines): Don't add a space if
	a sentence ends with one of a character in sentence-end-without-space.

2004-01-26  Stefan Monnier  <monnier@iro.umontreal.ca>

	* font-lock.el (font-lock): Add jit-lock as explicit group member.
	(jit-lock): Group declaration moved to jit-lock.el.
	(toplevel): Don't explicitly require jit-lock, since it's autoloaded
	when necessary.

	* jit-lock.el (jit-lock): Move group declaration from font-lock.el.
	(jit-lock-context-unfontify-pos): Rename from
	jit-lock-first-unfontify-pos.
	(jit-lock-defer-buffers): Rename from jit-lock-buffers.

2004-01-25  Glenn Morris  <gmorris@ast.cam.ac.uk>

	* progmodes/fortran.el (fortran-break-before-delimiters): Doc fix.
	(fortran-break-delimiters-re, fortran-no-break-re): New consts.
	(fortran-fill): When filling a string, adjust re-search-backward
	argument for special case of string just on fill-column.
	When filling non-string, allow one extra char if
	fortran-break-before-delimiters is non-nil.
	Suggested by Michael Hagemann <michael.hagemann@unibas.ch>.
	Use fortran-break-delimiters-re and fortran-no-break-re to
	correctly handle cases such as "**".

	* progmodes/f90.el (f90-break-delimiters): Doc fix.
	(f90-no-break-re): Add some extra tokens.  Doc fix.

2004-01-24  Thien-Thi Nguyen  <ttn@gnu.org>

	* mail/rmail-spam-filter.el:
	Use two semicolons as Commentary line prefix.
	Add ";;; Code:" stylized comment.
	Delete end-of-line whitespace.
	Wrap (require 'cl) with `eval-when-compile'.

2004-01-23  Benjamin Rutt  <brutt@bloomington.in.us>

	* vc.el (vc-annotate): Fix improper use of `make-local-variable'
	at the top level of vc.el.

2004-01-23  Andre Spiegel  <spiegel@gnu.org>

	* vc.el (vc-current-line): Function removed.  This is now done by
	the new function line-at-pos in simple.el.
	(vc-annotate-warp-version): Use line-at-pos instead of
	vc-current-line.

2004-01-22  Kim F. Storm  <storm@cua.dk>

	* simple.el (line-at-pos): New defun.
	(what-line): Use it.  Optimize by only counting lines in narrowed
	region once.

2004-01-22  Kenichi Handa  <handa@m17n.org>

	* language/cyrillic.el (ccl-encode-windows-1251-font): Rearrange code
	point (register r1) only for charset mule-unicode-0100-24ff.

2004-01-21  Markus Rost  <rost@mathematik.uni-bielefeld.de>

	* mail/rmail.el (rmail-convert-to-babyl-format): Avoid deleting
	trailing white space and ensure a final newline.

	* mail/rmail-spam-filter.el (rmail-use-spam-filter):
	Add autoload cookie.

2004-01-21  Benjamin Rutt  <brutt@bloomington.in.us>

	* vc.el (vc-annotate-mode): Inherit from fundamental-mode and
	activate view-mode explicitly.

2004-01-21  Jan Dj,Ad(Brv  <jan.h.d@swipnet.se>

	* term/x-win.el: Call menu-bar-enable-clipboard and make Paste
	use clipboard first.

2004-01-20  Stefan Monnier  <monnier@iro.umontreal.ca>

	* vc-mcvs.el (vc-mcvs-mode-line-string): Remove.  Does not work.
	(vc-mcvs-workfile-version): Manually macro expand vc-mcvs-cvs.
	(vc-mcvs-cvs): Remove.
	(vc-mcvs-command): Remove use of assert.

	* outline.el (outline-insert-heading): Tighten up match.
	(outline-demote, outline-move-subtree-down): Don't assume anything
	about outline-regexp.

	* textmodes/texinfo.el (texinfo-mode): Remove ^ from outline-regexp.
	(texinfo-show-structure): Explicitly add ^, and simplify.

2004-01-20  Glenn Morris  <gmorris@ast.cam.ac.uk>

	* calendar/appt.el (appt-check): Restore usage of
	appt-issue-message deleted in previous change.
	(top-level): Activate package when loaded (needed for backwards
	compatibility).

2004-01-20  Jesper Harder  <harder@ifa.au.dk>

	* mail/smtpmail.el (smtpmail-via-smtp): No need to add two bytes
	following previous change to smtpmail-send-data.

2004-01-20  Benjamin Rutt  <brutt@bloomington.in.us>

	* vc.el (vc-default-previous-version): Doc enhancement.
	(vc-default-next-version): New function.
	(vc-print-log): New arg FOCUS-REV.
	(vc-annotate-mode): Derive from view-mode.
	(vc-annotate): New args REVISION, DISPLAY-MODE.
	(vc-annotate-workfile-version, vc-annotate-extract-revision-at-line)
	(vc-annotate-revision-at-line, vc-annotate-revision-previous-to-line)
	(vc-annotate-show-log-revision-at-line, vc-annotate-warp-version)
	(vc-annotate-show-diff-revision-at-line, vc-current-line)
	(vc-annotate-prev-version, vc-annotate-next-version): New functions.

	* vc-cvs.el (vc-cvs-annotate-extract-revision-at-line): New function.

2004-01-19  Karl Berry  <karl@gnu.org>

	* textmodes/texinfo.el: Use "Texinfo" consistently, no "TeXinfo"
	or "TexInfo".

2004-01-19  Luc Teirlinck  <teirllm@auburn.edu>

	* subr.el (delete-dups): New function.

2004-01-19  Karl Berry  <karl@gnu.org>

	* textmodes/texinfo.el (texinfo-mode): Define outline-regexp to start
	with ^, since that's what texinfo-show-structure
	documentation says (plus it works much better in texinfo.txi).

2004-01-18  Jesper Harder  <harder@ifa.au.dk>

	* mail/smtpmail.el (smtpmail-send-data): Don't append spurious newline.

2004-01-18   David Ponce  <david@dponce.com>  (tiny change)

	* progmodes/which-func.el (which-function-mode): Don't cancel
	which-func-update-timer if not set.

2004-01-17  Thien-Thi Nguyen  <ttn@gnu.org>

	* calendar/diary-lib.el (diary-entry-time): Fix typo/bug:
	Remove spurious left square bracket in XX:XXam regexp.

2004-01-16  Luc Teirlinck  <teirllm@auburn.edu>

	* progmodes/cc-defs.el: Do not require cl at run time.

2004-01-16  Richard M. Stallman  <rms@gnu.org>

	* emacs-lisp/cl.el (cl-cannot-unload): New function.
	(cl-unload-hook): Defvar this to run cl-cannot-unload.

	* mail/rmail.el (rmail-get-new-mail): New local rsf-number-of-spam.
	Call rmail-spam-filter.  Delete and expunge spam.
	Print number of spam messages deleted.
	Save and restore the deletion status of old messages when reading
	new mail with spam filter, so that expunging spam does not expunge
	msgs deleted by the user.
	(rmail-only-expunge): Add an optional argument dont-show to
	prevent showing message after expunge.

2004-01-15  Luc Teirlinck  <teirllm@auburn.edu>

	* emacs-lisp/cl.el (declare): Add `fmakunbound' for `declare'.
	* subr.el (declare): New macro.

2004-01-15  Thien-Thi Nguyen  <ttn@gnu.org>

	* progmodes/scheme.el (scheme-font-lock-keywords-2): Add "force".

2004-01-14  Stefan Monnier  <monnier@iro.umontreal.ca>

	* mwheel.el (mouse-wheel-down-event, mouse-wheel-up-event):
	Test window-system rather than system-type (for X11/Mac).

2004-01-12  Luc Teirlinck  <teirllm@auburn.edu>

	* emacs-lisp/bytecomp.el (compile-defun): Doc fix.

2004-01-12  Richard M. Stallman  <rms@gnu.org>

	* mail/rmail.el (rmail-convert-to-babyl-format):
	Use mail-unquote-printable-region.
	(rmail-hex-string-to-integer, rmail-decode-quoted-printable):
	(rmail-hex-char-to-integer): Functions deleted.

	* mail/mail-utils.el (mail-unquote-printable-hexdigit): Upcase CHAR.
	(mail-unquote-printable-region): New arg NOERROR.
	For invalid encoding, either signal an error to just return nil.

2004-01-11  Glenn Morris  <gmorris@ast.cam.ac.uk>

	* calendar/appt.el: Update copyright and commentary.
	(appt-issue-message): Make obsolete.
	(appt-visible, appt-msg-window): Make obsolete, in favour of
	appt-display-format.
	(appt-display-mode-line, appt-display-duration)
	(appt-display-diary, appt-time-msg-list, appt-mode-string)
	(appt-prev-comp-time, appt-display-count, appt-timer)
	(appt-convert-time): Doc change.
	(appt-disp-window-function, appt-delete-window-function):
	Use defcustom rather than defvar.
	(appt-display-format): New variable.
	(appt-display-message): New function with display code from appt-check.
	(appt-check): Add optional FORCE argument.  Doc change.
	Add appt-make-list to diary-hook if displaying diary.
	Remove checking of view-diary-entries-initially.
	Message display section removed to new function appt-display-message.
	(appt-display-window): Doc change.  Remove unused internal var
	this-buffer.  Do not beep, since appt-display-message does that.
	(appt-make-list): Doc change.  Use caar.
	(appt-sort-list): Simplify by using builtin sort function.
	(appt-update-list): New function for updating appts when diary is
	saved.
	(appt-activate): New autoloaded function to toggle package
	functionality.

	* calendar/cal-x.el: (calendar-one-frame-setup)
	(calendar-only-one-frame-setup, calendar-two-frame-setup): Doc change.

	* calendar/calendar.el: Update copyright.
	(view-diary-entries-initially, european-calendar-style): Doc change.
	(calendar-setup): Make defcustom rather than defvar.
	(mark-visible-calendar-date): Initialize temp-face and faceinfo
	in let binding so local to function.

	* calendar/diary-lib.el: Update copyright.
	(diary, diary-entry-time): Doc change.
	(list-diary-entries): Doc change.  Trivial logic change.
	(fancy-diary-display): Restore make-face command mistakenly
	deleted 2003-05-08.
	(show-all-diary-entries): Allow to pop-up frame if needed.

2004-01-09  John Paul Wallington  <jpw@gnu.org>

	* bindings.el (mode-line-change-eol): Add EVENT parameter.
	Temporarily select EVENT's window for changing eol type.

2004-01-09  Deepak Goel  <deego@gnufans.org>

	* calendar/diary-lib.el (diary-entry-time):
	Also accept time in the form XX[.XX][am/pm/AM/PM].
	(fancy-diary-font-lock-keywords): Likewise.
	(diary-font-lock-keywords): Likewise.
	* calendar/appt.el (appt-add): Likewise.
	(appt-make-list): Likewise.
	(appt-convert-time): Likewise.

2004-01-08  Nick Roberts  <nick@nick.uklinux.net>

	* gdb-ui.el (gdb-ann3): Revert previous change.
	(gdb-source-info): Allow for case of where compilation directory
	is not recorded.

2004-01-08  John Paul Wallington  <jpw@gnu.org>

	* emerge.el (emerge-restore-buffer-characteristics): Doc fix.

2004-01-07  Nick Roberts  <nick@nick.uklinux.net>

	* progmodes/gud.el (gdb-first-prompt): Rename from gdb-first-pre-prompt

	* gdb-ui.el (gdba): Avoid duplication, use gdb-ann3.
	(gdb-ann3): Use GDB command "set width 0" to prevent word wrapping
	problems.
	(gdb-prompt): Set (renamed) gdb-first-prompt to nil in gdb-ann3.

2004-01-07  Luc Teirlinck  <teirllm@auburn.edu>

	* files.el (write-file-functions, write-contents-functions):
	Clarify docstrings.

2004-01-07  Kenichi Handa  <handa@m17n.org>

	* international/mule.el (set-auto-coding): Fix for the case that
	end-of-line is only CR.

2004-01-07  Kim F. Storm  <storm@cua.dk>

	* subr.el (event-start, event-end): Doc fix.
	(posn-string, posn-image): New defuns.
	(posn-object): Return either image or string object.
	(posn-object-x-y): Return 8th element of position.
	(posn-object-width-height): New defun.

2004-01-06  Andreas Schwab  <schwab@suse.de>

	* gdb-ui.el (gdb-frame-handler): Handle word wrapping anywhere in
	output.

2004-01-05  Karl Berry  <karl@gnu.org>

	* emacs-lisp/copyright.el (copyright-regexp): might as well allow
	/ and *, too.

2003-12-31  Simon Josefsson  <jas@extundo.com>

	* files.el (before-save-hook): Add.
	(basic-save-buffer): Use before-save-hook.

	* emacs-lisp/copyright.el: Fix comment to recommend
	before-save-hook instead of write-file-functions.

2004-01-05  Richard M. Stallman  <rms@gnu.org>

	* finder.el (finder-commentary): Call delete-other-windows.

	* net/ange-ftp.el (ange-ftp-file-attributes):
	Pass 2 args to ange-ftp-real-file-attributes only if ID-FORMAT non-nil.

2004-01-04  Karl Berry  <karl@gnu.org>

	* emacs-lisp/copyright.el (copyright-regexp): allow the common
	comment characters % and # in the copyright year notice,
	as well as ;.

2004-01-04  Per Abrahamsen  <abraham@dina.kvl.dk>

	* wid-edit.el (default): Define dummy :value-delete.
	Reported by Jesper Harder <harder@ifa.au.dk>.

2004-01-03  Richard M. Stallman  <rms@gnu.org>

	* progmodes/compile.el (compile-internal): Use point, not point-min,
	for set-window-point.

	* textmodes/tex-mode.el (latex-find-indent): Avoid error at end of buf.

	* emacs-lisp/lisp-mnt.el (lm-section-end): Require outline.

	* progmodes/grep.el (grep-mode-map):
	Don't remap next-line, previous-line.

2004-01-03  Eric M. Ludlam  <eric@siege-engine.com>

	* speedbar.el (speedbar-edit-line): Change regexp to position
	the cursor on the first character of this line's button.

2004-01-03  Luc Teirlinck  <teirllm@auburn.edu>

	* subr.el (functionp): Doc fix.

2004-01-03  Jesper Harder  <harder@ifa.au.dk>  (tiny change)

	* progmodes/idlwave.el (idlwave-make-tags):
	* textmodes/flyspell.el (flyspell-large-region):.
	* progmodes/make-mode.el (makefile-query-by-make-minus-q):
	* emulation/viper-util.el (viper-glob-unix-files):
	* emacs-lisp/shadow.el (shadow-same-file-or-nonexistent):
	* man.el (Man-init-defvars):
	* jka-compr.el (jka-compr-call-process):
	* files.el (get-free-disk-space,insert-directory):
	* ediff-ptch.el (ediff-test-patch-utility):
	* ediff-diff.el (ediff-test-utility):
	* dired-aux.el (dired-check-process):
	* mail/sendmail.el (sendmail-send-it): Don't use = or zerop to
	test the return value of call-process, because it can be a string.

2003-12-31  John Paul Wallington  <jpw@gnu.org>

	* bindings.el (completion-ignored-extensions): Add .pfsl.

2003-12-31  Kim F. Storm  <storm@cua.dk>

	* ido.el (ido-nonreadable-directory-p): New defun to check for
	nonreadable directory without activating tramp (to avoid problems
	with checking incomplete tramp paths.
	(ido-set-current-directory, ido-file-internal)
	(ido-file-name-all-completions1): Use it.

2003-12-30  Luc Teirlinck  <teirllm@auburn.edu>

	* help-mode.el (help-xref-info-regexp): Make hyperlinks to Info
	documentation if the anchor (or node) name is preceded by `info
	anchor' or `Info anchor' in addition to earlier `info node' and
	`Info node'.
	(help-make-xrefs): Adapt to new value of `help-xref-info-regexp'.

2003-12-30  Eli Zaretskii  <eliz@elta.co.il>

	* mail/rmail.el (rmail-convert-to-babyl-format): Fix off-by-one
	error in arguments to base64-decode-region.  Remove ^M characters
	after decoding base64.

2003-12-30  Simon Josefsson  <jas@extundo.com>

	* textmodes/texinfo.el: Change maintainer to FSF.  Suggested by
	karl@freefriends.org (Karl Berry), since the Texinfo Elisp files
	have only been distributed with Emacs for some years.
	(texinfo-mode-hook): Customize.

2003-12-30  Eli Zaretskii  <eliz@elta.co.il>

	* mail/rmail.el (rmail-convert-to-babyl-format): Make the code
	cleaner (suggested by Richard Stallman).

	* progmodes/gud.el (gud-tool-bar-map): Modify names of icon files
	for gud-next, gud-nexti, gud-step and gud-stepi to prevent
	file-name clashes on 8+3 DOS filesystems.

	* toolbar/gud-next.pbm, toolbar/gud-next.xpm
	* toolbar/gud-nexti.pbm, toolbar/gud-nexti.xpm
	* toolbar/gud-step.pbm, toolbar/gud-step.xpm
	* toolbar/gud-stepi.pbm, toolbar/gud-stepi.xpm: Renamed to
	gud-n.*, gud-ni.*, gud-s.*, and gud-si.*, respectively, to avoid
	file-name clashes on 8+3 filesystems.

	* emacs-lisp/tcover-unsafep.el, emacs-lisp/tcover-ses.el:
	Renamed from testcover-unsafep.el and testcover-ses.el to avoid
	file-name clashes on 8+3 DOS filesystems.

2003-12-29  Richard M. Stallman  <rms@gnu.org>

	* mail/mail-utils.el (mail-unquote-printable-hexdigit):
	Upcase the character.

	* textmodes/flyspell.el (mail-mode-flyspell-verify):
	Search for header separator alone on a line, literally,
	and search for it backward, not forward.
	(flyspell-abbrev-table): Always use global-abbrev-table
	if there is no local one.

	* progmodes/sh-script.el (sh-get-indent-info):
	Don't move point back if at bob.

	* progmodes/antlr-mode.el (save-buffer-state-x): Use with-no-warnings.

	* play/handwrite.el (handwrite): Make the handwrite credit message
	a comment rather than an output command.

	* obsolete/sc.el: Display message that this file is obsolete.

	* net/ange-ftp.el (ange-ftp-start-process): Copy the environment.

	* mail/rfc822.el (rfc822-address-start): Declare variable.
	Renamed from address-start.  All uses changed.

	* term.el (term-exec): Set up sentinel.
	(term-sentinel): New function.
	(term-handle-exit): New function.

	* subr.el (assoc-ignore-case, assoc-ignore-representation):
	Use assoc-string, and mark them obsolete.
	(delay-mode-hooks): Mark as permanent local.

	* simple.el (sendmail-user-agent-compose): Use assoc-string.

	* register.el (copy-rectangle-to-register): Doc fix.

	* info.el (Info-insert-dir): Use assoc-string.

	* info-look.el (info-lookup): Use assoc-string.

	* frame.el (pop-up-frame-function): Use quote, not `function'.
	(frame-notice-user-settings): Calculate ADJUSTED-TOP
	copying with lists as coordinate values.

	* font-lock.el (font-lock-after-change-function): Bind inhibit-quit.

	* find-dired.el (kill-find): New command.
	(find-dired): Make buffer read-only.
	Set up a keymap with C-c C-k running kill-find.
	(find-dired-filter, find-dired-sentinel): Bind inhibit-read-only.

	* files.el (backup-buffer-copy): If MODES is nil, don't set modes.

	* filecache.el (file-cache-ignore-case): New variable.
	(file-cache-assoc-function): Var deleted.  Use assoc-string instead.

	* comint.el (comint-arguments): Set COUNT after ARGS is complete.
	(comint-dynamic-complete-as-filename): Rename local vars.
	(comint-dynamic-list-filename-completions): Likewise.

	* comint.el (comint-dynamic-list-completions-config): New var.
	(comint-dynamic-list-completions): Handle both SPC and TAB right.

	* comint.el (comint-file-name-chars): Add [].
	(comint-word): Use skip-chars-backward, not search.

	* shell.el (shell-file-name-chars): Add [].

	* shell.el (shell-dynamic-complete-as-command): Rename local vars.

	* bookmark.el (bookmark-get-bookmark): Use assoc-string.

	* generic.el (define-generic-mode): Doc fix.

2003-12-29  Eli Zaretskii  <eliz@elta.co.il>

	* files.el (kill-some-buffers): Doc fix.

2003-12-29  David Herring <sdh6@ra.msstate.edu>  (tiny change)

	* comint.el (comint-watch-for-password-prompt): Pass `string' as
	arg to send-invisible
	(send-invisible): Doc fix.  The argument is now a prompt, not the
	string to send.
	(comint-read-noecho): Doc fix.

2003-12-29  Michael R. Wolf  <MichaelRWolf@att.net>  (tiny change)

	* net/ange-ftp.el (ange-ftp-name-format): Allow USER to contain
	"@", as required by some ISP hosting service.  Fix defcustom
	argument syntax errors that prevented use of customization.

2003-12-29  Eli Zaretskii  <eliz@elta.co.il>

	* xml.el (xml-get-attribute-or-nil): Doc fix.

2003-12-29  Peter 'Luna' Runestig <peter@runestig.com>

	* net/zone-mode.el (zone-mode): Use write-file-functions, not
	write-file-hooks.

2003-12-29  Eric Hanchrow <offby1@blarg.net>  (tiny change)

	* autorevert.el (auto-revert-interval): Doc fix.

2003-12-29  Mark A. Hershberger <mah@everybody.org>

	* xml.el (xml-get-attribute-or-nil): New function, like
	xml-get-attribute, but returns nil if the attribute was not found.
	(xml-get-attribute): Convert to defsubst, uses
	xml-get-attribute-or-nil.

2003-12-29  Eli Zaretskii  <eliz@elta.co.il>

	* emacs-lisp/easymenu.el (easy-menu-define): Doc fix.

2003-12-29  Alex Schroeder <alex@emacswiki.org>  (tiny change)

	* custom.el (custom-declare-theme): Use `value' when putting
	properties on `theme'.

2003-12-29  Takaaki Ota <Takaaki.Ota@am.sony.com>

	* subr.el (insert-for-yank): Call insert-for-yank-1 repetitively
	for each yank-handler segment.
	(insert-for-yank-1): New function, with the body of the previous
	insert-for-yank.

	* textmodes/table.el (table-yank-handler): New defcustom.
	(table--put-cell-indicator-property): Put yank-handler property
	that indicates the yank handler for the table cell.

2003-12-29  Jesper Harder <harder@ifa.au.dk>  (tiny change)

	* generic-x.el (etc-modules-conf-generic-mode): A more complete
	set of keywords.

2003-12-29  Eli Zaretskii  <eliz@elta.co.il>

	* international/mule-cmds.el (reset-language-environment)
	(set-language-environment): Don't invoke fontset-related functions
	if fontset-list is not fboundp.

2003-12-29  Kenichi Handa  <handa@m17n.org>

	* international/mule-cmds.el (reset-language-environment):
	Call set-overriding-fontspec-internal with nil.
	(set-language-environment): Call set-overriding-fontspec-internal
	if the language environment specify `overriding-fontspec'.
	(language-info-alist): Doc added.

	* language/cyrillic.el (ccl-encode-koi8-font): Make it work for
	characters of mule-unicode-0100-24ff.
	(ccl-encode-windows-1251-font): New CCL program.
	("Bulgarian"): Specify overriding-fontspec.
	("Belarusian"): Likewise.

2003-12-28  Sam Steingold  <sds@gnu.org>

	* net/ange-ftp.el (ange-ftp-file-attributes): Add new optional
	parameter ID-FORMAT to conform with the 2003-11-30 patch.

2003-12-28  Nick Roberts  <nick@nick.uklinux.net>

	* progmodes/gud.el (gud-gdb-command-name): Set default to
	"gdb --annotate=3".
	(gud-gdb-marker-filter): Look out for annotations.
	(gdb-first-pre-prompt): New variable.
	Remove trailing white space.

	* gdb-ui.el (gdb-prompt): Change filter for level 3 annotations,
	if necessary.
	(gdb-ann3): New function. Initialise M-x gdb as for M-x gdba if
	annotations are detected.
	(gud-gdba-marker-filter): Use global variable gud-marker-acc
	instead of a local one to allow transition from
	gud-gdb-marker-filter.
	Remove trailing white space.

2003-12-27  Kim F. Storm  <storm@cua.dk>

	* ido.el: Handle non-readable directories.
	(ido-decorations): Add 9th element for non-readable directory.
	(ido-directory-nonreadable): New dynamic var.
	(ido-set-current-directory): Set it.
	(ido-read-buffer, ido-file-internal):
	(ido-read-file-name, ido-read-directory-name): Let-bind it.
	(ido-file-name-all-completions1): Return empty list for
	non-readable directory.
	(ido-exhibit): Print [Not readable] if directory is not readable.
	(ido-expand-directory): New defun (based on tiny fix from Karl Chen).
	(ido-read-file-name, ido-file-internal, ido-read-directory-name):
	Use it.

2003-12-27  Lars Hansen  <larsh@math.ku.dk>

	* ls-lisp.el (ls-lisp-insert-directory): Add parameter 'string in
	calls to directory-files-and-attributes and file-attributes.
	(ls-lisp-format): Remove system dependent handling of user and
	group id's.

2003-12-25  Luc Teirlinck  <teirllm@auburn.edu>

	* ffap.el (ffap-read-file-or-url): Revert previous change.

2003-12-25  Robert J. Chassell <bob@rattlesnake.com>

	* textmodes/texnfo-upd.el (texinfo-multi-file-update): Create a
	new list of included files called `files-with-node-lines', that
	only have node lines.  This way @include commands can include any
	file, such as version and update files without node lines, not
	just files that are chapters.

2003-12-25  Andreas Schwab  <schwab@suse.de>

	* jka-compr.el (jka-compr-insert-file-contents): Avoid error when
	file not found.

2003-12-08  Miles Bader  <miles@gnu.org>

	* dired.el (dired-between-files): Always use dired-move-to-filename,
	which is more robust in non-english locales.

2003-12-25  Markus Rost  <rost@mathematik.uni-bielefeld.de>

	* vc.el (vc-dired-purge): Avoid error from `kill-line'.

2003-12-24  Andreas Schwab  <schwab@suse.de>

	* shell.el (shell-file-name-quote-list): Add backslash.

	* comint.el (comint-quote-filename): Correctly handle backslash
	in comint-file-name-quote-list.

2003-12-24  Kenichi Handa  <handa@m17n.org>

	* international/mule-cmds.el (set-default-coding-systems):
	Call ucs-set-table-for-input for all buffers that don't have local
	value of buffer-file-coding-system.

	* international/ucs-tables.el (ucs-set-table-for-input):
	If translation-table-for-encode is a symbol, get its
	translation-table property.

2003-12-23  Luc Teirlinck  <teirllm@auburn.edu>

	* ffap.el (ffap-read-file-or-url): Eliminate reliance of the call
	to `completing-read' on a recently fixed bug.

	* fringe.el (fringe-query-style): Suggest `?' in minibuffer prompt,
	instead of SPACE, to get the list of possible fringe modes.
	SPACE only works if both `partial-completion-mode' and
	`completion-auto-help' are nil.

	* complete.el (PC-is-complete-p): Delete.
	(PC-do-completion): Replace all calls to `PC-is-complete-p' with
	calls to `test-completion'.

2003-12-23  Nick Roberts  <nick@nick.uklinux.net>

	* progmodes/gud.el (gud-speedbar-buttons): Use speed-bar-edit-line
	to edit values when there are no children.

	* gdb-ui.el (gdba, gdb-assembler-mode): Call the mode "Machine" as
	a mode called "Assembler" already exists.
	(gdb-use-colon-colon-notation, gdb-show-changed-values): New options.
	(gud-watch): Use format option. Remove font properties from string.
	(gdb-var-create-handler, gdb-var-list-children-handler):
	Don't bother about properties as there are none.
	(gdb-var-create-handler, gdb-var-list-children-handler)
	(gdb-var-update-handler): Call gdb-var-evaluate-expression-handler
	with two arguments.
	(gdb-var-evaluate-expression-handler, gdb-post-prompt):
	Let speedbar show value changes with a different font.
	(gdb-edit-value): New defun.
	(gdb-clear-partial-output, gdb-clear-inferior-io)
	(def-gdb-auto-update-handler): Use erase-buffer.
	(gdb-frame-handler): Display watch expressions in
	FUNCTION::VARIABLE format if required.

2003-12-23  John Paul Wallington  <jpw@gnu.org>

	* info.el (Info-unescape-quotes, Info-split-parameter-string)
	(Info-goto-emacs-command-node): Doc fixes.

2003-12-12  Jesper Harder <harder@ifa.au.dk>

	* cus-edit.el (custom-add-parent-links): Define "many".

2003-12-08  Per Abrahamsen  <abraham@dina.kvl.dk>

	* wid-edit.el (widget-child-value-get, widget-child-value-inline)
	(widget-child-validate, widget-type-value-create)
	(widget-type-default-get, widget-type-match): New functions.
	(lazy): New widget.
	(menu-choice, checklist, radio-button-choice, editable-list)
	(group, documentation-string): Remove redundant (per 2003-10-25
	change) calls to `widget-children-value-delete'.
	(widget-choice-value-get, widget-choice-value-inline): Remove.
	(menu-choice): Update widget.

2003-12-03  Kenichi Handa  <handa@m17n.org>

	* language/cyrillic.el: Register "microsoft-cp1251" in
	ctext-non-standard-encodings-alist.
	("Bulgarian"): Add ctext-non-standard-encodings.
	("Belarusian"): Likewise.

	* international/mule-conf.el (compound-text-with-extensions):
	Change the type to 2 (iso-2022 base).

	* international/mule.el (ctext-non-standard-encodings-alist):
	Change the format.
	(ctext-non-standard-encodings): New variable.
	(ctext-post-read-conversion): Fully re-written.
	(ctext-non-standard-designations-alist): Delete it.
	(ctext-non-standard-encodings-table): New function.
	(ctext-pre-write-conversion): Fully re-written.

2003-11-30  Per Abrahamsen  <abraham@dina.kvl.dk>

	* cus-edit.el (custom-add-parent-links): Add documentation links
	for parent, if the item has none of its own.

2003-11-30  Richard M. Stallman  <rms@gnu.org>

	* dired-aux.el (dired-do-query-replace-regexp):
	Report files visited read-only.

2003-11-30  Juri Linkov  <juri@jurta.org>

	* dired-aux.el (dired-compare-directories): New command.
	(dired-file-set-difference, dired-files-attributes): New functions.

2003-11-30  Kai Grossjohann  <kai.grossjohann@gmx.net>
	Version 2.0.38 of Tramp released.

	* net/tramp.el (tramp-chunksize): Extend docstring.  Suggested by
	Charles Curley <charlescurley@charlescurley.com>.
	(tramp-multi-connection-function-alist): Add ssht entry which adds
	"-e none -t -t" to the list of ssh args.  Suggested by Adrian
	Aichner.
	(tramp-get-method-parameter): New function to retrieve a method
	parameter.  This allows for omission of method parameters.
	Callers adjusted.

2003-11-30  Michael Albinus  <Michael.Albinus@alcatel.de>

	* net/tramp.el: Add new optional parameter ID-FORMAT to
	`file-attributes'.  Calls of `file-attributes' won't use this
	parameter for backward compatibility reasons.
	(tramp-perl-file-attributes): Add a new parameter to Perl script
	in order to handle uid/gid as strings, if desired.
	(tramp-handle-file-truename, tramp-handle-file-symlink-p):
	Apply `file-attributes' instead of `tramp-handle-file-attributes' in
	order to make the function more general.
	(tramp-handle-file-attributes): Replace proprietary optional
	parameter NONNUMERIC by the recently (Emacs 21.4) introduced ID-FORMAT.
	(tramp-handle-file-attributes-with-perl): Handle parameter
	NONNUMERIC if set. This wasn't done in the past.
	(tramp-post-connection): Apply second parameter "$2" if
	`tramp-remote-perl' is called.

	* net/tramp-smb.el (tramp-smb-handle-delete-file):
	Correct cut'n'waste error (`filename' instead of `directory').
	(tramp-smb-handle-directory-files-and-attributes)
	(tramp-smb-handle-file-attributes): Add recently (Emacs 21.4)
	introduced parameter ID-FORMAT.
	(tramp-smb-handle-make-directory-internal): Correct cut'n'waste
	error (`directory' instead of `ldir').

	* net/tramp-vc.el (tramp-handle-vc-user-login-name): Check if
	`file-attributes' has a second parameter.  If yes, apply it with
	value "'integer".  Otherwise, don't use that parameter (default is
	integer format).


2003-11-30  Luc Teirlinck  <teirllm@auburn.edu>

	* help.el (help-map): Bind `display-local-help' to `C-h .'.
	(help-for-help): Add `C-h .' to the listed Help options.
	Remove trailing whitespace.

	* help-at-pt.el: New file.

2003-11-30  Jonathan Yavner  <jyavner@member.fsf.org>

	* subr.el (noreturn, 1value): New macros for test coverage.
	See `testcover.el'.

	* emacs-lisp/edebug.el: Add def-edebug-spec for `noreturn' and `1value'.

	* emacs-lisp/testcover.el (testcover-reinstrument): Special case
	for macro `1value'.
	(testcover-1value): New function.  Checks that a 1value form
	actually returns only one value.  Requested by RMS.

2003-11-29  Nick Roberts  <nick@nick.uklinux.net>

	* gdb-ui.el (gud-watch, gdb-var-create-handler)
	(gdb-var-list-children, gdb-var-list-children-handler)
	(gdb-var-update-handler, gdb-var-delete): Add server prefix to the
	gdb commands that use mi to keep them out of the command history.

2003-11-29  Jan Dj,Ad(Brv  <jan.h.d@swipnet.se>

	* cus-start.el (all): Add use-file-dialog.

2003-11-27  Stefan Monnier  <monnier@iro.umontreal.ca>

	* textmodes/tex-mode.el (latex-mode): `tex-trailer' is not a regexp.

2003-11-27  Kim F. Storm  <storm@cua.dk>

	* subr.el (posn-object-x-y): New defun.

2003-11-26  Stefan Monnier  <monnier@iro.umontreal.ca>

	* progmodes/make-mode.el (makefile-font-lock-syntactic-keywords):
	Don't use `space' for \\\n.
	Be more selective as to which # are comment-starters.

2003-11-26  Luc Teirlinck  <teirllm@auburn.edu>

	* subr.el (number-sequence): Improve handling of floating point
	arguments (suggested by Kim Storm).  Allow negative arguments.

2003-11-26  Kenichi Handa  <handa@m17n.org>

	* international/mule-cmds.el (standard-display-european-internal):
	Cancel the standard-display-table setting for ` and '.

2003-11-26  Kim F. Storm  <storm@cua.dk>

	* ido.el (ido-use-filename-at-point, ido-use-url-at-point):
	New defcustoms to add ffap-like functionality to ido.
	(ido-saved-vc-hb): Rename from ido-saved-vc-mt.  Uses changed.
	(ido-no-final-slash): New defun.
	(ido-make-prompt, ido-file-internal, ido-toggle-vc)
	(ido-read-file-name): ): Toggle VC checking via
	vc-handled-backends instead of vc-master-templates.
	(ido-file-internal): Handle ido-use-url-at-point and
	ido-use-filename-at-point via code borrowed from ffap-guesser.
	Handle new ido-exit code ffap.
	(ido-sort-list): Ignore final slash when sorting file names.

2003-11-25  Kim F. Storm  <storm@cua.dk>

	* emulation/cua-base.el (cua--standard-movement-commands):
	Add forward-sentence and backward-sentence.

2003-11-25  Stephen Eglen  <stephen@gnu.org>

	* iswitchb.el (iswitchb-read-buffer,iswitchb-exit-minibuffer):
	iswitchb-exit is set to 'usefirst when user selects buffer at head
	of list using RET.  (Selecting buffers at the head of the list was
	broken if the substring was also a complete buffername.)

2003-11-23  Kim F. Storm  <storm@cua.dk>

	* progmodes/compile.el (grep-command, grep-use-null-device)
	(grep-find-command, grep-tree-command, grep-tree-files-aliases)
	(grep-tree-ignore-case, grep-tree-ignore-CVS-directories)
	(grep-regexp-alist, grep-program, find-program)
	(grep-find-use-xargs, grep-history, grep-find-history)
	(grep-process-setup, grep-compute-defaults)
	(grep-default-command, grep, grep-tag-default, grep-find)
	(grep-expand-command-macros, grep-tree-last-regexp)
	(grep-tree-last-files, grep-tree): Move grep variables, functions
	and commands to new file grep.el.
	(compilation-mode-map): Remove grep commands from Compile sub-menu.
	(compilation-process-setup-function): Doc fix.
	(compilation-highlight-regexp, compilation-highlight-overlay): New
	defvars used for highlighting current compile error in source buffer.
	(compile-internal): New optional args HIGHLIGHT-REGEXP and
	LOCAL-MAP which overrides compilation-highlight-regexp and
	compilation-mode-map for this compilation.
	Delay calling compilation-set-window-height until after running
	compilation-process-setup-function so it can buffer-local override
	compilation-window-height.
	Check buffer-local value of compilation-scroll-output.
	(compilation-set-window-height): Use buffer-local value of
	compilation-window-height.
	(compilation-revert-buffer): Don't pass (undefined)
	preserve-modes arg to revert-buffer.
	(next-error-no-select, previous-error-no-select): New commands.
	(compilation-goto-locus): Temporarily highlight current match in
	source buffer using compilation-highlight-regexp.

	* progmodes/grep.el: New file with grep code from compile.el.
	(grep): New defcustom group.
	(grep-window-height): New defcustom, like compilation-window-height.
	(grep-auto-highlight): New defcustom, like compile-auto-highlight.
	(grep-scroll-output): New defcustom, like compilation-scroll-output.
	(grep-command, grep-use-null-device, grep-find-command)
	(grep-tree-files-aliases, grep-tree-ignore-case)
	(grep-tree-ignore-CVS-directories): Move to grep custom group.
	(grep-setup-hook): New hook variable.
	(grep-mode-map): New keymap for grep commands.  Add Grep menu.
	(grep-last-buffer): New defvar, override compilation-last-buffer.
	(grep): Add optional arg HIGHLIGHT-REGEXP.  Doc fix.
	Call compile-internal with args highlight-regexp and grep-mode-map.

2003-11-23  Kim F. Storm  <storm@cua.dk>

	* subr.el (event-start, event-end): Doc fix.
	(posn-window, posn-x-y, posn-timestamp): Simplify doc.
	(posn-area, posn-actual-col-row, posn-object): New defuns.
	(posn-col-row): Simplify doc.  Rewrite to use cond.
	(posn-point): Also return buffer position for events outside text
	area (that info is now present in the event position).

	* mouse.el: Bind mouse-1 on left-fringe and right-fringe to
	mouse-set-point so that hscroll still works now that clicks on
	fringes generate specific mouse events.
	(mouse-set-point): Note that it now works in fringes and margins
	too due to new semantics of posn-point in fringes and margins.

	* gdb-ui.el (gdb-mouse-toggle-breakpoint): New defun.
	(gdba): Bind it to [left-margin mouse-1] and [left-fringe mouse-1].

2003-11-20  Kim F. Storm  <storm@cua.dk>

	* gdb-ui.el (gud-gdba-command-name): Find gdb command via PATH.
	(breakpoint-xpm-data, breakpoint-enabled-pbm-data): Make smoother.
	(breakpoint-enabled-icon, breakpoint-disabled-icon): Set :ascent
	to 100 for icons to avoid increasing line height when shown.

2003-11-17  Jesper Harder  <harder@ifa.au.dk>  (tiny change)

	* newcomment.el (comment-normalize-vars): Initialize properly if
	comment-start was nil.

2003-11-19  Andreas Schwab  <schwab@suse.de>

	* simple.el (set-variable): Fix indentation.

2003-11-17  Kenichi Handa  <handa@m17n.org>

	* international/latin1-disp.el (latin1-display-ucs-per-lynx):
	Fix docstring.

2003-11-17  Jesper Harder  <harder@ifa.au.dk>  (tiny change)

	* international/latin1-disp.el (latin1-display): Fix docstring.

2003-11-16  John Wiegley  <johnw@newartisans.com>

	* eshell/em-ls.el (eshell-ls-file): There are times with
	size-width is nil and uncomputed (when directories are created in
	dired, for example); in this case, 4 is reasonable default value,
	although it may caused skewed new entries (which could be avoided
	by returning the original value of 8 in all cases, but 99% of the
	time this is a waste of whitespace).

2003-11-16  Martin Stjernholm  <bug-cc-mode@gnu.org>

	* cc-engine.el (c-guess-continued-construct)
	(c-guess-basic-syntax): Check a little more carefully if it's a
	function declaration when an unknown construct followed by a block
	is found inside a statement context.  This avoids macros followed
	by blocks to be taken as function declarations.

	(c-guess-continued-construct): Change the analysis of a statement
	continuation with a brace open to `substatement-block', for
	consistency with recognized statements.

	(c-add-stmt-syntax): Don't continue to the surrounding sexp if the
	start is in a position so that `c-beginning-of-statement-1' jumped
	to the beginning of the same statement.

	* cc-fonts.el, cc-engine.el (c-forward-<>-arglist-recur):
	Don't accept binary operators in the arglist if we're in a function
	call context, i.e. if `c-restricted-<>-arglists' is set.  That avoids
	template recognition in cases like "if (a < b || c > d)".

	(c-restricted-<>-arglists): New more appropriate name for
	`c-disallow-comma-in-<>-arglists'.

	Accessing functions updated for the variable name change.

	* cc-engine.el (c-syntactic-re-search-forward): Fix bug where the
	match data could get clobbered if NOT-INSIDE-TOKEN is used.

	* cc-engine.el (c-beginning-of-statement-1): Don't allow parens in
	labels.

	(c-backward-to-decl-anchor): Use `c-beginning-of-statement-1'
	instead of duplicating parts of it.  This fixes bogus label
	recognition.

	* cc-align.el (c-gnu-impose-minimum): Revert to the old method
	of checking the context in which to apply the minimum indentation,
	so that it isn't enforced in e.g. namespace blocks.

	* cc-vars.el (c-inside-block-syms): New constant used by
	`c-gnu-impose-minimum'.  It's defined close to `c-offsets-alist'
	to somewhat reduce the risk of becoming stale.

	* cc-cmds.el, cc-engine.el (c-shift-line-indentation): Move from
	cc-cmds to cc-engine to allow use from cc-align.

	* cc-engine.el (c-beginning-of-inheritance-list): Cope with fully
	qualified identifiers containing "::".

	* cc-defs.el (c-make-keywords-re): Add kludge for bug in
	`regexp-opt' in Emacs 20 and XEmacs when strings contain newlines.

	* cc-vars.el (c-emacs-features): Use a space in front of the name
	of the temporary buffer.  That also avoids dumping problems in
	XEmacs due to undo info being left around after the buffer is killed.

	* cc-engine.el (c-in-knr-argdecl): Look closer at the function
	arglist to see if it's a K&R style declaration.

	(c-guess-basic-syntax): CASE 5B.2: Check with `c-in-knr-argdecl'
	before returning `knr-argdecl-intro'.

2003-11-16  John Wiegley  <johnw@newartisans.com>

	* eshell/em-ls.el (eshell-ls-file): Instead of making the size
	field in a long-listing always 8 characters, use `size-width',
	which has already been computed.

2003-11-15  Thien-Thi Nguyen  <ttn@gnu.org>

	* subr.el (minor-mode-list): Add `hs-minor-mode'.

2003-11-14  Thien-Thi Nguyen  <ttn@gnu.org>

	* diff-mode.el (diff-hunk-prev, diff-hunk-next):
	Support operation while narrowed, with `diff-restrict-view'.

2003-11-14  Thien-Thi Nguyen  <ttn@gnu.org>

	* emacs-lisp/easy-mmode.el (easy-mmode-define-navigation):
	Take additional optional arg NARROWFUN.  For the generated functions:
	Add local var `was-narrowed-p'.  Also, if NARROWFUN is specified,
	include frags that arrange to check for and save narrowing state before
	the move and then conditionally call NARROWFUN after the move.

2003-11-14  John Wiegley  <johnw@newartisans.com>

	* eshell/esh-var.el (eshell-parse-variable-ref): Add a backslash
	that was optional, but obviously missing based on surrounding code.

	* eshell/esh-cmd.el (eshell-lisp-command): Do not late-convert
	string arguments to numbers unless the whole argument was seen as
	a number.

2003-11-14  Kenichi Handa  <handa@m17n.org>

	* international/mule.el (ctext-non-standard-encodings-alist):
	Fix coding systems.

2003-11-10  Kenichi Handa  <handa@m17n.org>

	* language/kannada.el ("Kannada"): Add sample-text.

	* language/knd-util.el (kannada-compose-region)
	(kannada-compose-string, kannada-post-read-conversion):
	Add autoload cookie.

	* international/quail.el (quail-completion): Change the message
	"corresponding translations" to "corresponding characters".

2003-11-09  Markus Rost  <rost@mathematik.uni-bielefeld.de>

	* descr-text.el (describe-char): Fix typo.

2003-11-08  Kailash C. Chowksey <klchxbec@m-net.arbornet.org>

	These changes are to support Kannada language/script.

	* Makefile.in (DONTCOMPILE): Add kannada.el.

	* makefile.w32-in (DONTCOMPILE): Add kannada.el.

	* loadup.el: Preload kannada.el.

	* language/ind-util.el (ucs-kannada-to-is13194-alist)
	(is13194-to-ucs-kannada-hashtbl, is13194-to-ucs-kannada-regexp):
	New variables.

	* language/kannada.el: New file.

	* language/knd-util.el: New file.

2003-11-07  Andreas Schwab  <schwab@suse.de>

	* progmodes/autoconf.el (autoconf-font-lock-keywords):
	Also highlight AH_*.

	* xml.el (xml-parse-dtd): Fix misplaced paren.

2003-11-07  Kenichi Handa  <handa@m17n.org>

	* language/european.el (windows-1252): Fix table (0x8F and 0x9E).

2003-11-05  Juri Linkov  <juri@jurta.org>

	* desktop.el (desktop-locals-to-save): Add buffer-file-coding-system.
	(desktop-buffer-file): Use saved buffer-file-coding-system
	for file reading.  Set auto-insert to nil to prevent automatic
	insertion into restored empty files.

2003-11-04  Luc Teirlinck  <teirllm@auburn.edu>

	* files.el (risky-local-variable-p): Make second argument optional.

2003-11-03  Stefan Monnier  <monnier@iro.umontreal.ca>

	* subr.el (add-hook): Fix last change.

2003-11-03  Eli Zaretskii  <eliz@elta.co.il>

	* mail/rmail.el (rmail-convert-to-babyl-format):
	If base64-decode-region signals an error, catch it and silently
	ignore it.

2003-11-01  Mark A. Hershberger  <mah@everybody.org>

	* xml.el (xml-parse-region): Allow comments to appear after the
	topmost element has closed.
	(xml-ns-parse-ns-attrs, xml-ns-expand-el)
	(xml-ns-expand-attr): New functions to do namespace handling.
	(xml-intern-attrlist): Back-compatible handling of attribute names.
	(xml-parse-tag): Move namespace handling to seperate functions.
	Now produces elements in the form ((:ns . "element") (attr-list)
	children) instead of ('ns:element (attr-list) children).
	(xml-parse-attlist): Fix attribute parsing.
	(xml-parse-dtd): Change parsing so that it produces strings
	instead of interned symbols.

2003-11-01  era@iki.fi  <era@iki.fi>  (tiny change)

	* dired.el (dired-ls-sorting-switches): Doc fix.

2003-11-01  Oliver Scholz  <epameinondas@gmx.de>

	* emacs-lisp/rx.el (rx-or): Fix the case of
	"(rx (and ?a (or ?b ?c) ?d))".

2003-11-01  Christoph Wedler  <wedler@users.sourceforge.net>  (tiny change)

	* textmodes/texinfmt.el (texinfo-pre-format-hook): New variable.
	(texinfo-format-region): Use it.
	(texinfo-format-buffer-1): Ditto.

2003-11-01  Alan Mackenzie  <acm@muc.de>

	Changes to allow scrolling whilst in isearch mode:
	* isearch.el (isearch-unread-key-sequence): New function,
	extracted from isearch-other-meta-char.
	(top level): (put 'foo 'isearch-scroll) on all Emacs's
	"scrollable" standard functions.
	(isearch-allow-scroll): New customizable variable.
	(isearch-string-out-of-window, isearch-back-into-window)
	(isearch-reread-key-sequence-naturally)
	(isearch-lookup-scroll-key): New functions.
	(isearch-other-meta-char): Doc string and functionality enhanced.
	Now accepts a prefix argument.
	(isearch-lazy-highlight-window-end): New variable.
	(isearch-lazy-highlight-new-loop): Pay attention to the window's
	end (thru isearch-lazy-highlight-window-end), not only its start.

	* simple.el (overriding-map-is-bound, saved-overriding-map): New vars.
	(ensure-overriding-map-is-bound, restore-overriding-map): New funs.
	(universal-argument, universal-argument-more, negative-argument)
	(digit-argument, universal-argument-other-key): Minor changes.

2003-11-01  Alexander Pohoyda  <alexander.pohoyda@gmx.net>  (tiny change)

	* mail/rmailsum.el (rmail-summary-goto-msg): Don't call itself
	recursively if the last message is deleted, thus avoiding an
	infinite loop.

2003-10-30  Stefan Monnier  <monnier@iro.umontreal.ca>

	* textmodes/tex-mode.el (tex-compile-commands): Add `yap' and `ps2pdf'.
	(tex-main-file): Don't add .tex if the extension is already present.
	(tex-uptodate-p): Don't recurse indefinitely with symlinks.

2003-10-29  Lute Kamstra  <lute@gnu.org>

	* progmodes/octave-inf.el (inferior-octave-prompt):
	Recognize version number in prompt.

2003-10-28  Dave Love  <fx@gnu.org>

	* international/characters.el: Fix some Unicode ranges.

2003-10-28  Kenichi Handa  <handa@m17n.org>

	* disp-table.el (standard-display-8bit)
	(standard-display-default, standard-display-ascii)
	(standard-display-g1, standard-display-graphic)
	(standard-display-underline): Assure that standard-display-table
	is a display table.

2003-10-27  Stefan Monnier  <monnier@iro.umontreal.ca>

	* simple.el (reindent-then-newline-and-indent): Delete space *after*
	reindenting the first line.

2003-10-25  Per Abrahamsen  <abraham@dina.kvl.dk>

	* wid-edit.el (widget-default-delete): Always delete child widgets.

2003-10-24  Stefan Monnier  <monnier@iro.umontreal.ca>

	* newcomment.el (comment-indent): Don't call indent-according-to-mode
	if the line has code.
	Don't try to line up with something that's too far left.

	* progmodes/octave-mod.el (octave-comment-start): Simplify.
	(octave-mode-syntax-table): Add % as a comment starter.
	(octave-point): Remove.
	(octave-in-comment-p, octave-in-string-p)
	(octave-not-in-string-or-comment-p, calculate-octave-indent)
	(octave-blink-matching-block-open, octave-auto-fill):
	Use line-(beginning|end)-position instead.

2003-10-23  Francesco Potort,Al(B  <pot@gnu.org>

	* emacs-lisp/authors.el (authors-aliases): Add correct realname
	for Francesco Potort,Al(B.

2003-10-23  Dave Love  <fx@gnu.org>

	* international/mule-cmds.el (locale-charset-to-coding-system):
	Don't rely on nil being a coding system.

	* mail/mail-extr.el (mail-extr-ignore-single-names): Add :version.
	(mail-extr-address-syntax-table): Remove non-ASCII unibyte chars.
	(mail-extr-voodoo): Use char classes in regexps (for non-ASCII).

2003-10-21  Nick Roberts  <nick@nick.uklinux.net>

	* gdb-ui.el (gdb-current-language): New variable.
	(gdb-update-flag): Remove variable.
	(gud-watch, gdb-frame-handler): Adapt for other languages (Fortran).
	(gdb-take-last-elt): Remove function.
	(gdb-dequeue-input): Avoid recursion by not using gdb-take-last-elt.
	(gdb-post-prompt): Check for variable object changes here.

	* progmodes/gud.el (gud-speedbar-buttons): Check for variable
	object changes in gdb-ui.el.

2003-10-21  Richard M. Stallman  <rms@gnu.org>

	* emacs-lisp/edebug.el (edebug-display-freq-count): Doc fix.

	* ls-lisp.el (ls-lisp-insert-directory): Arg is now wildcard-regexp.
	Don't check for foo*/ wildcard form here.
	(insert-directory): Recognize foo*/ as a wildcard.
	Separate wildcard-regexp variable from the arg, wildcard.

	* subr.el (add-hook): Correctly detect when make-local-hook was used.
	(remove-hook): Correctly handle strange cases about local hooks.

2003-10-21  David Ponce  <david@dponce.com>

	* ruler-mode.el (ruler-mode-left-fringe-cols): Add new optional
	argument REAL, to return a real number instead of a rounded
	integer value.  Define as inline function.
	(ruler-mode-right-fringe-cols): Likewise.
	(ruler-mode-scroll-bar-cols): New function.
	(ruler-mode-left-scroll-bar-cols): Use it.  Define as macro.
	(ruler-mode-right-scroll-bar-cols): Likewise.
	(ruler-mode-space): New function.
	(ruler-mode-ruler): Use it.  Handle variations of fringe style,
	scroll bar mode and margins in a more robust way.

2003-10-21  Christoph Wedler  <Christoph.Wedler@sap.com>

	* progmodes/antlr-mode.el: Make major mode work with cc-mode-5.30+.
	(antlr-c-init-language-vars): New function.
	(antlr-mode): Use it with cc-mode before v5.29.
	(antlr-c-common-init): Don't set some local vars here.
	(antlr-mode): Set them here.
	(antlr-c-forward-sws): New function alias.
	(antlr-mode): Redefine with cc-mode before v5.30.
	(antlr-skip-sexps): Use it.
	(antlr-skip-exception-part): Ditto.
	(antlr-skip-file-prelude): Ditto.
	(antlr-outside-rule-p): Ditto.
	(antlr-end-of-body): Ditto.
	(antlr-option-kind): Ditto.
	(antlr-insert-option-area): Ditto.
	(antlr-file-dependencies): Ditto.

2003-10-21  Roland Winkler  <Roland.Winkler@physik.uni-erlangen.de>

	* textmodes/bibtex.el (bibtex-move-outside-of-entry):
	Move backward only if point was not inside an entry.

2003-10-21  Richard M. Stallman  <rms@gnu.org>

	* progmodes/compile.el (compile-auto-highlight): Undo July 7 change.

2003-10-21  Juri Linkov  <juri@jurta.org>

	* compare-w.el: Automatically skip non-matching text to resync.
	(compare-windows-whitespace): Doc fix.
	(compare-windows-sync, compare-windows-sync-string-size)
	(compare-windows-recenter, compare-ignore-whitespace)
	(compare-windows-highlight, compare-windows-face): New variables.
	(compare-windows): Use compare-windows-sync.
	(compare-windows-highlight, compare-windows-dehighlight)
	(compare-windows-sync-regexp)
	(compare-windows-sync-default-function): New functions.

2003-10-21  Juri Linkov  <juri@jurta.org>

	* diff.el (diff-parse-differences): Don't visit the files now;
	instead, just record the error locus.

2003-10-21  Dave Love  <fx@gnu.org>

	* progmodes/cfengine.el: New file.

2003-10-20  Stefan Monnier  <monnier@iro.umontreal.ca>

	* complete.el (PC-do-completion): Do not forget to use `pred' as the
	default-directory when completing file names.

2003-10-20  Luc Teirlinck  <teirllm@auburn.edu>

	* help-mode.el (help-make-xrefs): Make sure that if a symbol is
	followed by the word `face', it gets treated as a face, even if
	it is also defined as a variable or a function.

2003-10-20  Dave Love  <fx@gnu.org>

	* emacs-lisp/easy-mmode.el (easy-mmode-define-navigation):
	Avoid incf in macro expansion.

2003-10-20  John Paul Wallington  <jpw@gnu.org>

	* emacs-lisp/elint.el (elint-check-defcustom-form): Don't use
	`evenp'	so we don't implicitly require cl library at runtime.

2003-10-18  Luc Teirlinck  <teirllm@auburn.edu>

	* help-mode.el (help-xref-symbol-regexp): Treat newlines as whitespace.
	(help-make-xrefs): Only make cross-references for faces if
	preceded or followed by the word `face'.  Do not make a
	cross-reference for variables without variable documentation,
	unless preceded by the word `variable' or `option'.  Update doc
	string accordingly.

2003-10-18  Thien-Thi Nguyen  <ttn@gnu.org>

	* progmodes/hideshow.el: Rewrite one-armed `if'
	constructs using either `when' or `unless'.
	(hs-grok-mode-type): Elide superfluous `progn'; nfc.

2003-10-16  Nick Roberts  <nick@nick.uklinux.net>

	* gdb-ui.el (breakpoint-xpm-data, breakpoint-enabled-pbm-data)
	(breakpoint-disabled-pbm-data): Make breakpoint icons 10x10
	instead of 12x12.

2003-10-16  Eli Zaretskii  <eliz@elta.co.il>

	* mail/rmail.el (rmail-convert-to-babyl-format): Display a
	message while converting to Babyl.

2003-10-16  Vadim Nasardinov  <vadimn@redhat.com>  (tiny change)

	* allout.el (allout-mode): Doc fix.

2003-10-16  Lute Kamstra  <lute@gnu.org>

	* subr.el (force-mode-line-update): Fix docstring.

2003-10-14  Dave Love  <fx@gnu.org>

	* international/mule-cmds.el (find-multibyte-characters): Doc fix.
	(default-input-method): Add :link, improve :type.
	(locale-charset-language-names): Fix utf-8 pattern.
	(locale-charset-match-p, locale-charset-alist)
	(locale-charset-to-coding-system): New.
	(set-locale-environment): Deal with codeset part of locale specs.

2003-10-14  Lute Kamstra  <lute@gnu.org>

	* fringe.el (fringe-mode): Use active voice in docstring.
	(set-fringe-style): Ditto.

2003-10-13  Lute Kamstra  <lute@gnu.org>

	* fringe.el (fringe-mode): Fix docstring.
	(set-fringe-style): Ditto.

2003-10-12  Michael Kifer  <kifer@cs.stonybrook.edu>

	* ediff-mult.el (ediff-filegroup-action):
	Use ediff-default-filtering-regexp.

	* ediff-util.el (ediff-recenter): Don't call
	ediff-restore-highlighting twice.
	(ediff-select-difference): Set current difference.
	(ediff-unselect-and-select-difference): Add comment.

	* ediff.el (ediff-directories,ediff-directory-revisions)
	(ediff-directories3,ediff-merge-directories)
	(ediff-merge-directories-with-ancestor)
	(ediff-merge-directory-revisions)
	(ediff-merge-directory-revisions-with-ancestor):
	Use ediff-default-filtering-regexp.

2003-10-12  Andreas Schwab  <schwab@suse.de>

	* international/mule-cmds.el (locale-charset-language-names):
	Simplify regex by removing unused grouping.

2003-10-10  Dave Love  <fx@gnu.org>

	* bindings.el: Don't bind stop.

2003-10-08  Miles Bader  <miles@gnu.org>

	* gdb-ui.el (gdb-info-frames-custom): Use proper :inverse-video
	face instead of attempting to emulate it.

2003-10-07  Kenichi Handa  <handa@m17n.org>

	* international/mule-diag.el (list-coding-systems-1): List coding
	systems that are loaded automatically.

	* international/code-pages.el (iso-8859-11): Add autoload cookie.

	* international/mule.el (autoload-coding-system): New function.

2003-10-07  Andreas Schwab  <schwab@suse.de>

	* log-edit.el (log-edit-changelog-entries): Prefer local value of
	change-log-default-name in the buffer visiting the file.

2003-10-06  Dave Love  <fx@gnu.org>

	* files.el (find-file-hook): Customize.
	(auto-mode-alist): Add .stk, .ss, .sch, .orig.

	* bindings.el (completion-ignored-extensions): Remove .log.
	(global-map): Add again, open, stop keys.

2003-10-05  Richard M. Stallman  <rms@gnu.org>

	* progmodes/sh-script.el (sh-feature): Handle sh-modify like sh-append.
	(sh-for, sh-indexed-loop, sh-function, sh-while, sh-while-getopts):
	Use sh-modify directly.
	(sh-select): Use sh-append, not eval.

	* mail/emacsbug.el (report-emacs-bug): Fix previous change.

	* info.el (Info-following-node-name): New function.

	* loadhist.el (unload-feature-special-hooks):
	Rename from loadhist-hook-functions.
	(loadhist-hook-functions): Now an alias.

2003-10-04  Eli Zaretskii  <eliz@elta.co.il>

	* ldefs-boot.el: Renamed from loaddefs-boot.el, to prevent
	file-name clashes on 8+3 filesystems.

	* Makefile.in (DONTCOMPILE, bootstrap-clean):
	Rename loaddefs-boot.el to ldefs-boot.el

	* makefile.w32-in (DONTCOMPILE, bootstrap-clean-CMD)
	(bootstrap-clean-SH): Rename loaddefs-boot.el to ldefs-boot.el

2003-10-03  Lute Kamstra  <lute@gnu.org>

	* info.el (Info-mode): Revert previous change.
	(Info-escape-percent): New function.
	(Info-fontify-node): Use it.

2003-10-02  Andreas Schwab  <schwab@suse.de>

	* loaddefs-boot.el: Regenerated.

2003-10-01  Rajesh Vaidheeswarran  <rv@gnu.org>

	* ffap.el: Remove defadvice related code from CVS since `complete'
	provides a `PC-completion-as-file-name-predicate' variable that
	ffap can override.

2003-10-02  Kenichi Handa  <handa@m17n.org>

	* international/utf-8.el (ccl-decode-mule-utf-8):
	Lookup utf-subst-table-for-decode even for U+E000..U+FFFF.

	* international/subst-jis.el: Include U+FF00..U+FFEF in decode table.
	* international/subst-big5.el: Likewise.
	* international/subst-gb2312.el: Likewise.
	* international/subst-ksc.el: Likewise.

2003-10-01  Glenn Morris  <gmorris@ast.cam.ac.uk>

	* calendar/calendar.el (increment-calendar-month)
	(calendar-leap-year-p, calendar-absolute-from-gregorian)
	(generate-calendar, calendar-read-date, calendar-interval)
	(calendar-day-of-week): Handle years BC.
	(generate-calendar-month, calendar-gregorian-from-absolute): Doc fix.

2003-10-01  Dave Love  <fx@gnu.org>

	* language/cyrillic.el (cp1251): Alias for windows-1251.

	* vc-cvs.el (vc-cvs-parse-entry): Revert last change to allow
	bootstrap.

2003-10-01  Lute Kamstra  <lute@gnu.org>

	* files.el: Fix typo.
	* imenu.el (imenu--generic-function): Docstring fix.

2003-09-30  Richard M. Stallman  <rms@gnu.org>

	* dired.el (dired-mode): Handle dired-directory as a list.

2003-09-30  Nick Roberts  <nick@nick.uklinux.net>

	* toolbar/gud-watch.xpm, toolbar/gud-watch.pbm: Add.

	* toolbar/gud-display.xpm, toolbar/gud-display.pbm: Remove.

	* progmodes/gud.el (gud-menu-map, gud-tool-bar-map):
	Replace gud-display with gud-watch.
	(gud-speedbar-buttons): Add stuff for watching expressions
	in the speedbar when using M-x gdba. Use dolist on old part
	of this function.

	* gdb-ui.el (gdb-var-list, gdb-var-changed, gdb-update-flag)
	(gdb-update-flag): New variables.
	(gdb-var-update, gdb-var-update-handler,gdb-var-delete)
	(gdb-speedbar-expand-node, gdb-var-evaluate-expression-handler)
	(gud-watch, gdb-var-create-handler) : New functions.
	(gdb-var-list-children, gdb-var-list-children-handler)
	(gdb-var-create-regexp, gdb-var-update-regexp)
	(gdb-var-list-children-regexp): New constants.
	(gud-gdba-command-name): Don't specify -noasync so that GDB/MI works.
	(gdb-annotation-rules): Reduce annotation set (level 3).
	(gdb-pre-prompt, gdb-prompt): Call handler in gdb-prompt.
	(gdb-post-prompt): Don't update GDB buffers every time speedbar
	updates.
	(gdb-window-height, gdb-window-width, gdb-display-in-progress)
	(gdb-expression-buffer-name, gdb-display-number, gdb-point)
	(gdb-dive-display-number, gdb-nesting-level, gdb-expression)
	(gdb-annotation-arg, gdb-dive-map, gdb-values, gdb-array-start)
	(gdb-array-stop, gdb-array-slice-map, gdb-display-string)
	(gdb-array-size, gdb-display-mode-map, gdb-expressions-mode-map):
	(gdb-expressions-mode-menu, gdb-dive): Remove variables.
	(gud-display, gud-display1)
	(gdb-display-begin,gdb-display-number-end, gdb-delete-line)
	(gdb-display-end, gdb-display-go-back, gdb-array-section-end)
	(gdb-field-begin, gdb-field-end, gdb-elt,gdb-field-format-begin)
	(gdb-field-format-end, gdb-dive, gdb-dive-new-frame)
	(gdb-insert-field, gdb-array-format, gdb-mouse-array-slice)
	(gdb-array-slice, gdb-array-format1, gdb-info-display-custom)
	(gdb-delete-frames, gdb-display-mode, gdb-display-buffer-name)
	(gdb-display-display-buffer, gdb-toggle-display)
	(gdb-delete-display, gdb-expressions-popup-menu)
	(gdb-expressions-mode, gdb-array-visualise): Remove functions.
	(gdb-setup-windows, gdb-reset, gdb-source-info): Remove references
	to display buffer.

2003-09-30  Richard M. Stallman  <rms@gnu.org>

	* progmodes/ada-mode.el (ada-mode): Don't use advice.
	Instead, set which-func-functions.

	* progmodes/which-func.el (which-func-modes): Add ada-mode.
	(which-func-functions): New variable.
	(which-function): Use that.

	* info.el (Info-mode): Double each `%' in header line.

	* emacs-lisp/lisp-mnt.el (lm-with-file):
	When FILE is nil, run BODY in current buffer.

	* mail/emacsbug.el (report-emacs-bug): Mention major and minor modes.

	* help.el (describe-mode): Start with a brief list of minor modes.
	Find them thru minor-mode-list so as to find them all.
	Show them in alphabetical order.

	* mail/sendmail.el (mail-aliases): Doc fix.

	* progmodes/sh-script.el (sh-mode-syntax-table): Add defvar.

2003-09-30  Alexander Pohoyda  <alexander.pohoyda@gmx.net>  (tiny change)

	* mail/rmailsum.el (rmail-make-summary-line-1):
	Change comma after last label to a space.
	(rmail-summary-font-lock-keywords): Adapt to that change.

2003-09-30  Thien-Thi Nguyen  <ttn@gnu.org>

	* progmodes/scheme.el (scheme-mode-variables): When setting
	`font-lock-defaults', also specify that "#" should
	be interpreted with `word' syntax.
	(scheme-font-lock-keywords-2): Also interpret "#:foo" as keyword.

2003-09-30  Lars Hansen  <larsh@math.ku.dk>

	* desktop.el: A lot of comments updated.
	(desktop-save-mode): Minor mode introduced.
	(desktop-enable, desktop-clear-preserve-buffers): Make vars obsolete.
	(desktop-load-default): Function made obsolete.
	(desktop-locals-to-save): Variable made customizable.
	(desktop-read): Optional parameter `dirname' added.
	(desktop-change-dir, desktop-revert): Parameter `dirname' in
	`desktop-read' used.
	(desktop-save-in-load-dir): Rename to `desktop-save-in-desktop-dir'.

2003-09-29  Rajesh Vaidheeswarran  <rv@gnu.org>

	* whitespace.el (whitespace-clean-msg): Add user customizable message
	for displaying ``clean'' output.
	(whitespace-buffer): Use `whitespace-clean-msg'.
	(whitespace-global-mode): Fix typo.

2003-09-29  Thien-Thi Nguyen  <ttn@gnu.org>

	* pcvs.el (cvs-mode-unmark-up): Move to goal column when done.

2003-09-29  Lute Kamstra  <lute@gnu.org>

	* bindings.el (mode-line-modes): Remove superfluous :propertize
	construct in initialization.
	(mode-line-position): Change cons cell into proper list in
	initialization.

2003-09-29  SAITO Takuya <tabmore@rivo.mediatti.net>  (tiny change)

	* international/mule.el (decode-coding-inserted-region): Use car
	of the return value of find-operation-coding-system.

2003-09-29  Kenichi Handa  <handa@m17n.org>

	* descr-text.el (describe-char): Fix previous change.

2003-09-28  Kenichi Handa  <handa@m17n.org>

	* descr-text.el (describe-char-display): New function.
	(describe-char): Pay attention to display table on describing how
	a character is displayed.

	* international/mule-cmds.el (encoded-string-description):
	Prepend "0x" to each encoded byte.

2003-09-28  Andreas Schwab  <schwab@suse.de>

	* find-file.el (ff-special-constructs): Add autoload cookie.

2003-09-28  Kevin Ryde  <user42@zip.com.au>

	* info.el (Info-find-index-name): Remove any "<n>" suffixes which
	makeinfo appends to duplicate index entries.

2003-09-28  Eli Zaretskii  <eliz@elta.co.il>

	* dired-x.el (dired-clean-tex): Doc fix.

	* language/chinese.el ("Chinese-GB", "Chinese-BIG5"): Set up for
	using a Chinese tutorial.

2003-09-28  Jesper Harder  <harder@ifa.au.dk>  (tiny change)

	* mail/smtpmail.el (smtpmail-via-smtp): Don't insert a space
	between "MAIL FROM:" and "RCPT TO:" and the following address.

2003-09-28  Jesper Harder  <harder@ifa.au.dk>  (tiny change)

	* textmodes/text-mode.el (paragraph-indent-minor-mode): Doc fix.

2003-09-28  David Ponce  <david@dponce.com>

	* recentf.el (recentf-initialize-file-name-history): New defcustom.
	(recentf-load-list): When `recentf-initialize-file-name-history'
	is non-nil, initialize an empty `file-name-history' with the
	recent list.

2003-09-28  Evgeni Dobrev  <evgeni_dobrev@developer.bg> (tiny patch)

	* man.el (Man-default-man-entry): Remove the leading `*' from the
	word at point.

2003-09-26  Lute Kamstra  <lute@gnu.org>

	* bindings.el (mode-line-position): Mention size indication in
	docstring.

2003-09-26  Andre Spiegel  <spiegel@gnu.org>

	* calendar/parse-time.el (parse-time-string): Add autoload cookie.

	* vc-cvs.el (vc-cvs-parse-entry): Don't require parse-time,
	because it's autoloaded now.

2003-09-25  Glenn Morris  <gmorris@ast.cam.ac.uk>

	* progmodes/sh-script.el (sh-builtins): Add bash `shopt' builtin.
	(sh-font-lock-keywords, sh-feature): Fix previous change of
	sh-feature to avoid infloop with sh-font-lock-keywords.

2003-09-25  Kim F. Storm  <storm@cua.dk>

	* frame.el (frame-current-scroll-bars): New defun.

	* window.el (window-current-scroll-bars): New defun.

2003-09-24  Martin Stjernholm  <bug-cc-mode@gnu.org>

	* progmodes/cc-engine.el (c-parse-state): Fix bug that could
	cause errors when the state cache contains info on parts that have
	been narrowed out.

2003-09-24  Martin Stjernholm  <bug-cc-mode@gnu.org>

	* progmodes/cc-vars.el (c-comment-prefix-regexp): Document that
	`c-setup-paragraph-variables' has to be used when this variable is
	changed; it doesn't work to reinitialize the mode since that
	typically clobbers the variable.

	* progmodes/cc-styles.el (c-setup-paragraph-variables):
	Make it interactive.

2003-09-24  Martin Stjernholm  <bug-cc-mode@gnu.org>

	* progmodes/cc-fonts.el (c-font-lock-declarations):
	Fix recognition of constructors and destructors for classes whose
	names are matched by `*-font-lock-extra-types'.

	* progmodes/cc-langs.el (c-type-list-kwds): If "operator" is
	followed by an identifier in C++ then it's a type.

2003-09-24  Martin Stjernholm  <bug-cc-mode@gnu.org>

	* progmodes/cc-fonts.el (c-font-lock-invalid-string): Fix eob
	problem that primarily affected XEmacs.  Don't use faces to find
	unterminated strings since Emacs and XEmacs fontify strings
	differently - this function should now work better in XEmacs.

2003-09-24  Martin Stjernholm  <bug-cc-mode@gnu.org>

	* progmodes/cc-cmds.el (c-electric-brace): Fix a bug in the
	`expand-abbrev' workaround which caused braces to misbehave inside
	macros.

	* progmodes/cc-engine.el (c-forward-keyword-clause): Fix error
	handling.  This bug could cause interactive font locking to bail out.

2003-09-24  Martin Stjernholm  <bug-cc-mode@gnu.org>

	* progmodes/cc-engine.el (c-just-after-func-arglist-p):
	Handle paren-style types in Pike.  Also fixed some cases of
	insufficient handling of unbalanced parens.

2003-09-24  Rajesh Vaidheeswarran  <rv@gnu.org>

	* ffap.el (ffap-shell-prompt-regexp): Add regexp to identify
	common shell prompts that are not common filename or URL characters.
	(ffap-file-at-point): Use the new regexp to strip the prompts from
	the file names. This is an issue mostly for user prompts that
	don't have a trailing space and find-file-at-point is invoked from
	within a shell inside emacs.

2003-09-24  Andre Spiegel  <spiegel@gnu.org>

	* vc-cvs.el (vc-cvs-parse-entry): Restore the code to compare time
	stamps numerically, rather than textually.

2003-09-24  Kenichi Handa  <handa@m17n.org>

	* language/devan-util.el (devanagari-post-read-conversion):
	* language/mlm-util.el (malayalam-post-read-conversion):
	* language/tml-util.el (tamil-post-read-conversion):
	Add autoload cookie.

	* international/utf-8.el (utf-8-post-read-conversion):
	Call post-read-conversion functions for Devanagari, Malayalam,
	and Tamil.

2003-09-23  Dave Love  <fx@gnu.org>

	* Makefile.in (bootstrap-clean): Fix misplaced `!'.

2003-09-22  Nick Roberts  <nick@nick.uklinux.net>

	* progmodes/gud.el (perldb): Add gud-until to list of commands.
	Update gud-remove.

2003-09-22  Richard M. Stallman  <rms@gnu.org>

	* progmodes/sh-script.el (sh-mode-default-syntax-table):
	Rename from sh-mode-syntax-table.  Call sh-mode-syntax-table directly.
	(sh-mode-syntax-table-input): New variable.
	(sh-require-final-newline): Don't use eval.
	(sh-builtins, sh-leading-keywords, sh-other-keywords)
	(sh-variables, sh-font-lock-keywords): Don't use eval.
	(sh-set-shell): When setting require-final-newline,
	treat value = `require-final-newline' as don't change it.
	Set sh-mode-syntax-table locally based on
	sh-mode-syntax-table-input and sh-mode-default-syntax-table.

	* progmodes/compile.el (compile-internal):
	Call compilation-set-window-height before setting window start.

2003-09-22  Greg Hill  <ghill@synergymicro.com>  (tiny change)

	* emacs-lisp/bytecomp.el (byte-compile-log-file):
	Clear out byte-compile-last-warned-form.

2003-09-22  Richard M. Stallman  <rms@gnu.org>

	* woman.el (woman-file-name, woman-follow-word):
	If current-word returns nil, use "".

	* simple.el (eval-expression): Bind standard-output in to-buffer case.

2003-09-22  Richard M. Stallman  <rms@gnu.org>

	* emacs-lisp/lisp-mnt.el (lm-with-file):
	Don't visit the file, just use insert-file-contents in temp buffer.

2003-09-22  Jari Aalto  <jari.aalto@poboxes.com>

	* emacs-lisp/lisp-mnt.el (lm-get-header-re):
	Add surrounding \\( and \\) around the header, as in
	for lm-history-header 'Change Log\\|History'.

2003-09-22  John Paul Wallington  <jpw@gnu.org>

	* progmodes/ld-script.el: Add Commentary section,
	minor cleanup of file header.
	(ld-script-font-lock-keywords): Doc fix.
	(toplevel): Provide `ld-script' feature.

2003-09-21  Kim F. Storm  <storm@cua.dk>

	* scroll-bar.el (set-scroll-bar-mode): Initialize to
	new built-in variable default-frame-scroll-bars.
	(scroll-bar-mode): Use default-frame-scroll-bars when enabling
	scroll-bar-mode; notably, use it instead of t when we toggle
	scroll-bars on.
	(toggle-scroll-bar): Use default-frame-scroll-bars.

2003-09-19  Masatake YAMATO  <jet@gyve.org>

	* pcvs.el (cvs-do-removal): Change the prompt depending on
	`filter' value.

2003-09-19  Glenn Morris  <gmorris@ast.cam.ac.uk>

	* startup.el (command-line-1): Stop startup-echo-area-message
	being hidden by "Loading image..." message.
	(use-fancy-splash-screens-p, display-splash-screen):
	Move display-graphic-p test from latter to former.

	* progmodes/sh-script.el (sh-font-lock-keywords):
	Highlight escaped EOLs differently from other backslash constructs.

2003-09-19  Richard M. Stallman  <rms@gnu.org>

	* emacs-lisp/edebug.el (edebug-var-status, edebug-restore-status):
	New functions.
	(edebug-enter, edebug-outside-excursion): Use them.

	* emacs-lisp/bytecomp.el (byte-compile-warning-prefix):
	Fix the condition for whether to print "In WHERE".

2003-09-19  Jari Aalto  <jari.aalto@poboxes.com>

	* finder.el (finder-mode-hook): New variable.
	(finder-mode): Run hook finder-mode-hook

2003-09-18  Masatake YAMATO  <jet@gyve.org>

	* progmodes/ebrowse.el: Fix broken magic autoload comments.

2003-09-17  Mario Lang  <mlang@delysid.org>

	* progmodes/gud.el (perldb): Change gud-print from just "%e" to
	"p %e" to actually print the value in the GUD buffer.

2003-09-16  Miles Bader  <miles@gnu.ai.mit.edu>

	From David Ponce <david.ponce@wanadoo.fr>:
	* makefile.w32-in (DONTCOMPILE): Add loaddefs-boot.el.
	(bootstrap-clean-CMD, bootstrap-clean-SH): Recreate loaddefs.el
	from loaddefs-boot.el if necessary.

2003-09-15  Zoltan Kemenczy <kemenczy@rogers.com>

	* progmodes/gud.el (gud-find-class): Make jdb work again since
	cc-mode changed the syntactic information.

2003-09-15  David Ponce  <david@dponce.com>

	* recentf.el: (recentf-exclude): Accept predicates too.
	(recentf-file-readable-p): New function.
	(recentf-include-p): Handle predicates in recentf-exclude.
	(recentf-add-file): Doc fix.  Use recentf-file-readable-p.
	(recentf-cleanup): Likewise.
	(recentf-save-list): Use write-file to handle backup of
	recentf-save-file.

2003-09-15  Miles Bader  <miles@gnu.ai.mit.edu>

	* loaddefs-boot.el: Renamed from `loaddefs.el'
	* Makefile.in (DONTCOMPILE): Add loaddefs-boot.el.
	(bootstrap-clean): Recreate loaddefs.el from loaddefs-boot.el if
	necessary.

2003-09-13  Thien-Thi Nguyen  <ttn@gnu.org>

	* electric.el (Electric-pop-up-window): For the `one-window' case,
	no longer disconcertingly move point in the original buffer.

2003-09-12  Stefan Monnier  <monnier@iro.umontreal.ca>

	* emacs-lisp/tq.el (tq-create): Fix mixed up unquote style.

2003-09-12  Eric Hanchrow <offby1@blarg.net>  (tiny change)

	* dired.el (dired-mode-map): Fix typo.

2003-09-11  Richard M. Stallman  <rms@gnu.org>

	* dired.el (dired-mode-map): Bind M-g to dired-goto-file.

2003-09-11  Paul Pogonyshev  <pogonyshev@gmx.net>  (tiny change)

	* window.el (kill-buffer-and-window): Remove `yes-or-no-p' so that
	the function is less noisy.  Now only `kill-buffer' can ask questions.

2003-09-10  Mario Lang  <mlang@delysid.org>

	* battery.el: Update Commentary and Copyright.
	(battery-linux-proc-acpi): Fix a bug in %b which made "!" never
	appear due to wrong ordering of the expressions in `or'.

2003-09-09  Lute Kamstra  <lute@gnu.org>

	* misc.el (upcase-char): Fix docstring.
	(zap-up-to-char): New command.

2003-09-08  David Ponce  <david@dponce.com>

	Ensure that recentf correctly updates the menu bar.
	* recentf.el (recentf-menu-path,recentf-menu-before): Doc fix.
	(recentf-menu-bar): New function.
	(recentf-clear-data): Use it
	(recentf-update-menu): Likewise.  Use easy-menu-add-item instead
	of easy-menu-change.

2003-09-08  Lute Kamstra  <lute@gnu.org>

	* simple.el (size-indication-mode): New.
	* bindings.el (mode-line-position): Add buffer size indicator.

2003-09-04  Mario Lang  <mlang@delysid.org>

	* battery.el (battery-linux-proc-acpi): New function.
	(battery-status-function): Modify default value calculation to also
	check for availability of ACPI.
	(battery-echo-area-format): Ditto.
	(battery-mode-line-format): Ditto.

2003-09-06  Dave Love  <fx@gnu.org>

	* ielm.el (ielm-mode-hook): Add :options.

	* emacs-lisp/eldoc.el (eldoc-print-current-symbol-info-function): New.
	(eldoc-print-current-symbol-info): Use it.

2003-09-04  Nick Roberts  <nick@nick.uklinux.net>

	* gdb-ui.el (gud-display1): Use gud-call to prevent extra prompt
	being displayed in GUD buffer.
	(gdb-idle-input-queue): Remove var. Use just one queue.
	(gdb-enqueue-idle-input,gdb-dequeue-idle-input):
	Remove functions.  Use just one queue.
	(gdb-prompt, gdb-subprompt, def-gdb-auto-update-trigger)
	(gdb-invalidate-assembler, gdb-get-current-frame):
	Modify functions.  Use just one queue.

2003-09-04  Dave Love  <fx@gnu.org>

	* cus-start.el: Add blink-cursor-alist.

	* ruler-mode.el (ruler-mode-fill-column-char)
	(ruler-mode-current-column-char): Use char-displayable-p,
	not window-system.

	* international/codepage.el ("mule-diag"): Add eval-after-load clause.

	* language/european.el (windows-1252): Move from code-pages.

	* language/cyrillic.el ("Windows-1251"): Delete.
	("Bulgarian", "Belarusian"): Remove `features'.
	(windows-1251): Move from code-pages.

	* international/mule-diag.el (non-iso-charset-alist):
	Remove `codepage' stuff.
	(print-designation, list-coding-systems-1): Output fixes.

	* international/code-pages.el (cp-make-translation-table)
	(cp-valid-codes): Made defsubsts.
	(cp-fix-safe-chars): Delete.
	(mule-diag): Don't require.
	(windows-1251, windows-1252): Remove to cyrillic.el/european.el.
	(top-level): Check for defined coding system when defining
	cp... aliases.  Change w32-add-charset-info test to avoid warning.
	(non-iso-charset-alist): Defvar when compiling.
	(cp-make-coding-system): Doc fix.

2003-09-02  Jason Rumney  <jasonr@gnu.org>

	* international/titdic-cnv.el (tsang-quick-converter): Fix broken
	line-ends from CVS before doing conversion.

2003-09-02  Glenn Morris  <gmorris@ast.cam.ac.uk>

	* calendar/diary-lib.el (diary-header-line-flag)
	(diary-header-line-format): New variables.
	(list-diary-entries): Use them to set header line in simple diary.

	* progmodes/sh-script.el (sh-font-lock-keywords): Use something
	other than font-lock-string-face to highlight backslashes.

2003-09-01  Jason Rumney  <jasonr@gnu.org>

	* international/titdic-cnv.el (tit-read-key-value): Include \r in
	regexp.

2003-09-01  Dave Love  <fx@gnu.org>

	* mouse.el (mouse-popup-menubar, mouse-skip-word): Doc fix.

	* menu-bar.el (menu-bar-showhide-menu): Amend date and time label
	and :help; also line and column numbers labels.

	* international/mule-util.el (char-displayable-p): Move from
	latin1-disp, rename and autoload.

	* international/latin1-disp.el (latin1-char-displayable-p):
	Now obsolete alias.  Replace uses with char-displayable-p.
	(latin1-display-ucs-per-lynx): Fix last change.

	* international/mule-cmds.el (standard-display-european-internal):
	Don't use char code for Latin-1 NBSP.
	<XFree86 4>: Unfrob NBSP display table.  Set display table to use
	U+2018, U+2019 for `'.
	(select-safe-coding-system): Message fix.

2003-09-01  Kenichi Handa  <handa@m17n.org>

	* international/fontset.el (setup-default-fontset): For Thai
	font, specify "*" family.

2003-09-01  Kevin Rodgers <ihs_4664@yahoo.com>  (tiny change)

	* progmodes/compile.el (previous-error): Accept a prefix
	argument, similarly to next-error.

2003-08-31  Masatake YAMATO  <jet@gyve.org>

	* pcvs.el (cvs-do-removal): Use = instead of eq to check
	the number of files.  Bind the number of files to a local
	variable.  Suggested by Kevin Rodgers <ihs_4664@yahoo.com>.

2003-08-30  Eli Zaretskii  <eliz@elta.co.il>

	* vc-hooks.el (vc-make-version-backup): Fix the change made on
	2003-07-26: msdos-long-file-names is a function, not a variable.

2003-08-29  Richard M. Stallman  <rms@gnu.org>

	* mail/sendmail.el (sendmail-sync-aliases, mail-setup):
	Do nothing with mail-personal-alias-file if it is nil.

	* mail/mailabbrev.el (mail-abbrevs-sync-aliases):
	Do nothing if mail-personal-alias-file is nil.

	* term.el (term-exec-1): Bind coding-system-for-read.

	* dired.el (dired-mouse-find-file-other-window):
	Use dired-view-command-alist here, as in dired-view-file.
	(dired-view-command-alist): Use %s to substitute file name.
	Handle .ps_pages, .eps, .jpg, .gif, .png.

2003-08-29  Paul Pogonyshev  <pogonyshev@gmx.net>  (tiny change)

	* info.el (Info-mode-map): Bind S-tab and <backtab> to
	`Info-prev-reference', instead of M-tab.

2003-08-29  Martin Stjernholm  <mast@lysator.liu.se>

	* simple.el (blink-matching-open): Work correctly on chars that
	are designated as parens through the syntax-table text property.

2003-08-29  Thierry Emery <thierry.emery@club-internet.fr>  (tiny change)

	* kinsoku.el (kinsoku-longer, kinsoku-shorter): Do not choose a
	line break position in the middle of a non-kinsoku (e.g. latin)
	word, making it skip until either a space or a character with
	category "|".
	(kinsoku-longer): Test for end of buffer.

2003-08-28  Eli Zaretskii  <eliz@elta.co.il>

	* mail/rmail.el (rmail-convert-to-babyl-format):
	Detect quoted-printable- and base64-encoded messages and decode them
	automatically.  Set the message's encoding from the charset=
	header, if any.  Decode base64-encoded messages in Mail format as well.

2003-08-26  Glenn Morris  <gmorris@ast.cam.ac.uk>

	* mail/smtpmail.el Fix previous change:
	(smtpmail-send-queued-mail): Set smtpmail-mail-address before
	calling smtpmail-via-smtp.
	(smtpmail-via-smtp): Add fall-back values for envelope-from.

2003-08-26  John Paul Wallington  <jpw@gnu.org>

	* image.el (image-jpeg-p): Don't search beyond length of data.

2003-08-26  Martin Stjernholm  <bug-cc-mode@gnu.org>

	* progmodes/cc-cmds.el (c-electric-brace): Work around for a
	misfeature in `expand-abbrev' which caused electric keywords like
	"else" to disappear if an open brace was typed directly afterwards.

2003-08-26  Martin Stjernholm  <bug-cc-mode@gnu.org>

	* progmodes/cc-vars.el (c-extra-types-widget): The doc string is
	mandatory in `define-widget'.

	* progmodes/cc-align.el, progmodes/cc-langs.el (c-lineup-math):
	Don't align the operators "!=", "<=" and ">=" as assignment operators.

	(c-assignment-operators): New language constant that only contains
	the assignment operators.

	(c-assignment-op-regexp): New language var used by `c-lineup-math'.

2003-08-26  Martin Stjernholm  <bug-cc-mode@gnu.org>

	* progmodes/cc-engine.el (c-just-after-func-arglist-p):
	Safeguard against unbalanced sexps.

2003-08-26  Terje Rosten <terjeros@phys.ntnu.no>

	* version.el (emacs-version): Check for gtk.  Include gtk version info.

2003-08-25  John Paul Wallington  <jpw@gnu.org>

	* man.el (Man-default-man-entry): Don't whizz past the section
	number before looking for it.

2003-08-24  Nick Roberts  <nick@nick.uklinux.net>

	* progmodes/gud.el (gud-display-line): Don't set window-point if
	source buffer is not visible. (Only happens with M-x gdba).

	* gdb-ui.el (gdba): Remove gdb-quit (previously removed) from
	documentation.
	(gdb-source, gdb-source-info): Update to assembler unnecessary
	as its done after each GDB command anyway.
	(gdb-pre-prompt): Use with-current-buffer.
	(gdb-insert-field): Add help-echo text.
	(gdb-invalidate-assembler): Re-display of assembler now done in
	gdb-info-breakpoints-custom.
	(gdb-info-breakpoints-custom): Force re-display of assembler to
	happen *after* update of breakpoints buffer.
	(gdb-display-source-buffer): Don't choke if gdb-source-window
	isn't visible.
	(gdb-put-string, gdb-put-arrow): Remove free variables.

2003-08-24  John Paul Wallington  <jpw@gnu.org>

	* ibuffer.el (ibuffer-formats): Make name and size columns wider.

	* man.el (Man-default-man-entry): Strip text properties when
	snarfing parts of entry because `format' preserves properties.

2003-08-24  Glenn Morris  <gmorris@ast.cam.ac.uk>

	* files.el (file-newest-backup): Use `expand-file-name'.

	* calendar/diary-lib.el (simple-diary-display, make-diary-entry):
	Allow the diary to pop up a new frame, if needed.

	* mail/sendmail.el (mail-specify-envelope-from): Doc change.
	* mail/smtpmail.el (smtpmail-mail-address): Doc change.
	(smtpmail-send-it): Make treatment of envelope-from consistent with
	sendmail.el.

	* progmodes/sh-script.el (sh-builtins): Add some bash builtins.
	(sh-leading-keywords): Add the bash `time' reserved word.
	(sh-variables): Add some bash variables.
	(sh-add-completer): Fix nil branch of case statement.

2003-08-24  Masatake YAMATO  <jet@gyve.org>

	* progmodes/ld-script.el: New file.

2003-08-23  Markus Rost  <rost@math.ohio-state.edu>

	* vc-hooks.el (vc-ignore-vc-files, vc-master-templates): Doc fix.

2003-08-23  Andre Spiegel  <spiegel@gnu.org>

	* vc-hooks.el (vc-ignore-vc-files, vc-master-templates):
	Better explain obsolescence, and what to use instead.

2003-08-23  Masatake YAMATO  <jet@gyve.org>

	* pcvs.el (cvs-do-removal): Show the deleted file name
	on the prompt.

2003-08-20  Dave Love  <fx@gnu.org>

	* international/mule.el (make-coding-system)
	(set-buffer-file-coding-system): Doc fix.

	* emacs-lisp/lisp-mode.el (common-lisp-mode): New.

	* emacs-lisp/lisp.el (beginning-of-defun-function): Doc fix.

	* international/utf-8.el (ucs-unicode-to-mule-cjk): Use smaller :size.

	* international/utf-16.el: Add mime-text-unsuitable coding system
	properties.

	* international/latin1-disp.el (latin1-display): Add ?$,1s"(B.

	* cus-edit.el: Add some :links.
	(bib): Remove.

	* textmodes/bib-mode.el (bib): Add :group external.

2003-08-18  Luc Teirlinck  <teirllm@mail.auburn.edu>

	* wid-edit.el (widget-echo-help): Make it handle expressions that
	evaluate to strings.

2003-08-18  Michael Mauger  <mmaug@yahoo.com>

	Version 1.8.0 of sql-mode.  (Patch submitted 2003-06-21)

	Simplify selection of SQL products to define highlighting and
	interactive mode.  Includes detailed instructions on adding
	support for new products.

	* progmodes/sql.el (sql-product): New variable.  Identifies SQL
	product for use in highlighting and interactive mode.
	(sql-interactive-product): New variable.  SQL product for
	sql-interactive-mode.
	(sql-product-support): New variable.  Specifies product-specific
	parameters to drive highlighting and interactive mode.
	(sql-imenu-generic-expression): Add more object types.
	(sql-sqlite-options): Correct comment.
	(sql-ms-program): Use "osql" rather than "isql".
	(sql-prompt-regexp, sql-prompt-length): Update comment.
	(sql-mode-menu): Add "Start SQLi session" entry.
	Replace Highlighting submenu with Product menu.  Fix Send Region entry.
	(sql-mode-abbrev-table): Add abbreviations.  Support of
	SYSTEM-FLAG on define-abbrev.  Support was removed with last
	check-in; it now handles older Emacsen without the SYSTEM-FLAG.
	(sql-mode-font-lock-object-name): Add font-lock pattern for object
	names.
	(sql-mode-ansi-font-lock-keywords): Set as default value.
	(sql-mode-oracle-font-lock-keywords): Set as default value.
	Support Oracle 9i keywords.
	(sql-mode-postgres-font-lock-keywords): Set as default value.
	(sql-mode-linter-font-lock-keywords): Set as default value.
	(sql-mode-ms-font-lock-keywords): New variable.  Support Microsoft
	SQLServer 2000.
	(sql-mode-sybase-font-lock-keywords)
	(sql-mode-interbase-font-lock-keywords)
	(sql-mode-sqlite-font-lock-keywords)
	(sql-mode-strong-font-lock-keywords)
	(sql-mode-mysql-font-lock-keywords)
	(sql-mode-db2-font-lock-keywords): New variables.  Default to ANSI
	keywords.
	(sql-mode-font-lock-defaults): Update comment.
	(sql-product-feature): New function.  Returns feature associated
	with a product from `sql-product-support' alist.
	(sql-product-font-lock): New function.  Set font-lock support
	based on `sql-product'.
	(sql-add-product-keywords): New function.  Add font-lock rules to
	product-specific keyword variables.
	(sql-set-product): New function.  Set `sql-product' and apply
	appropriate font-lock highlighting.
	(sql-highlight-product): New function.  Set font-lock support
	based on a product.  Also set mode name to include product name.
	(sql-highlight-ansi-keywords, sql-highlight-oracle-keywords)
	(sql-highlight-postgres-keywords, sql-highlight-linter-keywords):
	Use `sql-set-product'.
	(sql-highlight-ms-keywords)
	(sql-highlight-sybase-keywords)
	(sql-highlight-interbase-keywords)
	(sql-highlight-strong-keywords)
	(sql-highlight-mysql-keywords)
	(sql-highlight-sqlite-keywords)
	(sql-highlight-db2-keywords): New functions.  Use `sql-set-product'.
	(sql-get-login): Prompt in the same order as the tokens.
	(sql-mode): Uses `sql-product-highlight' and `sql-product-font-lock'.
	(sql-product-interactive): New function.  Common portions of
	product-specific interactive mode wrappers.
	(sql-interactive-mode): Rewritten to use product features.
	(sql-oracle, sql-sybase, sql-informix, sql-sqlite, sql-mysql)
	(sql-solid, sql-ingres, sql-ms, sql-postgres, sql-interbase)
	(sql-db2, sql-linter): Use `sql-product-interactive'.
	(sql-connect-oracle, sql-connect-sybase, sql-connect-informix)
	(sql-connect-sqlite, sql-connect-mysql, sql-connect-solid)
	(sql-connect-ingres, sql-connect-postgres)
	(sql-connect-interbase, sql-connect-db2, sql-connect-linter):
	New functions.  Format command line parameters and invoke comint on
	the appropriate interpreter.  Code was in the corresponding
	`sql-xyz' function before.
	(sql-connect-ms): New function.  Support -E argument to use
	operating system credentials for authentication.

2003-08-18  Kenichi Handa  <handa@m17n.org>

	* international/mule.el (encode-char): Fix for the ASCII case.

2003-08-15  Kenichi Handa  <handa@m17n.org>

	* international/fontset.el (setup-default-fontset): Change "*" to
	nil in the specifications of font family.

2003-08-18  Kim F. Storm  <storm@cua.dk>

	* kmacro.el (kmacro-keymap): Group related bindings in
	initialization for clarity.  Bind C-s to start macro.
	Remove C-r binding.
	(kmacro-initial-counter-value): New defvar to hold initial counter
	value in case we set the value before defining a macro.
	(kmacro-insert-counter): Clear kmacro-initial-counter-value..
	(kmacro-set-counter): Set kmacro-initial-counter-value if we are
	not defining or executing macro.  Doc fix.
	(kmacro-add-counter): Clear kmacro-initial-counter-value.
	(kmacro-view-last-item, kmacro-view-item-no): New defvars used to
	temporarily view older elements on the macro ring without cycling
	the ring.
	(kmacro-display): Doc fix.
	(kmacro-exec-ring-item): New helper function.
	(kmacro-call-ring-2nd): Use it.
	(kmacro-call-ring-2nd-repeat): Doc fix.
	(kmacro-start-macro): Use (and clear) kmacro-initial-counter-value.
	(kmacro-end-or-call-macro): Execute last viewed macro (using
	kmacro-exec-ring-item) from ring if this follows
	kmacro-view-macro.  This allows us to find a macro on the ring
	with C-x C-k C-v C-v ... and execute it (with C-k) without cycling
	the ring to bring it to the head of the ring.
	(kmacro-bind-to-key): Doc fix (describe reserved bindings).
	Allow binding to reserved keys without specifying C-x C-k prefix.
	Ask for confirmation if entered key sequence is already bound to
	a non-macro command.
	(kmacro-view-macro): Repeating command will show older elements
	on the macro ring; C-k will execute the last viewed macro.
	(kmacro-view-macro-repeat): Doc fix.  Change its kmacro-repeat
	property from 'ring to 'head.

2003-08-17  Alan Shutko  <ats@acm.org>

	* calendar/calendar.el (calendar-make-alist): Correct off-by-one
	keeping December out of the alist.

2003-08-17  Edward M. Reingold  <reingold@emr.cs.iit.edu>

	* calendar/cal-move.el (calendar-goto-day-of-year): New function.
	* calendar/calendar.el (calendar-mode-map): Bind it to key.
	* calendar/cal-menu.el (calendar-mode-map): Add it to menu.
	(calendar-flatten): New function.
	(calendar-mouse-view-other-diary-entries)
	(calendar-mouse-view-diary-entries): Rewritten to put any holidays
	in the menu title and to show multi-line diary entries correctly
	in the menu.

2003-08-17  Luc Teirlinck  <teirllm@mail.auburn.edu>

	* info.el (Info-scroll-prefer-subnodes): Add :version keyword to
	defcustom, because the default was recently changed.

2003-08-16  Richard M. Stallman  <rms@gnu.org>

	* net/ange-ftp.el (ange-ftp-error): Add save-excursion.

	* emacs-lisp/lisp-mode.el (eval-last-sexp-print-value):
	New subroutine, broken out of eval-last-sexp-1.
	(eval-last-sexp-1): Use eval-last-sexp-print-value.

	* custom.el (custom-load-symbol): Load cus-load and cus-start first.

	* dabbrev.el (dabbrev--safe-replace-match): Use with-no-warnings.

	* simple.el (eval-expression): Use eval-last-sexp-print-value.

2003-08-14  Jari Aalto  <jari.aalto@poboxes.com>

	* progmodes/compile.el (compilation-error-regexp-alist):
	Add Java ANt error detection as described in document
	http://ant.apache.org/faq.html

2003-08-12  Juri Linkov  <juri@jurta.org>  (tiny change)

	* simple.el (backward-word, forward-to-indentation)
	(backward-to-indentation):  Argument changed to optional.
	(next-line, previous-line): Use `or' instead of `unless'.

2003-08-12  Vinicius Jose Latorre  <viniciusjl@ig.com.br>

	* progmodes/ebnf-iso.el (ebnf-no-meta-identifier): Becomes a var
	instead of a constant.

2003-08-12  Markus Rost  <rost@math.ohio-state.edu>

	* shell.el (shell): With prefix-arg, suggest a new buffer name.

2003-08-12  Andre Spiegel  <spiegel@gnu.org>

	* vc-sccs.el (vc-sccs-state-heuristic): Fix parentheses.
	(vc-sccs-workfile-version): Search the entire delta table, rather
	than just the first entry, because that might be a deleted version.

2003-08-11  Karl Fogel  <kfogel@red-bean.com>

	* menu-bar.el (menu-bar-options-menu): Supply a body for the
	[save-place] binding in the Options menu.  Have it require
	'saveplace' and then toggle the variable manually, to avoid an an
	unbound variable error.  Thanks to <Sebastien.Kirche@sage.com>
	for the bug report.

2003-08-11  Nick Roberts  <nick@nick.uklinux.net>

	* gdb-ui.el (gdb-insert-field, gdb-array-format1)
	(gdb-info-breakpoints-custom, gdb-info-frames-custom)
	(gdb-info-threads-custom): Add help-echo text.
	(gdb-display-back): Don't use purecopy.
	(gdb-info-breakpoints-custom, gdb-reset)
	(gdb-assembler-custom): Use display-images-p to test if breakpoint
	icons can be displayed.

2003-08-11  Markus Rost  <rost@math.ohio-state.edu>

	* textmodes/reftex-vars.el (reftex-auto-recenter-toc): Fix typo.

2003-08-11  Stefan Monnier  <monnier@cs.yale.edu>

	* bookmark.el (bookmark-completing-read):
	Return a string, instead of a list of one string.
	Use a popup menu if activated from the mouse.
	(bookmark-edit-annotation): Remove unused vars.
	(bookmark-jump, bookmark-relocate, bookmark-insert-location)
	(bookmark-rename, bookmark-insert, bookmark-delete): Adjust calls
	to bookmark-completing-read.
	(bookmark-bmenu-show-filenames, bookmark-bmenu-hide-filenames)
	(bookmark-bmenu-mark, bookmark-bmenu-select, bookmark-bmenu-unmark)
	(bookmark-bmenu-delete, bookmark-bmenu-list): Use inhibit-read-only
	and erase-buffer.
	(bookmark-menu-delete, bookmark-menu-rename, bookmark-menu-locate)
	(bookmark-menu-jump, bookmark-menu-insert)
	(bookmark-popup-menu-and-apply-function)
	(bookmark-menu-popup-paned-bookmark-menu): Remove.
	(bookmark-menu-build-paned-menu): Remove by folding it into
	bookmark-menu-popup-paned-menu.
	(menu-bar-bookmark-map): Move the define-key statements here.
	Use the "non-menu" commands since they now pop up a menu if needed.
	(bookmark-exit-hook-internal): Simplify.

2003-08-11  Carsten Dominik  <dominik@sand.science.uva.nl>

	* reftex-toc.el (reftex-toc-rename-label): New function.
	(reftex-toc-check-docstruct): New function.

	* reftex.el (reftex-region-active-p): New function.

	* reftex-parse.el (reftex-locate-bibliography-files): Improved the
	regexp to find the \bibliography macro.

	* reftex-vars.el (reftex-section-levels): Removed subsubparagraph,
	which does not exist in LaTeX.
	(reftex-cite-format-builtin): Added amsrefs support.
	(reftex-toc-confirm-promotion): New option

	* reftex-toc.el
	(reftex-toc): Use `reftex-toc-split-windows-fraction'.
	(reftex-toc-demote, reftex-toc-promote)
	(reftex-toc-do-promote, reftex-toc-promote-prepare)
	(reftex-toc-promote-action, reftex-toc-extract-section-number)
	(reftex-toc-newhead-from-alist)
	(reftex-toc-load-all-files-for-promotion): New functions.
	(reftex-toc-help): Added description of new keys.
	(reftex-toc-split-windows-fraction): New option.
	(reftex-recenter-toc-when-idle): Search *toc* window on all
	visible frames.
	(reftex-toc): Additional parameter REUSE
	(reftex-toc-recenter): Remember current frame.  Call `reftex-toc'
	with REUSE argument.
	(reftex-recenter-toc-when-idle): Reset `current-prefix-arg' for
	the call of `reftex-toc'.
	(reftex-make-separate-toc-frame): New function .
	(reftex-toc-recenter): When called with triple prefix arg, call
	`reftex-make-separate-toc-frame' first.
	(reftex-toc-toggle-dedicated-frame): New command.
	(reftex-toc-quit): Adapted to delete frame when called in
	dedicated frame.

	* reftex-index.el (reftex-index-phrase-match-is-indexed): Check
	all enclosing macros.


2003-08-08  Vinicius Jose Latorre  <viniciusjl@ig.com.br>

	* progmodes/ebnf2ps.el (ebnf-total, ebnf-nprod): Move defvar before
	first use.

2003-08-07  Vinicius Jose Latorre  <viniciusjl@ig.com.br>

	* progmodes/ebnf2ps.el (ebnf-begin-job): Code fix.

2003-08-06  Glenn Morris  <gmorris@ast.cam.ac.uk>

	* calendar/calendar.el (list-diary-entries-hook)
	(diary-display-hook, nongregorian-diary-listing-hook)
	(mark-diary-entries-hook, nongregorian-diary-marking-hook):
	Add some customize options for these hooks.
	(calendar-abbrev-construct): Don't try to take a substring longer
	than the original string.

2003-08-05  Richard M. Stallman  <rms@gnu.org>

	* emacs-lisp/testcover.el (noreturn): Report error if does return.
	(testcover-reinstrument-clauses): Doc fix.

	* emacs-lisp/warnings.el: Doc fixes, args renamed.
	(warning-type-format): Rename from warning-group-format.

	* emacs-lisp/bytecomp.el (byte-compile-not-obsolete-var): New var.
	(byte-compile-variable-ref): Handle byte-compile-not-obsolete-var.
	(byte-compile-defvar): Bind byte-compile-not-obsolete-var
	to prevent warnings about defvar for an obsolete variable.

	* emacs-lisp/bytecomp.el (byte-compile-log-warning):
	warning-group-format renamed to warning-type-format.

	* subr.el (read-passwd): Use clear-string instead of fillarray.

	* edmacro.el (edmacro-format-keys): Use edmacro-sanitize-for-string.
	Use vconcat instead of concat.
	(edmacro-sanitize-for-string): New function.

2003-08-05  Dave Love  <fx@gnu.org>

	* cus-start.el: Add open-paren-in-column-0-is-defun-start,
	line-number-display-limit-width.

	* textmodes/tex-mode.el (tex-dvi-view-command): Fix quoted quotes.

2003-08-05  Kenichi Handa  <handa@m17n.org>

	* international/code-pages.el: Don't require mule-diag.

	* international/mule-diag.el (non-iso-charset-alist):
	Add autoload cookie.

	* language/devan-util.el (dev-glyph-order): Add an entry for the
	glyph code #xC4.

2003-08-03  Glenn Morris  <gmorris@ast.cam.ac.uk>

	* calendar/calendar.el (diary-file, diary-file-name-prefix)
	(european-calendar-style, diary-date-forms)
	(calendar-day-name-array, calendar-month-name-array): Doc change.
	(generate-calendar-month): Adapt for new behaviour of
	`calendar-day-name' function.
	(calendar-abbrev-length, calendar-day-abbrev-array)
	(calendar-month-abbrev-array): New variables.
	(calendar-abbrev-construct): New function.
	(calendar-day-name, calendar-month-name): Use new abbrev arrays,
	rather than fixing abbrevs at some width.  Calling syntax change.
	(calendar-make-alist): Use abbrev arrays.  Calling syntax change.
	(calendar-date-string): Adapt for new behaviours of
	`calendar-day-name' and `calendar-month-name' functions.

	* calendar/diary-lib.el (list-diary-entries): Adapt for new
	behaviour of `calendar-day-name' and `calendar-month-name' functions.
	(diary-name-pattern): Use abbrev arrays, rather than fixing
	abbrevs at three chars.  Calling syntax change.
	(mark-diary-entries):  Adapt for new behaviours of
	`diary-name-pattern' and `calendar-make-alist' functions.
	(fancy-diary-font-lock-keywords): Adapt for new behaviour of
	`diary-name-pattern' function.
	(font-lock-diary-date-forms): Use abbrev arrays, rather than
	fixing abbrevs at three chars.  Calling syntax change.
	(cal-hebrew, cal-islam): Require when compiling.
	(diary-font-lock-keywords): Adapt for new behaviour of
	`font-lock-diary-date-forms' function.

	* calendar/cal-hebrew.el: Reposition some code so defined before used.
	(calendar-hebrew-month-name-array-common-year)
	(calendar-hebrew-month-name-array-leap-year): Add doc strings.
	(list-hebrew-diary-entries): Adapt for new behaviours of
	`calendar-day-name' and `add-to-diary-list' functions.
	(mark-hebrew-diary-entries): Adapt for new behaviours of
	`diary-name-pattern' and `calendar-make-alist' functions.

	* calendar/cal-islam.el (calendar-islamic-month-name-array):
	Add doc string.
	(list-islamic-diary-entries): Adapt for new behaviours of
	`calendar-day-name' and `add-to-diary-list' functions.
	(mark-islamic-diary-entries): Adapt for new behaviours of
	`diary-name-pattern' and `calendar-make-alist' functions.

	* calendar/cal-menu.el (cal-menu-update): Adapt for new behaviour of
	`calendar-month-name' function.

	* calendar/cal-coptic.el (coptic-name): defvar rather than defconst.

	* calendar/solar.el (solar-seasons-data): Move definition before use.

	* calendar/cal-tex.el (cal-tex-day-name-format): Doc fix.
	(cal-tex-LaTeX-hourbox): Move definition before use.

	* calendar/cal-china.el, cal-hebrew.el, cal-islam.el,
	cal-julian.el, cal-menu.el, cal-move.el, holidays.el,
	lunar.el, solar.el
	(displayed-month, displayed-year): Define for compiler.

2003-08-03  Martin Stjernholm  <bug-cc-mode@gnu.org>

	* progmodes/cc-mode.el (c-init-language-vars-for): Add argument
	MODE.  Renamed from c-init-c-language-vars'.
	(c-initialize-cc-mode): Change accordingly.
	(c-common-init): Ditto.
	(c-mode): Ditto.
	(c++-mode): Use `c-init-language-vars-for'.
	(objc-mode): Ditto.
	(java-mode): Ditto.
	(idl-mode): Ditto.
	(pike-mode): Ditto.
	(awk-mode): Ditto.

2003-08-03  Martin Stjernholm  <bug-cc-mode@gnu.org>

	* progmodes/cc-engine.el (c-end-of-current-token): Return whether
	or not the point moved.

	(c-search-decl-header-end): Don't trip up on operator identifiers
	in C++ and operators like == in all languages.

	* progmodes/cc-engine.el (c-backward-to-decl-anchor):
	Detect leading labels correctly.

2003-08-02  Andreas Schwab  <schwab@suse.de>

	* textmodes/ispell.el: Don't redo key bindings on loading, put
	them only in loaddefs.el.
	* bookmark.el: Likewise.
	* dabbrev.el: Likewise.
	* emerge.el: Likewise.

	* apropos.el (apropos-words-to-regexp): Only add `wild' if `words'
	has more than one member.

	* progmodes/sh-script.el (sh-mode): Don't set mode-class property.

2003-08-01  Vinicius Jose Latorre  <viniciusjl@ig.com.br>

	* lpr.el (printify-region): It was ending conversion before the
	expected position.  Reported by Keiichi Suzuki <keiichi@nanap.org>.

2003-07-31  John Paul Wallington  <jpw@gnu.org>

	* net/browse-url.el (browse-url-epiphany): Doc fix.

2003-07-30  Kenichi Handa  <handa@m17n.org>

	* international/fontset.el (setup-default-fontset):
	Change registry names of Akurti fonts.

2003-07-29  Jesper Harder  <harder@ifa.au.dk>  (tiny change)

	* comint.el (comint-read-noecho): Use `clear-string' instead of
	`fillarray'.

2003-07-29  Thomas W Murphy  <twm@andrew.cmu.edu>  (tiny change)

	* outline.el (outline-mode-hook): Add defvar.

2003-07-28  Nick Roberts  <nick@nick.uklinux.net>

	* gdb-ui.el (gdb-setup-windows, gdb-restore-windows):
	Restore assembler in source window if that is what has been selected.
	(menu): Add gdb-restore-windows to menu.  Make gdba
	specific menus only visible from gdba.

2003-07-28  Tak Ota  <Takaaki.Ota@am.sony.com>  (tiny change)

	* progmodes/compile.el (compilation-environment): New user variable.
	(compile-internal): Respect it.

2003-07-23  Masatake YAMATO  <jet@gyve.org>

	* progmodes/gud.el (gdb-script-font-lock-keywords):
	Put `font-lock-function-name-face' on a symbol which includes
	`-' like `hook-run'.  Put font-lock-variable-name-face
	on a symbol starting with $.

2003-07-27  Markus Rost  <rost@math.ohio-state.edu>

	* files.el (set-visited-file-name): Use truename for buffer-file-name.

2003-07-26  Markus Rost  <rost@math.ohio-state.edu>

	* vc-hooks.el (vc-file-not-found-hook): Doc fix.

2003-07-26  Andre Spiegel  <spiegel@gnu.org>

	* vc-hooks.el (vc-default-registered, vc-make-version-backup):
	Use with-no-warnings.
	(vc-file-not-found-hook): Add this to find-file-not-found-functions,
	rather than to find-file-not-found-hook, which doesn't exist.

2003-07-26  Markus Rost  <rost@math.ohio-state.edu>

	* international/quail.el (quail-translate-key): Fix previous change.

2003-07-25  John Paul Wallington  <jpw@gnu.org>

	* server.el (server-start): Check `server-process' is non-nil
	before killing it to avoid killing current buffer's process.

	* simple.el (choose-completion-string): Use `minibufferp';
	test `completion-reference-buffer' if `buffer' arg is nil.
	(push-mark): Use `when' and `unless'.
	(pop-mark): Use `when'.

	* mouse-sel.el (mouse-sel-get-selection-function):
	Check `x-last-selected-text-primary'.  Don't barf if it or
	`x-last-selected-text' aren't bound.

2003-07-25  Kevin Rodgers  <ihs_4664@yahoo.com>  (tiny change)

	* menu-bar.el (menu-bar-tools-menu): Minor change in strings.

2003-07-23  Stefan Monnier  <monnier@cs.yale.edu>

	* vc-svn.el (vc-svn-diff-switches): Don't default to vc-diff-switches.

2003-07-23  John Paul Wallington  <jpw@gnu.org>

	* tooltip.el (defface tooltip): Inherit from variable-pitch.

2003-07-23  Glenn Morris  <gmorris@ast.cam.ac.uk>

	* emacs-lisp/derived.el (define-derived-mode): Mention hook in doc
	string.  Defvar the derived hook.

	* macros.el (insert-kbd-macro): Escape double quote character.
	From Thomas W Murphy <twm@andrew.cmu.edu>.

2003-07-22  Stefan Monnier  <monnier@cs.yale.edu>

	* textmodes/fill.el (fill-comment-paragraph): Construct a regexp
	to match the specific mark rather than reusing comment-start-skip.

2003-07-22  Thien-Thi Nguyen  <ttn@gnu.org>

	* progmodes/hideshow.el (hs-special-modes-alist):
	Clarify MDATA-SELECTOR doc; nfc.  Thanks to Michael Ernst.

2003-07-21  Markus Rost  <rost@math.ohio-state.edu>

	* progmodes/idlwave.el (idlwave-comment-indent-char): Fix default
	value using ?\s.

2003-07-21  John Paul Wallington  <jpw@gnu.org>

	* subr.el (with-selected-window): Add closing paren.

2003-07-21  Richard M. Stallman  <rms@gnu.org>

	* emacs-lisp/lisp-mode.el (emacs-lisp-mode): Use run-mode-hooks.
	(lisp-mode): Likewise.

	* subr.el (with-selected-window): Copy code form save-selected-window
	so as to call select-window with norecord arg.
	(dynamic-completion-table): Doc fix.
	(lazy-completion-table): Doc fix.

	* international/mule-cmds.el (set-locale-environment):
	langinfo renamed to locale-info.

	* international/mule.el (auto-coding-functions): Doc fix.

2003-07-21  Kenichi Handa  <handa@m17n.org>

	* international/quail.el (quail-translate-key):
	Update quail-current-str correctly.

2003-07-21  Andreas Schwab  <schwab@suse.de>

	* progmodes/sh-script.el (sh-mode-syntax-table): Change syntax of
	?, to "_".

2003-07-20  Kai Gro,A_(Bjohann  <kai.grossjohann@gmx.net>
	Version 2.0.36 of Tramp released.

	* net/tramp.el (tramp-default-password-end-of-line): Rename from
	tramp-password-end-of-line.
	(tramp-password-end-of-line): New method parameter.
	(tramp-get-password-end-of-line): Function to access method
	parameter `tramp-password-end-of-line', or variable
	`tramp-default-password-end-of-line' (default value).
	(tramp-methods): Add entries for new parameter
	tramp-password-end-of-line.
	(tramp-enter-password): Use new function
	`tramp-get-password-end-of-line'.
	(tramp-handle-insert-file-contents): Do not
	unconditionally inhibit the file operation file-local-copy, only
	do that when the inhibit-file-name-operation is currently
	insert-file-contents.  This fixes finding remote CVS-controlled
	files.  (It would barf on inserting the CVS/Entries file
	literally, because the file-local-copy handler wasn't called.)
	(tramp-handle-shell-command): Support optional third arg ERROR-BUFFER.
	(tramp-sh-extra-args): Adapt defcustom type to XEmacs.
	(tramp-initial-commands): New variable.
	(tramp-process-initial-commands): New function, using the variable.
	(tramp-open-connection-setup-interactive-shell): Call the new function.
	(tramp-buffer-name, tramp-debug-buffer-name): Always put the
	method into the buffer name, never use nil.  Reported by Hanak
	David <dhanak@inf.bme.hu>.
	(tramp-open-connection-setup-interactive-shell): Erase buffer
	before sending "stty -onlcr".

	* net/tramp-vc.el (vc-workfile-unchanged-p): Add comment.

2003-07-19  Markus Rost  <rost@math.ohio-state.edu>

	* textmodes/artist.el (artist-erase-char): Fix default value using ?\s.

2003-07-19  John Paul Wallington  <jpw@gnu.org>

	* textmodes/artist.el (artist-butlast-fn, artist-draw-sline)
	(artist-draw-rect, artist-draw-square): Doc fixes.

	* textmodes/enriched.el (enriched-decode-display-prop): Doc fix.

	* textmodes/two-column.el (2C-mode-line-format): Doc fix.

2003-07-19  Kenichi Handa  <handa@m17n.org>

	* international/kkc.el (kkc-show-conversion-list-update):
	Highlight the correct candidate in the message.

2003-07-18  John Paul Wallington  <jpw@gnu.org>

	* simple.el (current-word): Don't include punctuation char when
	`really-word' arg is non-nil.

2003-07-17  Martin Stjernholm  <bug-cc-mode@gnu.org>

	* progmodes/awk-mode.el: Obsoleted by the AWK support in CC Mode -
	moved to the directory obsolete.

2003-07-16  Stefan Monnier  <monnier@cs.yale.edu>

	* info.el (Info-menu-entry-name-re): Allow newlines in
	menu entry names.

	* emacs-lisp/syntax.el (syntax-ppss-flush-cache): Rename from
	syntax-ppss-after-change-function.
	(syntax-ppss-after-change-function): New alias.  Update uses.
	(syntax-ppss): Catch the case where the buffer is narrowed.

2003-07-16  Martin Stjernholm  <bug-cc-mode@gnu.org>

	* progmodes/cc-defs.el (c-langelem-sym, c-langelem-pos)
	(c-langelem-2nd-pos): Add accessor functions for syntactic elements.

2003-07-16  Martin Stjernholm  <bug-cc-mode@gnu.org>

	* progmodes/cc-engine.el (c-literal-faces): Declare as a variable
	since it might be modified.

	* progmodes/cc-langs.el (c++-make-template-syntax-table)
	(c-syntactic-ws-start, c-syntactic-ws-end): Give more consistent
	names to these language constants.

2003-07-15  Kim F. Storm  <storm@cua.dk>

	* apropos.el (apropos-sort-by-scores): Rename from apropos-show-scores.
	All uses changed.

2003-07-14  Mark A. Hershberger  <mah@everybody.org>

	* xml.el (xml-parse-tag, xml-parse-file, xml-parse-region):
	Namespace support.

2003-07-13  Juanma Barranquero  <lektu@terra.es>

	* frame.el (modify-all-frames-parameters): Reinstall (copyright
	papers received).

2003-07-13  Karl Eichwalder  <ke@suse.de>

	* textmodes/po.el (po-find-charset): White space at the start of the
	Content-Type field body is non-mandatory.

2003-07-13  Masayuki Ataka  <ataka@milk.freemail.ne.jp>  (tiny change)

	* textmodes/texinfo.el (texinfo-section-list):
	Append appendixsection; a synonym for appendixsec.

2003-07-13  Jari Aalto  <jari.aalto@poboxes.com>

	* man.el (Man-translate-cleanup): New.
	(Man-translate-references): Call `Man-translate-cleanup' to clean
	leading, trailing and middle spaces.

2003-07-13  Lars Hansen  <larsh@math.ku.dk>

	* desktop.el (desktop-buffer-dired-misc-data, desktop-buffer-dired):
	Handle `dired-directory' being a list.

2003-07-13  Jesper Harder  <harder@ifa.au.dk>  (tiny change)

	* mail/smtpmail.el (smtpmail-send-it): Create smtpmail-queue-dir if
	it doesn't exist.

2003-07-12  Richard M. Stallman  <rms@gnu.org>

	* progmodes/cc-engine.el (c-declare-lang-variables): Don't use mapcan.

	* progmodes/cc-defs.el (c-make-keywords-re):
	Don't use delete-duplicates.
	(c-lang-const): Don't use mapcan.

	* apropos.el (apropos-show-scores): Make it customizable.
	Document new meaning.
	(apropos): Compute scores from symbols.
	(apropos-print): Don't sort by scores if apropos-show-scores is nil.

2003-07-11  Vinicius Jose Latorre  <viniciusjl@ig.com.br>

	* ps-bdf.el: Fix copyright line.
	(bdf-directory-list): Fix initialization code.

2003-07-11  John Paul Wallington  <jpw@gnu.org>

	* emacs-lisp/ring.el (ring-empty-p): Use `zerop'.
	(ring-p, ring-plus1, ring-minus1, ring-length, ring-index)
	(ring-empty-p, ring-size, ring-copy, ring-ref): Doc fixes.

2003-07-11  NAKAJIMA Mikio  <minakaji@namazu.org>  (tiny change)

	* emacs-lisp/ring.el (ring-elements): Doc fix.

2003-07-11  Glenn Morris  <gmorris@ast.cam.ac.uk>

	* calendar/timeclock.el (timeclock-relative)
	(timeclock-ask-before-exiting, timeclock-use-display-time):
	Doc changes.
	(timeclock-modeline-display): Give a message if
	`timeclock-use-display-time' is non-nil but `display-time-mode'
	is not active.

2003-07-11  Kenichi Handa  <handa@m17n.org>

	* international/mule-cmds.el (set-language-environment):
	Set current-language-environment to the correct string.

2003-07-10  Vinicius Jose Latorre  <viniciusjl@ig.com.br>

	* ps-print.el: Print line number correctly in a region.  Reported by
	Tim Allen <timallen@ls83.fsnet.co.uk>
	(ps-print-version): New version number (6.6.2).
	(ps-printing-region): Code fix.

2003-07-10  John Paul Wallington  <jpw@gnu.org>

	* progmodes/etags.el (visit-tags-table-buffer): Add autoload cookie;
	this function can be called from `add-completions-from-tags-table'.

2003-07-10  Glenn Morris  <gmorris@ast.cam.ac.uk>

	* calendar/timeclock.el (timeclock-use-display-time)
	(timeclock-day-over-hook, timeclock-workday-remaining)
	(timeclock-status-string, timeclock-when-to-leave)
	(timeclock-when-to-leave-string, timeclock-log-data)
	(timeclock-find-discrep, timeclock-day-base)
	(timeclock-generate-report, timeclock-visit-timelog): Doc fix.
	(timeclock-modeline-display): Set the variable
	`timeclock-modeline-display'.
	(timeclock-update-modeline): Doc fix.  Respect value of
	`timeclock-relative'.

2003-07-09  Richard M. Stallman  <rms@gnu.org>

	* textmodes/reftex-parse.el (reftex-all-document-files):
	Add autoload cookie.

	* textmodes/reftex.el (reftex-all-document-files): Delete autoload.
	(reftex-scanning-info-available-p): Add autoload cookie.

	* international/mule-cmds.el
	(set-display-table-and-terminal-coding-system): Delete duplicate
	aset on standard-display-table.

	* view.el (view-file): If existing buffer's major mode is special,
	don't go into view mode.

	* dired.el (dired-move-to-filename-regexp): Allow quote in months.

2003-07-08  Martin Stjernholm  <bug-cc-mode@gnu.org>

	* progmodes/cc-engine.el (c-guess-basic-syntax): Do not do hidden
	buffer changes; there's third party code that calls this function
	directly.

2003-07-08  Martin Stjernholm  <bug-cc-mode@gnu.org>

	* progmodes/cc-fonts.el (javadoc-font-lock-keywords)
	(autodoc-font-lock-keywords): Don't byte compile on font lock
	initialization when running from byte compiled files.

2003-07-08  Alan Mackenzie  <bug-cc-mode@gnu.org>

	* progmodes/cc-engine.el: Fix AWK mode indentation when previous
	statement ends with auto-increment "++".

2003-07-08  Martin Stjernholm  <bug-cc-mode@gnu.org>

	* progmodes/cc-langs.el, progmodes/cc-styles.el (c-style-alist)
	(c-lang-variable-inits, c-lang-variable-inits-tail): The values of
	these are changed, so declare them as variables and not constants.

2003-07-08  Markus Rost  <rost@math.ohio-state.edu>

	* subr.el (dolist, dotimes):  Doc fix.

2003-07-08  Kim F. Storm  <storm@cua.dk>

	* international/mule-cmds.el
	(set-display-table-and-terminal-coding-system): Don't break
	bootstrap if standard-display-table isn't setup yet.

2003-07-07  Richard M. Stallman  <rms@gnu.org>

	* ehelp.el (ehelp-command): Use defalias to define ehelp-command.
	Give it a doc string, and autoload it.

	* desktop.el (desktop-buffer-info, desktop-buffer-mh):
	Use with-no-warnings.

	* info.el (Info-search): If find invisible text, search again.

	* isearch.el (search-whitespace-regexp): Add a shy group around it.

	* man.el (Man-name-regexp): Match + as part of name.

	* simple.el (visible-mode): Rename from vis-mode.
	(vis-mode-saved-buffer-invisibility-spec): Doc fix.

	* simple.el (current-word): New arg REALLY-WORD specifies
	don't include punctuation chars.

	* emacs-lisp/debug.el (debug, debugger-env-macro):
	Use with-no-warnings while accessing and binding unread-command-char.

	* international/mule-cmds.el
	(set-display-table-and-terminal-coding-system): Use explicit loop
	instead of calling standard-display-default.

	* net/ange-ftp.el (ange-ftp-file-symlink-p):
	Use condition-case to catch error in ange-ftp-get-files.

	* net/browse-url.el (browse-url-browser-function):
	Add alternative for Epiphany.
	(browse-url-epiphany-program, browse-url-epiphany-arguments)
	(browse-url-epiphany-startup-arguments)
	(browse-url-epiphany-new-window-is-tab): New variables.
	(browse-url-epiphany, browse-url-epiphany-sentinel): New functions.

	* progmodes/compile.el (compile-auto-highlight): Default now t.
	(compile): Doc fix.
	(compilation-next-error): Fix previous change.

	* textmodes/tex-mode.el (tex-main-file): Use with-no-warnings.

	* textmodes/sgml-mode.el (xml-mode): Add autoload cookie.

2003-07-07  Nick Roberts  <nick@nick.uklinux.net>

	* gdb-ui.el (gdb-source-info): Display current frame when
	attaching to an existing process.
	(gdb-setup-windows, gdb-source-info): Start with gud-comint-buffer
	while laying out windows when attaching to an existing process.

2003-07-07  Stefan Monnier  <monnier@cs.yale.edu>

	* info.el (Info-menu): Use Info-menu-entry-name-re.

2003-07-06  Stefan Monnier  <monnier@cs.yale.edu>

	* vc-hooks.el (vc-stay-local, vc-stay-local-p): Move from vc.el.
	* vc.el (vc-stay-local, vc-stay-local-p): Move to vc-hooks.el.

	* info.el (Info-menu-entry-name-re): Be careful to avoid multiple ways
	to match the same text.

2003-07-06  John Paul Wallington  <jpw@gnu.org>

	* vc.el (vc-annotate-offset): Move defvar up.

2003-07-06  Kim F. Storm  <storm@cua.dk>

	* info.el (Info-menu-entry-name-re): Add `:' to second [] part.
	This should fix the infinite loop when extracting menu names.

2003-07-05  Martin Stjernholm  <bug-cc-mode@gnu.org>

	* files.el (auto-mode-alist, interpreter-mode-alist):
	Remove entries to CC Mode modes to avoid duplicates; they are now added
	with autoload directives in cc-mode.el.

2003-07-05  Martin Stjernholm  <bug-cc-mode@gnu.org>

	* progmodes/cc-langs.el, progmodes/cc-styles.el (c-style-alist)
	(c-lang-variable-inits, c-lang-variable-inits-tail): The values of
	these are changed, so declare them as variables and not constants.

	* progmodes/cc-mode.el: Fix some autoload problems: Try to
	ensure that the entry for ".c" extension comes before the one for
	".C" on `auto-mode-alist', to behave better on case insensitive OS:es.
	Fix incorrect entries that were added to `interpreter-mode-alist'.
	Move the autoload directives for AWK to the top level since they
	aren't recognized anywhere else.  Do not use the new AWK mode doc
	in the autoload form for the old AWK mode.

2003-06-30  Roland Winkler  <Roland.Winkler@physik.uni-erlangen.de>

	* textmodes/bibtex.el (bibtex-sort-entry-class): New entry catch-all.
	(bibtex-sort-ignore-string-entries): Default value t.
	(bibtex-entry-kill-ring-max): Reintroduce as it was removed
	erroneously in previous version.
	(bibtex-string-files): Docstring reflects new parsing scheme.
	(bibtex-autokey-transcriptions): Merge some rewrite entries, fix
	docstring, add # as one of the chars to crush
	(bibtex-autokey-prefix-string, bibtex-autokey-names)
	(bibtex-autokey-names-stretch, bibtex-autokey-additional-names)
	(bibtex-autokey-name-change-strings)
	(bibtex-autokey-name-case-convert, bibtex-autokey-name-length)
	(bibtex-autokey-name-separator, bibtex-autokey-year-length)
	(bibtex-autokey-use-crossref, bibtex-autokey-titlewords)
	(bibtex-autokey-title-terminators)
	(bibtex-autokey-titlewords-stretch)
	(bibtex-autokey-titleword-ignore)
	(bibtex-autokey-titleword-case-convert)
	(bibtex-autokey-titleword-abbrevs)
	(bibtex-autokey-titleword-abbrevs)
	(bibtex-autokey-titleword-change-strings)
	(bibtex-autokey-titleword-length)
	(bibtex-autokey-titleword-separator)
	(bibtex-autokey-name-year-separator)
	(bibtex-autokey-year-title-separator)
	(bibtex-autokey-before-presentation-function)
	(bibtex-entry-type-history, bibtex-entry-maybe-empty-head):
	Fix docstring.
	(bibtex-strings, bibtex-reference-keys):
	Use lazy-completion-table and make-variable-buffer-local.
	(bibtex-sort-entry-class-alist): Use downcase, account for catch-all.
	(bibtex-braced-string-syntax-table)
	(bibtex-quoted-string-syntax-table): New variables.
	(bibtex-parse-nested-braces): Remove.
	(bibtex-parse-field-string): Use syntax table and forward-sexp.
	(bibtex-parse-association): Simplify.
	(bibtex-parse-field-name): Obey bibtex-autoadd-commas.
	(bibtex-parse-field-text): Simplify.
	(bibtex-search-forward-field, bibtex-search-backward-field):
	argument BOUND can take value t.
	(bibtex-start-of-field, bibtex-start-of-name-in-field)
	(bibtex-end-of-name-in-field, bibtex-end-of-field)
	(bibtex-start-of-text-in-field, bibtex-end-of-text-in-field)
	(bibtex-start-of-text-in-string, bibtex-end-of-text-in-string)
	(bibtex-end-of-string, bibtex-type-in-head): Use defsubst.
	(bibtex-skip-to-valid-entry): Return buffer position of beginning
	and ending of entry.  Update for changes of bibtex-search-entry.
	Simplify.
	(bibtex-map-entries): FUN is called with three arguments.
	(bibtex-search-entry): Return a cons pair with buffer positions of
	beginning and end of entry.
	(bibtex-enclosing-field): Simplify.
	(bibtex-format-entry): Use booktitle to set a missing title.
	(bibtex-autokey-get-names): Fiddle with regexps.
	(bibtex-generate-autokey): Use identity.
	(bibtex-parse-keys): Use simplified parsing algorithm if
	bibtex-parse-keys-fast is non-nil. Simplify. Change order of
	arguments. Return alist of keys.
	(bibtex-parse-strings): Simplify. Return alist of strings.
	(bibtex-complete-string-cleanup): Fix docstring.
	(bibtex-read-key): New function.
	(bibtex-mode): Fix docstring. Do not parse for keys and
	strings when the mode is entered. Set fill-paragraph-function to
	bibtex-fill-field. Setup font-lock-mark-block-function the way
	font-lock intended.
	(bibtex-entry): Use bibtex-read-key. Obey bibtex-autofill-types.
	(bibtex-parse-entry, bibtex-autofill-entry): New functions.
	(bibtex-print-help-message, bibtex-remove-OPT-or-ALT)
	(bibtex-Preamble): Avoid hard coded constants.
	(bibtex-make-field): Fix docstring. Simplify.
	(bibtex-beginning-of-entry): Always return new position of point.
	(bibtex-end-of-entry): Rearrange cond clauses.
	(bibtex-count-entries, bibtex-validate, bibtex-reformat):
	Update for changes of bibtex-map-entries.
	(bibtex-ispell-abstract): Do not move point.
	(bibtex-entry-index): Use downcase. Simplify.
	(bibtex-lessp): Handle catch-all.
	(bibtex-find-crossref): Turn into a command.
	(bibtex-find-entry): Simplify. Use bibtex-read-key. Fix regexp.
	(bibtex-clean-entry): Use bibtex-read-key. Handle string and
	preamble entries.
	(bibtex-fill-field-bounds): New function.
	(bibtex-fill-field): New command. Bound to fill-paragraph-function.
	(bibtex-fill-entry): Use bibtex-fill-field-bounds
	(bibtex-String): Use bibtex-strings.  Always obey
	bibtex-sort-ignore-string-entries.

2003-07-05  John Paul Wallington  <jpw@gnu.org>

	* cus-theme.el (customize-create-theme):
	Call `customize-create-theme' in Reset widget's notify function.

	* ibuffer.el (ibuffer-backward-line, ibuffer-forward-line)
	(ibuffer-mark-interactive): Use `or' instead of `unless'.
	(define-ibuffer-column name): Add summarizer.
	(define-ibuffer-column size): Likewise.
	(define-ibuffer-column filename): Likewise.
	(define-ibuffer-column process): Likewise.  Change BODY's output too.
	(define-ibuffer-column filename-and-process): Likewise, likewise.
	(ibuffer): Remove local vars `already-in' and `need-update'.

	* ibuf-ext.el: Don't require `derived' at compile-time.

2003-07-05  Kim F. Storm  <storm@cua.dk>

	* info.el: Disable paragraph refilling.
	(Info-refill-paragraphs): New defcustom.
	(Info-fontify-node): Use it.

2003-07-04  Stefan Monnier  <monnier@cs.yale.edu>

	* emacs-lisp/cl-macs.el (cl-transform-lambda): Strip &cl-defs
	thingies from constructors created by defstruct.

	* emacs-lisp/bytecomp.el (byte-compile-defvar): Check and set
	the default value of the variable.
	(byte-code-meter): Move declaration to top level.

	* pcvs-parse.el (cvs-parse-status): Ignore extra fields from CVSNT.

	* info.el (Info-following-node-name-re): New fun.
	(Info-following-node-name): Remove.
	(Info-insert-dir): Use the new fun.
	(Info-extract-pointer): Don't save restriction; use new fun.
	(Info-menu-entry-name-re): New const.
	(Info-menu-entry-name-re): Use it along with new fun.
	(Info-node-spec-re): Use new fun.
	(Info-complete-menu-item, Info-fontify-node): Use new const.
	(Info-goto-node, Info-follow-reference, Info-menu-update):
	Use match-string.
	(Info-follow-reference): Use assoc-string.
	Use a list of strings for the completion table.
	(Info-fontify-node): Use match-string, line-end-position.
	Limit the search for `node:' to the first line.

	* newcomment.el (uncomment-region): Remove padding coming from
	comment-start rather than just from comment-padding.

	* vc-cvs.el (vc-cvs-repository-hostname): New operation.
	(vc-cvs-stay-local-p): Use vc-stay-local-p.
	(vc-cvs-rename-file): Remove (use the default).
	(vc-cvs-register): Register parent dir if needed.
	(vc-cvs-could-register): Return non-nil if parent can be registered.
	(vc-cvs-state, vc-cvs-dir-state, vc-cvs-print-log, vc-cvs-diff)
	(vc-cvs-diff-tree, vc-cvs-make-version-backups-p): Use vc-stay-local-p.

	* vc-svn.el (vc-svn-use-edit): Make it into a const.
	(vc-svn-update): Fix the arguments to `svn'.
	(vc-svn-diff-tree): Just use `vc-svn-diff'.
	(vc-svn-create-snapshot, vc-svn-retrieve-snapshot):
	Simple implementations, assuming `name' is a URL.

	* progmodes/sh-script.el (sh-font-lock-paren): Add [ and ] to the
	set of chars allowed unquoted in a case pattern.

	* font-core.el (font-lock-defaults-alist): Remove obsolete entries.

	* font-lock.el (font-lock-extra-types-widget)
	(c-font-lock-extra-types, c++-font-lock-extra-types)
	(objc-font-lock-extra-types, java-font-lock-extra-types)
	(c-font-lock-keywords-1, c-font-lock-keywords-2, c-font-lock-keywords)
	(c-font-lock-keywords-3, c-font-lock-syntactic-face-function)
	(font-lock-match-c++-style-declaration-item-and-skip-to-next)
	(font-lock-match-c++-structor-declaration)
	(c++-font-lock-keywords-1, c++-font-lock-keywords-2)
	(c++-font-lock-keywords-3, c++-font-lock-keywords)
	(objc-font-lock-keywords-1, objc-font-lock-keywords-2)
	(objc-font-lock-keywords-3, objc-font-lock-keywords)
	(java-font-lock-keywords-1, java-font-lock-keywords-2)
	(java-font-lock-keywords-3, java-font-lock-keywords)
	(java-font-lock-syntactic-face-function): Remove obsolete code
	and constants.  It's all in cc-fonts.el now.

2003-07-04  Glenn Morris  <gmorris@ast.cam.ac.uk>

	* mail/sendmail.el (mail-specify-envelope-from)
	(mail-envelope-from): Doc fix.

2003-07-04  Martin Stjernholm  <mast@lysator.liu.se>

	* generic-x.el: Do away with the dependency on `c-emacs-features'
	when populating `rul-generic-mode-syntax-table'; we already know
	this isn't XEmacs.

See ChangeLog.10 for earlier changes.

;; Local Variables:
;; coding: iso-2022-7bit
;; End:

    Copyright (C) 2001, 2002 Free Software Foundation, Inc.
  Copying and distribution of this file, with or without modification,
  are permitted provided the copyright notice and this notice are preserved.

;;; arch-tag: e39939be-dab3-400e-86f5-0e2701a883c1<|MERGE_RESOLUTION|>--- conflicted
+++ resolved
@@ -1,4 +1,3 @@
-<<<<<<< HEAD
 2003-10-14  Miles Bader  <miles@gnu.org>
 
 	* emacs-lisp/macroexp.el (macroexpand-all-1): Special-case
@@ -187,7 +186,7 @@
 
 	* subr.el (functionp): Function removed (now a subr).
 	* help-fns.el (describe-function-1): Handle interpreted closures.
-=======
+
 2004-02-09  Kenichi Handa  <handa@m17n.org>
 
 	* tar-mode.el (tar-extract): Fix for the case that a file doesn't
@@ -328,7 +327,6 @@
 
 	* progmodes/cperl-mode.el (cperl-fill-paragraph): Call fill-paragraph
 	with point inside rather than after the paragraph.
->>>>>>> c1450095
 
 2004-02-04  Sam Steingold  <sds@gnu.org>
 
@@ -358,6 +356,13 @@
 	(dired-dnd-handle-file): New functions for drag and drop support.
 	(dired-mode): Initialize drag and drop if x-dnd present.
 
+2004-02-02  Stefan Monnier  <monnier@iro.umontreal.ca>
+
+	* progmodes/cperl-mode.el (cperl-mode-map, cperl-do-auto-fill)
+	(cperl-menu): Use fill-paragraph, not cperl-fill-paragraph.
+	(cperl-mode): Set fill-paragraph-function.
+	(cperl-fill-paragraph): Make it non-interactive.
+
 2004-02-02  Benjamin Rutt  <brutt@bloomington.in.us>
 
 	* diff-mode.el (diff-mode-shared-map): Bind q to `quit-window'.
@@ -370,8 +375,7 @@
 
 2004-02-01  Andreas Schwab  <schwab@suse.de>
 
-	* progmodes/executable.el (executable-command-find-posix-p): Doc
-	fix.
+	* progmodes/executable.el (executable-command-find-posix-p): Doc fix.
 
 2004-02-01  Stephen Eglen  <stephen@gnu.org>
 
