<<<<<<< HEAD
=======
2005-10-07  David Ponce  <david@dponce.com>

	* recentf.el (recentf-menu-open-all-flag): New option.
	(recentf-digit-shortcut-command-name): New function.
	(recentf--shortcuts-keymap): New variable.
	(recentf-menu-shortcuts): New variable.
	(recentf-make-menu-items): Initialize it.  Replace the "More..."
	menu item by "All...", if `recentf-menu-open-all-flag' is non-nil.
	(recentf-menu-value-shortcut): New function.
	(recentf-make-menu-item): Use it.  No more in-lined.
	(recentf-dialog-mode-map): Base on `recentf--shortcuts-keymap'.
	(recentf-open-most-recent-file): Rename from
	`recentf-open-file-with-key'.  Don't depend on key binding.
	(recentf-mode-map): New variable.
	(recentf-mode): Use it.

2005-10-06  Bill Wohler  <wohler@newt.com>

	* mh-e/mh-loaddefs.el: Removed. Now generated automatically.

	* Makefile.in (AUTOGENEL): Added mh-e/mh-loaddefs.el.
	(MH-E-SRC): Added. Used by mh-autoloads.
	(mh-autoloads): Added. Builds mh-e/mh-loaddefs.el. Rebuilds if any
	files in MH-E-SRC have been updated.
	(compile, recompile, bootstrap): Depend on mh-autoloads.

>>>>>>> c33590ce
2005-10-07  Nick Roberts  <nickrob@snap.net.nz>
	
	* progmodes/gud.el (gud-menu-map): Only display un-intuitive
	gud-break and gud-remove icons when the fringe is not available.

	* progmodes/gdb-ui.el (gdb-fringe-width -> gdb-buffer-fringe-width):
	Typo.

2005-10-06  Thien-Thi Nguyen  <ttn@gnu.org>

	* play/zone.el (zone): Wrap body with save-window-excursion.
	Suggested by Michael Cadilhac.

2005-10-06  Stefan Monnier  <monnier@iro.umontreal.ca>

	* calendar/cal-menu.el (calendar-mouse-view-diary-entries):
	Use the new `list-only' arg to diary-list-entries.

	* calendar/diary-lib.el: Use overlays rather than selective-display.
	(diary-selective-display): New var.
	(diary-header-line-format): Use it.
	(diary-list-entries): Add argument `list-only'.
	Put the buffer in diary-mode.  Don't add \^M at beg and end.
	Replace \^M by invisible overlays.
	(diary-unhide-everything): Replace \^M by invisible overlays.
	(print-diary-entries): Look for overlays rather than \^M.
	Add a space to the temp buffer name.
	(diary-show-all-entries, mark-diary-entries, make-diary-entry):
	Put the buffer in diary-mode.
	(list-sexp-diary-entries): Replace \^M by invisible overlays.
	(diary-anniversary): Make the year arg optional.
	(diary-time-regexp): New const.
	(diary-font-lock-keywords): Use it to accept a few more time formats.

	* pcvs.el (cvs-sentinel): Make sure we do re-enable undo.

2005-10-06  Thien-Thi Nguyen  <ttn@gnu.org>

	* textmodes/artist.el (artist-ellipse-mirror-quadrant):
	Fix bug introduced 2005-07-03: Use (car (last ...))
	to faithfully reproduce replaced artist-last.
	(artist-set-arrow-points-for-poly): Likewise.
	Suggested by Johan Bockg,Ae(Brd.

2005-10-06  Juanma Barranquero  <lekktu@gmail.com>

	* dframe.el (x-pointer-hand2, x-pointer-top-left-arrow):
	* wid-edit.el (widget):
	* progmodes/gdb-ui.el (gdb-buffer-fringe-width):
	* progmodes/vhdl-mode.el (speedbar-attached-frame): Add defvars.

2005-10-06  Kenichi Handa  <handa@m17n.org>

	* international/mule-cmds.el (set-language-environment):
	Fix setting up of case-table for unibyte mode.

	* simple.el (what-cursor-position): If the character is displayed
	by some `display' text property, show that.  Don't use
	single-key-description for eight-bit characters in multibyte mode.

2005-10-06  Nick Roberts  <nickrob@snap.net.nz>

	* progmodes/gdb-ui.el (gdb-fringe-width): New variable.
	(gdb-ann3): Set it.
	(gdb-put-breakpoint-icon): Don't take fringe-width from speedbar frame.
	(gdb-info-frames-custom): Use inverse-video for first five
	characters of selected frame only.
	(gdb-get-frame-number): Select frame even when point is on frame
	number.

2005-10-06  Masatake YAMATO  <jet@gyve.org>

	* progmodes/gdb-ui.el (gdb-info-breakpoints-custom):
	Put `font-lock-function-name-face'.
	(gdb-info-frames-custom): Put `font-lock-function-name-face'
	and `font-lock-variable-name-face'
	(gdb-registers-font-lock-keywords): New font lock keywords definition.
	(gdb-registers-mode): Use `gdb-registers-font-lock-keywords`.
	(gdb-memory-font-lock-keywords): New font lock keywords definition.
	(gdb-memory-mode): Use `gdb-memory-font-lock-keywords'.
	(gdb-local-font-lock-keywords): New font lock keywords definition.
	(gdb-locals-mode): Use `gdb-local-font-lock-keywords'
	(gdb-threads-font-lock-keywords): New font lock keywords definition.
	(gdb-threads-mode): Use `gdb-threads-font-lock-keywords'.

2005-10-05  Michael Kifer  <kifer@cs.stonybrook.edu>

	* ediff-merge.el (ediff-merge-region-is-non-clash): New defsubst.
	(ediff-merge-region-is-non-clash-to-skip): Previously called
	ediff-merge-region-is-non-clash.

	* ediff-mult.el (ediff-append-custom-diff, ediff-meta-show-patch):
	Use insert-buffer-substring.

	* ediff-ptch.el (ediff-fixup-patch-map): Use better heuristics for
	selecting files to patch.  Also bug fixes.

	* ediff-util.el (ediff-setup): Bug fix.
	(ediff-next-difference): Never skip clashes that differ in white
	space only.

	* ediff-wind.el (ediff-setup-control-frame)
	(ediff-destroy-control-frame): Check the menubar feature.

	* viper-cmd.el (viper-normalize-minor-mode-map-alist)
	(viper-refresh-mode-line): Use make-local-variable to localize
	some vars instead of make-variable-buffer-local.  Suggested by
	Stefan Monnier.

	* viper-init.el (viper-make-variable-buffer-local): Delete alias.
	(viper-restore-cursor-type, viper-set-insert-cursor-type):
	Use make-local-variable instead of make-variable-buffer-local.
	Suggested by Stefan Monnier.

	* viper.el (viper-mode): Don't use viper-make-variable-buffer-local.
	(viper-comint-mode-hook): Use make-local-variable on
	require-final-newline.
	(viper-non-hook-settings): Don't use make-variable-buffer-local.

2005-10-05  Stefan Monnier  <monnier@iro.umontreal.ca>

	* progmodes/scheme.el (scheme-mode-syntax-table): Mark ; as being
	also the second char of a comment-start sequence.
	(scheme-sexp-comment-syntax-table): New var.
	(lambda, define): Set their scheme-doc-string-elt property.
	(scheme-font-lock-syntactic-face-function): Handle sexp-comments.
	Use lisp-font-lock-syntactic-face-function now that it properly
	handles |...| symbols.
	(scheme-mode-variables): Set lisp-doc-string-elt-property,
	parse-sexp-lookup-properties and font-lock-extra-managed-props.

	* emacs-lisp/lisp-mode.el (lisp-mode-syntax-table): Move the nesting
	bit from # to |.
	(lisp-font-lock-syntactic-face-function): Distinguish |...| symbols.

	* emacs-lisp/lisp-mode.el (lambda): Add its doc-string-elt property.
	(lisp-doc-string-elt-property): New var.
	(lisp-font-lock-syntactic-face-function): Use it.
	Rewrite to recognize docstrings even for forms not at toplevel.

	* progmodes/scheme.el (scheme-mode-syntax-table): Put the nested
	annotation on the | part of #| rather than on the # part.
	(scheme-font-lock-syntactic-face-function): New function, to
	distinguish strings from |...| symbols.
	(scheme-mode-variables): Use it.  Also fix up the font-lock-time
	syntax-table so that #|...|# is properly highlighted.

	* emacs-lisp/lisp-mode.el (lisp-font-lock-syntactic-face-function):
	Don't mark as docstring the 3rd elem of an unknown toplevel form.

2005-10-04  Stefan Monnier  <monnier@iro.umontreal.ca>

	* bindings.el (global-map): Resync [home] and [end] bindings with C-a
	and C-e.

	* emacs-lisp/eldoc.el: Move comments into docstrings.
	(eldoc-message-commands): Initialize in its declaration.
	Add move-beginning-of-line and move-end-of-line.
	(eldoc-add-command, eldoc-add-command-completions)
	(eldoc-remove-command, eldoc-remove-command-completions): Simplify.

	* outline.el (outline-mark-subtree): Activate the mark.

	* calendar/appt.el (appt-time-regexp): New var.
	(appt-add, appt-make-list): Use it.
	(appt-convert-time): Clean up.

	* textmodes/tex-mode.el (tex-font-lock-syntactic-face-function):
	Don't set any syntax-table property here.
	(tex-font-lock-verb): New function.  Do it here.
	(tex-font-lock-syntactic-keywords): Use it.

2005-10-04  Richard M. Stallman  <rms@gnu.org>

	* wid-edit.el (widget-file-complete): Get the widget start point
	the right way.  Default directory to `/' if file has none.

	* x-dnd.el (x-dnd-drop-data): Check for dedicated windows.

	* textmodes/flyspell.el (flyspell-mode-on):
	Call ispell-maybe-find-aspell-dictionaries.

	* textmodes/ispell.el (ispell-word, ispell-region):
	Call ispell-maybe-find-aspell-dictionaries.
	(ispell-accept-buffer-local-defs):
	Don't call ispell-maybe-find-aspell-dictionaries

2005-10-04  Richard M. Stallman  <rms@gnu.org>

	* iswitchb.el (iswitchb-buffer-ignore): Label it risky.

2005-10-04  Emilio C. Lopes  <eclig@gmx.net>

	* iswitchb.el (iswitchb-ignore-buffername-p): Use `functionp'
	instead of `fboundp' in order to allow for anonymous functions.

2005-10-04  Chong Yidong  <cyd@stupidchicken.com>

	* info.el (Info-next, Info-prev, Info-up): Select info buffer, in
	case the user clicks on the link while another window is selected.
	(Info-speedbar-hierarchy-buttons): Use speedbar-current-frame.

	* dframe.el (dframe-update-keymap): Use mouse-1-click-follows-link
	functionality.
	(dframe-help-echo): Save point in case mouse tracking is off.

2005-10-04  Thien-Thi Nguyen  <ttn@gnu.org>

	* net/ange-ftp.el (ange-ftp-ls): Fix typo introduced in last change.

2005-10-03  Stefan Monnier  <monnier@iro.umontreal.ca>

	* progmodes/cc-styles.el (c-setup-paragraph-variables): Make sure we do
	not change the global value of those vars.

	* progmodes/cc-mode.el (c-basic-common-init): Remove calls to
	make-local-variable which we do not need any more.

2005-10-03  Chong Yidong  <cyd@stupidchicken.com>

	* speedbar.el (speedbar-ignored-path-regexp, speedbar-line-path)
	(speedbar-ignored-path-expressions, speedbar-buffers-line-path)
	(speedbar-add-ignored-path-regexp, speedbar-buffers-line-path)
	(speedbar-path-line): Define obsolete aliases.
	(speedbar-line-directory): Doc fix.

	* progmodes/vhdl-mode.el (vhdl-speedbar-initialize)
	(vhdl-speedbar-rescan-hierarchy): Call speedbar-line-directory
	instead of speedbar-line-path.

2005-10-03  Jan Dj,Ad(Brv  <jan.h.d@swipnet.se>

	* x-dnd.el (x-dnd-drop-data): Don't set dnd-open-file-other-window
	to nil if dropping on a window.  Handle dropping on a minibuffer window
	like dropping on a non-window part of Emacs.

2005-10-03  Stefan Monnier  <monnier@iro.umontreal.ca>

	* net/ange-ftp.el: Use with-current-buffer.
	(ange-ftp-insert-directory): Do not follow symlinks any more.

	* textmodes/ispell.el (ispell-find-aspell-dictionaries):
	Remove interactive spec.

2005-10-03  Kim F. Storm  <storm@cua.dk>

	* ido.el (ido-mode): Use custom-initialize-set.

2005-10-02  Richard M. Stallman  <rms@gnu.org>

	* progmodes/ebnf2ps.el (ebnf-eps-production-list):
	Use insert-buffer-substring.

	* net/tramp.el: Pacify byte compiler warnings in pacification code.
	(tramp-handle-file-local-copy): Use insert-buffer-substring.

2005-10-02  Stefan Monnier  <monnier@iro.umontreal.ca>

	* net/ange-ftp.el (ange-ftp-insert-directory): Undo unintended part
	in last change.
	(ange-ftp-insert-directory): Fix up the search for the case where
	`file' is absolute.

2005-10-02  Romain Francoise  <romain@orebokech.com>

	* progmodes/compile.el (compile-goto-error): Delete extra paren.

2005-10-02  Andreas Schwab  <schwab@suse.de>

	* ediff-ptch.el (ediff-fixup-patch-map): Handle file names without
	directory component in the session info.

2005-10-01  Richard M. Stallman  <rms@gnu.org>

	* comint.el (comint-redirect-subvert-readonly): Doc fix.

	* simple.el (next-error-internal): New function.

	* progmodes/compile.el (compilation-buffer-name): New arg MODE-COMMAND.
	(compilation-start): Pass new arg to compilation-buffer-name.
	(compile-goto-error): Use next-error-internal.

2005-10-01  Chong Yidong  <cyd@stupidchicken.com>

	* speedbar.el: Remove RCS tag.
	(speedbar-check-read-only): Handle non-existent files.

	* dframe.el, ezimage.el, sb-image.el: Remove RCS tags.

	* info.el (Info-speedbar-hierarchy-buttons)
	(Info-speedbar-goto-node): Call speedbar-select-attached-frame.

2005-10-01  Roland Winkler  <Roland.Winkler@physik.uni-erlangen.de>

	* textmodes/bibtex.el (bibtex-valid-entry-whitespace-re):
	Do not match newline.
	(bibtex-realign): Do not use bibtex-valid-entry-whitespace-re.
	(bibtex-summary): Remove unnecessary save-excursion.
	(bibtex-fill-field-bounds): Use fill-region-as-paragraph.

2005-10-01  YAMAMOTO Mitsuharu  <mituharu@math.s.chiba-u.ac.jp>

	* term/mac-win.el: Add charset info for "iso10646-1".
	Modify default fontset to use ATSUI-compatible fonts for some charsets
	if available.

2005-10-01  Chong Yidong  <cyd@stupidchicken.com>

	* speedbar.el: Re-apply arch tag.
	(speedbar-version): Rename to version 1.0.  Suggested by Eric
	M. Ludlam.
	Reapply two changes from Emacs CVS' version of speedbar lost
	during the merge:
	(speedbar-use-imenu-flag): Avoid unnecessary use of locate-library.
	(speedbar-frame-parameters): Improve customize type.

2005-09-30  Stefan Monnier  <monnier@iro.umontreal.ca>

	* net/ange-ftp.el (ange-ftp-gwp-start): Use with-current-buffer.
	(ange-ftp-file-directory-p): Fix the symlink case.
	(ange-ftp-insert-directory): When listing a single file, get a list of
	the parent buffer and extract the relevant line.  Inspired from a patch
	by Katsumi Yamaoka <yamaoka@jpl.org>.
	(ange-ftp-file-name-sans-versions): Simplify.

2005-09-30  Bill Wohler  <wohler@newt.com>

	Move MH-E image files from toolbar and mail directories into
	etc/images.

	* mail/reply2.*: Move to etc/images/mail/reply*.

	* toolbar/execute.*, toolbar/highlight.*, toolbar/mh-logo.xpm:
	* toolbar/page-down.*, toolbar/show.*, toolbar/widen.*: Move to
	etc/images.

	* toolbar/alias.*, toolbar/refile.*, toolbar/repack.*:
	* toolbar/reply*: Move to etc/images/mail.

	* toolbar/rescan.*: Move and rename to etc/images/refresh.*.

2005-09-30  Eric M. Ludlam <zappo@gnu.org>

	* speedbar.el: New version 1.0pre3.

	Frame management code (including timer, and mouse click specifics)
	moved to dframe.el:
	(speedbar-attached-frame): Removed.  Use dframe-attached-frame.
	(speedbar-timer): Removed.  Use dframe-timer.
	(speedbar-close-frame): Removed.  Use dframe-close-frame.
	(speedbar-activity-change-focus-flag): Removed.  Use
	dframe-activity-change-focus-flag.
	(speedbar-update-speed, speedbar-navigating-speed): Obsolete.  Use
	dframe-update-speed.

	(speedbar-current-frame): New macro.  Use this instead of the
	variable speedbar-frame.

	(speedbar-use-images, speedbar-expand-image-button-alist)
	(speedbar-insert-image-button-maybe): Moved to sb-image.el.

	(speedbar-find-image-on-load-path): Removed.  Replaced by
	defezimage in ezimage.el.
	(speedbar-expand-image-button-alist): Removed.  Replaced by
	ezimage-expand-image-button-alist in ezimage.el.

	(speedbar-ignored-directory-regexp)
	(speedbar-add-ignored-directory-regexp)
	(speedbar-ignored-directory-expressions)
	(speedbar-line-directory, speedbar-buffers-line-directory)
	(speedbar-directory-line, speedbar-buffers-line-directory):
	Renamed, replacing `path' with `directory'.

	(speedbar-create-directory, speedbar-expand-line-descendants)
	(speedbar-toggle-line-expansion)
	(speedbar-contract-line-descendants): New commands.

	(speedbar-query-confirmation-method, speedbar-select-frame-method)
	(speedbar-use-tool-tips-flag): New options.

	(speedbar-check-read-only, speedbar-require-version)
	(speedbar-insert-separator, speedbar-buffers-tail-notes)
	(speedbar-handle-delete-frame, speedbar-try-completion)
	(speedbar-update-localized-contents): New functions.

	(speedbar-incompatible-version, speedbar-ro-to-do-point)
	(speedbar-object-read-only-indicator): New variables.

	(speedbar-visiting-tag-hook, speedbar-before-visiting-file-hook):
	New hooks.

	(speedbar-separator-face): New face.

	(speedbar-supported-extension-expressions): Add `.g' and `.ma?k'.
	(speedbar-ignored-modes): Add fundamental-mode.
	(speedbar-directory-unshown-regexp): Add . directories.

	(speedbar-key-map): Remove old SPC and DEL page up/down keys.
	(speedbar-file-key-map): Add SPC to toggle node expansion, `[' and
	`]' for full expand/close.
	(speedbar-buffers-key-map): Add SPC to toggle node expansion.

	(speedbar-check-vc): Support hidden files.
	(speedbar-vc-check-dir-p): Use vc-state if available for CVS.
	(speedbar-this-file-in-vc): Use vc-state if available.  If VC
	state is nil, it is not checked out.

	(speedbar-line-text, speedbar-line-token): Support expand buttons
	with no text.
	(speedbar-refresh): Universal argument acts as power-click.
	(speedbar-fetch-dynamic-tags): If a buffer is in Emacs, switch to
	that buffer to get variable values.

	And many other bugfixes.

	* dframe.el, ezimage.el, sb-image.el: New files.

	* sb-*.xpm: Remove files.  New image files installed into
	etc/images/ezimage.

2005-09-30  Kenichi Handa  <handa@m17n.org>

	* ps-mule.el (ps-mule-show-warning): If a character is in
	ps-print-translation-table, don't treat it as non-printable.

2005-09-30  David Ponce  <david@dponce.com>

	* tree-widget.el (tree-widget-themes-load-path): New variable.
	(tree-widget-themes-directory): Doc fix.
	(tree-widget-image-formats) [Emacs]: Doc fix.
	(tree-widget--locate-sub-directory): New function.
	(tree-widget-themes-directory): Use it.

	* recentf.el (recentf-filename-handlers): Rename from
	`recentf-filename-handler'.  Allow a list of functions.
	(recentf-menu-items-for-commands): Fix :help strings.
	(recentf-apply-filename-handlers): New function.
	(recentf-expand-file-name): Use it.
	(recentf-cleanup): Remove duplicates too.

2005-09-29  Juri Linkov  <juri@jurta.org>

	* faces.el: Rearrange face definitions to be in the same order as
	their face descriptions in "(emacs)Standard Faces".

	* isearch.el (isearch, lazy-highlight): Add group `basic-faces'.

	* tooltip.el (tooltip): Add group `basic-faces'.

	* buff-menu.el (Buffer-menu-buffer): Remove group
	`font-lock-highlighting-faces'.

	* progmodes/compile.el (compilation-error, compilation-warning)
	(compilation-info, compilation-line-number, compilation-column-number):
	Change group from `font-lock-highlighting-faces' to `compilation'.

	* progmodes/vhdl-mode.el (vhdl-font-lock-prompt-face)
	(vhdl-font-lock-attribute-face, vhdl-font-lock-enumvalue-face)
	(vhdl-font-lock-function-face, vhdl-font-lock-directive-face)
	(vhdl-font-lock-reserved-words-face)
	(vhdl-font-lock-translate-off-face, syntax-alist): Remove group
	`font-lock-highlighting-faces'.

	* cus-edit.el (custom-buffer-sort-alphabetically): Default to nil.

2005-09-28  Kim F. Storm  <storm@cua.dk>

	* emulation/cua-base.el: Set CUA move property on additional commands:
	up-list, down-list, backward-up-list, end-of-defun beginning-of-defun,
	forward-sexp, backward-sexp, forward-list, backward-list.

2005-09-28  Romain Francoise  <romain@orebokech.com>

	* comint.el (comint-show-output): Really set point at the
	beginning of the output when not using `comint-use-prompt-regexp'.

2005-09-27  Jay Belanger  <belanger@truman.edu>

	* calc/calc-lang.el (math-oper-table): Raise the precedence of "/"
	in TeX mode.

2005-09-26  Juanma Barranquero  <lekktu@gmail.com>

	* textmodes/org.el (org-table-sum): Fix format string.

	* textmodes/tex-mode.el (tex-insert-quote, latex-indent):
	Quote face names.

2005-09-26  Romain Francoise  <romain@orebokech.com>

	* isearch.el (isearch-forward-regexp): Close doc string.

2005-09-25  Richard M. Stallman  <rms@gnu.org>

	* simple.el (blink-matching-open): Don't no-op when point is BEGV+1.

	* isearch.el (isearch-forward, isearch-forward-regexp): Doc fixes.

	* progmodes/compile.el (compilation-error-properties):
	When getting the file from the previous error message,
	correctly decode the new data format.

	* progmodes/cc-cmds.el (c-electric-paren):
	Call old-blink-paren only for close-paren.

2005-09-24  Andreas Schwab  <schwab@suse.de>

	* term/rxvt.el (rxvt-register-default-colors): Delete redundant
	condition.

2005-09-25  Romain Francoise  <romain@orebokech.com>

	* dired-aux.el (dired-copy-file-recursive):
	* dired.el (dired-delete-file):
	* ediff-mult.el (ediff-dir-diff-copy-file):
	* ediff-util.el (ediff-test-save-region):
	* forms.el (forms-mode):
	* ido.el (ido-file-internal, ido-delete-file-at-head):
	* log-edit.el (log-edit-done):
	* ses.el (ses-yank-resize):
	* play/gomoku.el (gomoku-human-plays, gomoku)
	(gomoku-human-resigns, gomoku-prompt-for-other-game)
	(gomoku-offer-a-draw):
	* play/landmark.el (lm-human-resigns, lm):
	* net/eudcb-ldap.el (eudc-ldap-check-base):
	* play/mpuz.el (mpuz-offer-abort, mpuz-try-letter, mpuz-close-game):
	* progmodes/ebrowse.el (ebrowse-find-pattern):
	* progmodes/idlw-shell.el (idlwave-shell-set-bp-check):
	* textmodes/reftex-index.el (reftex-index-initialize-phrases-buffer):
	End `yes-or-no-p' and `y-or-n-p' prompts with question mark and space.

	* vc.el (vc-delete-file):
	* play/gomoku.el (gomoku-terminate-game, gomoku)
	(gomoku-prompt-for-move, gomoku-human-takes-back):
	* play/landmark.el (lm-human-takes-back, lm-prompt-for-move)
	(lm-start-robot, lm-human-plays): Remove extraneous spaces in messages.

2005-09-24  Dan Nicolaescu  <dann@ics.uci.edu>

	* term/rxvt.el (rxvt-register-default-colors): Add support for 255
	color rxvt terminals by using the code xterm.el used to use before
	2005-04-09 in order to match the colors used by rxvt.

2005-09-24  Emanuele Giaquinta <emanuele.giaquinta@gmail.com> (tiny change)

	* term/rxvt.el (rxvt-register-default-colors): Add support for 88
	colors rxvt-unicode terminals by using the same code as xterm.el.

2005-09-24  Stefan Monnier  <monnier@iro.umontreal.ca>

	* textmodes/tex-mode.el (tex-font-lock-append-prop)
	(tex-font-lock-suscript, tex-insert-quote, latex-indent): Adjust to the
	new symbol used for the tex-verbatim face.

2005-09-24  Emilio C. Lopes  <eclig@gmx.net>

	* woman.el (woman-file-name):
	* wid-edit.el (widget-file-prompt-value)
	(widget-coding-system-prompt-value):
	* w32-fns.el (set-w32-system-coding-system):
	* vc.el (vc-version-diff, vc-annotate):
	* textmodes/reftex-auc.el (reftex-arg-cite)
	(reftex-arg-index-tag):
	* textmodes/refer.el (refer-get-bib-files):
	* textmodes/artist.el (artist-figlet-choose-font):
	* terminal.el (terminal-emulator):
	* replace.el (occur-read-primary-args):
	* rect.el (string-rectangle, string-insert-rectangle):
	* ps-print.el (ps-print-preprint):
	* progmodes/pascal.el (pascal-goto-defun):
	* progmodes/etags.el (visit-tags-table, visit-tags-table-buffer):
	* progmodes/compile.el (compilation-find-file):
	* printing.el (pr-interactive-n-up):
	* play/animate.el (animate-birthday-present):
	* net/rcompile.el (remote-compile):
	* man.el (man, Man-goto-section, Man-follow-manual-reference):
	* mail/rmailsum.el (rmail-summary-search-backward)
	(rmail-summary-search):
	* mail/rmailout.el (rmail-output-read-rmail-file-name)
	(rmail-output-read-file-name):
	* mail/rmail.el (rmail-search, rmail-search-backwards):
	* mail/mailabbrev.el (merge-mail-abbrevs, rebuild-mail-abbrevs):
	* locate.el (locate):
	* international/quail.el (quail-show-keyboard-layout):
	* international/mule.el (set-buffer-file-coding-system)
	(revert-buffer-with-coding-system, set-file-name-coding-system)
	(set-terminal-coding-system, set-keyboard-coding-system)
	(set-next-selection-coding-system):
	* international/mule-diag.el (describe-coding-system)
	(describe-font, describe-fontset):
	* international/mule-cmds.el (universal-coding-system-argument)
	(search-unencodable-char, describe-input-method)
	(set-language-environment, describe-language-environment):
	* international/codepage.el (codepage-setup):
	* international/code-pages.el (codepage-setup):
	* info.el (Info-search, Info-follow-reference)
	(Info-search-backward):
	* emacs-lisp/advice.el (ad-read-advised-function)
	(ad-read-advice-class, ad-clear-cache, ad-activate)
	(ad-deactivate, ad-update, ad-unadvise, ad-read-advice-name)
	(ad-enable-advice, ad-disable-advice, ad-remove-advice)
	(ad-read-regexp):
	* ediff-util.el (ediff-toggle-regexp-match):
	* ediff-ptch.el (ediff-prompt-for-patch-file):
	* dired-aux.el (dired-diff):
	* diff.el (diff):
	* cus-edit.el (custom-variable-prompt):
	* calendar/timeclock.el (timeclock-ask-for-project):
	* calc/calcalg3.el (calc-get-fit-variables):
	* calc/calc-store.el (calc-edit-variable)
	(calc-permanent-variable):
	* vc-mcvs.el (vc-mcvs-register):
	* shadowfile.el (shadow-define-literal-group):
	* woman.el (woman-file-name):
	* vc.el (vc-version-diff, vc-merge):
	* textmodes/reftex-index.el (reftex-index-complete-tag):
	* format.el (format-decode-buffer, format-decode-region):
	* emulation/viper-cmd.el (viper-read-string-with-history):
	* emacs-lisp/debug.el (cancel-debug-on-entry):
	* emacs-lisp/checkdoc.el (checkdoc-this-string-valid-engine):
	* ediff.el (ediff-merge-revisions)
	(ediff-merge-revisions-with-ancestor, ediff-revision):
	* completion.el (interactive-completion-string-reader):
	* calc/calc-prog.el (calc-user-define-formula):
	Follow convention for reading with the minibuffer.

2005-09-24  Steven Huwig  <steven_h@acm.org>  (tiny change)

	* progmodes/python.el (python-describe-symbol): Add globals() and
	locals() to the arguments of emacs.ehelp.

2005-09-24  Magnus Henoch  <mange@freemail.hu>

	* textmodes/ispell.el (ispell-maybe-find-aspell-dictionaries):
	New function, code extracted from ispell-valid-dictionary-list.
	(ispell-valid-dictionary-list, ispell-accept-buffer-local-defs):
	Call it.

2005-09-24  Eli Zaretskii  <eliz@gnu.org>

	* subr.el (version-regexp-alist): Extend valid syntax for version
	strings: allow any of the characters -,_,+ to separate the
	alpha/beta/rc part from the version part.  Doc fix.
	(version-to-list): Doc fix.  Bind case-fold-search to t, as advertised.

2005-09-23  David Reitter  <david.reitter@gmail.com>

	* mail/mailclient.el: New file.

2005-09-23  Richard M. Stallman  <rms@gnu.org>

	* textmodes/flyspell.el (flyspell-highlight-incorrect-region)
	(flyspell-incorrect-hook, flyspell-highlight-duplicate-region):
	Doc fixes.

	* progmodes/cc-mode.el (c-font-lock-init):
	Specify font-lock-lines-before.

2005-09-23  Stefan Monnier  <monnier@iro.umontreal.ca>

	* smerge-mode.el (smerge-remove-props): Cause re-highlighting of the
	whole conflict.

2005-09-23  Carsten Dominik  <dominik@science.uva.nl>

	* textmodes/org.el (org-mode-map, orgtbl-mode-map):
	Move keybindings with `C-c C-h' prefix to `C-c C-x' prefix.  Make use
	of `remap' feature when available.  Additional key bindings for
	better tty support.
	(org-mode-restart, org-force-self-insert): New commands.
	(org-time-stamp-inactive): New command.
	(org-remap): New function.
	(org-table-auto-blank-field, org-level-color-stars-only): New options.
	(org-enable-fixed-width-editor): Move to `org-structure'
	customization group.
	(org-self-insert-command, orgtbl-self-insert-command): Modify to
	blank field after field motion commands.

2005-09-23  Kenichi Handa  <handa@m17n.org>

	* international/mule-cmds.el (set-language-environment):
	Don't check utf-translate-cjk-lang-env is nil or not on deciding if we
	have to call utf-translate-cjk-load-tables.

2005-09-22  Stefan Monnier  <monnier@iro.umontreal.ca>

	* mouse.el (mouse-move-drag-overlay): Fix last change.

2005-09-22  David Ponce  <david@dponce.com>

	* tree-widget.el (tree-widget-value-create): Fix previous change.

2005-09-21  Dan Nicolaescu  <dann@ics.uci.edu>

	* term/xterm.el (terminal-init-xterm): Fix loading rxvt at run time.

2005-09-21  Stefan Monnier  <monnier@iro.umontreal.ca>

	* mouse.el (mouse-move-drag-overlay): New function.
	(mouse-drag-region-1): Use it.
	Try to simplify a bit the state handling.  Handle clicks on links
	inside intangible areas.
	(mouse-save-then-kill): Minor simplification.
	(mouse-secondary-overlay): Make it always non-nil instead of
	recreating it each time.
	(mouse-start-secondary, mouse-set-secondary, mouse-drag-secondary)
	(mouse-kill-secondary, mouse-secondary-save-then-kill):
	Simplify accordingly.

2005-09-21  Dan Nicolaescu  <dann@ics.uci.edu>

	* term/rxvt.el (rxvt-standard-colors): Fix some colors.

2005-09-20  Michael Kifer  <kifer@cs.stonybrook.edu>

	* ediff-ptch.el (ediff-prompt-for-patch-file): More intuitive prompt.
	(ediff-file-name-sans-prefix): Treat nil as an empty string.
	(ediff-fixup-patch-map): Better heuristic for intuiting the file names
	to patch.

	* ediff-util.el: Use insert-buffer-substring.

	* ediff-vers.el (cvs-run-ediff-on-file-descriptor): Bug fix.

	* emulation/viper-cmd.el (viper-change-state): Don't move over the
	field boundaries in the minibuffer.
	(viper-set-minibuffer-style): Add viper-minibuffer-post-command-hook.
	(viper-minibuffer-post-command-hook): New hook.
	(viper-line): Don't move cursor at bolp.

	* emulation/viper-ex.el (ex-pwd, viper-info-on-file): Fix message.

	* emulation/viper-init.el: Add alias to make-variable-buffer-local to
	avoid compiler warnings.

	* emulation/viper-macs.el (ex-map): Better messages.

	* emulation/viper-utils.el (viper-beginning-of-field): New function.

	* emulation/viper.el: Replace make-variable-buffer-local with
	viper-make-variable-buffer-local everywhere, to avoid warnings.

2005-09-19  Stefan Monnier  <monnier@iro.umontreal.ca>

	* mouse.el (mouse-drag-mode-line-1, mouse-drag-vertical-line):
	Delete unused var `old-selected-window'.
	(mouse-drag-region-1): Delete unused vars `start-frame', `end-of-range'.
	(mouse-drag-secondary): Delete unused var `start-frame'.

2005-09-19  Emanuele Giaquinta  <emanuele.giaquinta@gmail.com>  (tiny change)

	* term/rxvt.el (terminal-init-rxvt): Add entry for [end].

2005-09-19  Stefan Monnier  <monnier@iro.umontreal.ca>

	* calendar/calendar.el (mark-visible-calendar-date): Save excursion.
	Re-indent within 80 columns.  Use inhibit-read-only.

2005-09-19  Romain Francoise  <romain@orebokech.com>

	* calendar/diary-lib.el (mark-diary-entries): Revert last change.

2005-09-19  Stefan Monnier  <monnier@iro.umontreal.ca>

	* font-lock.el (font-lock-default-fontify-region): Don't add a line
	unconditionally, since the after-change-function already did it.

2005-09-19  Miles Bader  <miles@gnu.org>

	* net/newsticker.el: Get rid of CVS keyword.

2005-09-19  Johan Bockg,Ae(Brd  <bojohan+sf@dd.chalmers.se>

	* dired-aux.el (dired-handle-overwrite): Don't use `format' here.
	The prompt is formatted later.

2005-09-19  David Ponce  <david@dponce.com>

	* tree-widget.el (tree-widget-value-create): Save the converted
	tree :node widget.

2005-09-19  Juanma Barranquero  <lekktu@gmail.com>

	* progmodes/sh-script.el (sh-blink): Fix spurious reference to
	variable `message'.

2005-09-18  Michael Albinus  <michael.albinus@gmx.de>

	* net/tramp.el (tramp-login-prompt-regexp): Expand regexp in order
	to cover prompts like "login as:".  Reported by Slawomir Nowaczyk
	<slawomir.nowaczyk.847@student.lu.se>.

2005-09-18  Chong Yidong  <cyd@stupidchicken.com>

	* image.el (image-load-path): Use symbol `data-directory' instead
	of its value, for backward compatibility with packages that bind
	it during `find-image'.  Suggested by Katsumi Yamaoka.
	(image-search-load-path): Handle symbols whose values are strings.

2005-09-18  Romain Francoise  <romain@orebokech.com>

	* calendar/diary-lib.el (mark-diary-entries): Rearrange to wrap
	with-current-buffer form in save-excursion.

2005-09-18  D Goel  <deego@gnufans.org>

	* apropos.el (apropos-command): Fix `message' call: first arg
	should be a format spec.  In this and all other cases that appear
	below and elsewhere in the source code, I made a change only when
	two conditions were satisfied: [1] I can think of a possibility
	that the arguments would cause an error, for example, the code in
	question relies on external variables such as filenames.  [2] I
	was sure that the arg to `message' could not have been nil in the code.

	* textmodes/tildify.el (tildify-region): Ditto.

	* textmodes/reftex-index.el (reftex-index-change-entry)
	(reftex-index-phrase-selection-or-word, reftex-query-index-phrase):
	* textmodes/reftex-dcr.el (reftex-echo-ref, reftex-echo-cite):
	* textmodes/org.el (org-complete, org-deadline, org-schedule)
	(org-priority, org-table-sum):
	* textmodes/ispell.el (ispell-check-version, ispell-parse-output):
	* textmodes/flyspell.el (flyspell-mode-on, flyspell-notify-misspell)
	(flyspell-word, flyspell-display-next-corrections):
	* textmodes/bibtex.el (bibtex-print-help-message):
	* textmodes/artist.el (artist-key-set-point-poly):
	* term/mac-win.el (mac-services-insert-text):
	* progmodes/vhdl-mode.el (vhdl-warning, vhdl-print-warnings)
	(vhdl-hooked-abbrev, vhdl-template-insert-fun)
	(vhdl-port-paste-testbench, vhdl-compose-new-component)
	(vhdl-compose-configuration):
	* progmodes/sh-script.el (sh-blink, sh-show-indent)
	(sh-set-indent, sh-learn-line-indent):
	* progmodes/ps-mode.el (ps-mode-target-column):
	* progmodes/idlwave.el (idlwave-make-tags)
	(idlwave-scan-library-catalogs):
	* progmodes/idlw-shell.el (idlwave-shell-parse-stack-and-display):
	* progmodes/gud.el (gud-jdb-analyze-source):
	* progmodes/flymake.el (flymake-log):
	* progmodes/ebnf2ps.el (ebnf-generate-region):
	* progmodes/cmacexp.el (c-macro-expansion):
	* progmodes/ada-xref.el (ada-treat-cmd-string):
	* progmodes/ada-mode.el (ada-create-case-exception-substring)
	(ada-justified-indent-current, ada-batch-reformat):
	* play/zone.el (zone):
	* play/landmark.el (lm-move):
	* play/decipher.el (decipher-show-alphabet):
	* net/newsticker.el (newsticker--display-jump)
	(newsticker--display-scroll):
	* mail/rmail-spam-filter.el (rsf-add-subject-to-spam-list)
	(rsf-add-sender-to-spam-list, rsf-add-region-to-spam-list):
	* mail/feedmail.el (feedmail-dump-message-to-queue):
	* eshell/esh-proc.el (eshell-remove-process-entry):
	* emulation/ws-mode.el (ws-last-error):
	* emulation/viper-macs.el (ex-map-read-args, ex-unmap-read-args)
	(viper-record-kbd-macro):
	* emulation/viper-ex.el (ex-pwd, viper-info-on-file):
	* emacs-lisp/lisp-mnt.el (lm-report-bug):
	* emacs-lisp/find-func.el (find-function-noselect):
	* calendar/timeclock.el (timeclock-status-string)
	(timeclock-workday-remaining-string, timeclock-workday-elapsed-string)
	(timeclock-when-to-leave-string):
	* calendar/icalendar.el (icalendar--convert-ical-to-diary):
	* calc/calc-units.el (calc-enter-units-table):
	* calc/calc-mode.el (calc-mode-record-mode):
	* woman.el (woman-mini-help):
	* wdired.el (wdired-change-to-wdired-mode):
	* vc.el (vc-retrieve-snapshot):
	* strokes.el (strokes-read-stroke, strokes-read-complex-stroke):
	* startup.el (display-startup-echo-area-message):
	* simple.el (set-goal-column):
	* ses.el (ses-command-hook, ses-recalculate-cell):
	* server.el (server-process-filter):
	* printing.el (pr-interface-txt-print, pr-interface-printify)
	(pr-interface-ps):
	* pcvs.el (cvs-help):
	* log-edit.el (log-edit, log-edit-mode-help):
	* iswitchb.el (iswitchb-possible-new-buffer):
	* isearch.el (isearch-edit-string):
	* image-mode.el (image-mode, image-minor-mode):
	* ibuf-macs.el (define-ibuffer-filter):
	* hi-lock.el (hi-lock-find-patterns):
	* files.el (toggle-read-only):
	* ediff-util.el (ediff-copy-diff)
	(ediff-write-merge-buffer-and-maybe-kill):
	* echistory.el (Electric-history-undefined):
	* dnd.el (dnd-insert-text):
	* dired-aux.el (dired-query):
	* desktop.el (desktop-restore-file-buffer, desktop-lazy-create-buffer):
	* bookmark.el (bookmark-bmenu-locate):
	* obsolete/fast-lock.el (@top-level) <with-temp-message macro>:
	Fix `message' calls to ensure first arg is a format string.
	The change was made only when these two conditions were satisfied:
	[1] when there is a possibility that the arguments would cause an error
	for example, if the code in question relies on external variables
	such as filenames, and
	[2] if the arg to `message' could not have been nil in the code.

	* pcomplete.el (pcomplete--help): Fix `message' format spec.
	Not having a %s would be weird, though not technically wrong.

2005-09-18  YAMAMOTO Mitsuharu  <mituharu@math.s.chiba-u.ac.jp>

	* term/mac-win.el (mac-add-charset-info): Doc fix.

2005-09-17  Romain Francoise  <romain@orebokech.com>

	* shell.el (shell-resync-dirs): Handle echoing processes more
	reliably.  Don't insert resync command if `comint-process-echoes'
	is non-nil.

2005-09-17  Magnus Henoch  <mange@freemail.hu>

	* textmodes/ispell.el (ispell-aspell-supports-utf8): New variable.
	(ispell-check-version): Set ispell-aspell-supports-utf8 to t for
	aspell versions >= 0.60.
	(ispell-valid-dictionary-list): Call ispell-find-aspell-dictionaries
	only if ispell-aspell-supports-utf8 is non-nil.

2005-09-17  Johan Bockg,Ae(Brd  <bojohan@dd.chalmers.se>

	* progmodes/scheme.el (scheme-mode-variables): Use setq to assign
	buffer-local value to lisp-indent-function.

2005-09-17  Milan Zamazal  <pdm@zamazal.org>

	* progmodes/glasses.el (glasses-make-readable): If
	glasses-separator differs from underscore, put appropriate
	overlays over underscore characters.
	(glasses-convert-to-unreadable): If glasses-separator differs from
	underscore, try to convert glasses-separator characters to
	underscores.

2005-09-16  Stefan Monnier  <monnier@iro.umontreal.ca>

	* calendar/diary-lib.el (mark-diary-entries): Don't move point.
	Use with-syntax-table and dolist.

2005-09-16  Carsten Dominik  <dominik@science.uva.nl>

	* textmodes/reftex-auc.el:
	* textmodes/reftex-cite.el:
	* textmodes/reftex-dcr.el:
	* textmodes/reftex-global.el:
	* textmodes/reftex-parse.el:
	* textmodes/reftex-ref.el:
	* textmodes/reftex-sel.el:
	* textmodes/reftex-toc.el:
	* textmodes/reftex-vars.el:
	* textmodes/reftex.el: Small changes to remove compiler warnings.

	* textmodes/reftex-index.el: Likewise.
	(reftex-query-index-phrase): More efficient use of markers.

2005-09-15  Chong Yidong  <cyd@stupidchicken.com>

	* image.el (image-load-path): New variable.
	(image-search-load-path): New function.
	(find-image): Search for images in `image-load-path'.

2005-09-15  Richard M. Stallman  <rms@gnu.org>

	* follow.el: Change Maintainer field.

2005-09-15  David Ponce  <david@dponce.com>

	* recentf.el (recentf-save-file-modes): New option.
	(recentf-save-list): Use it.

2005-09-15  Nick Roberts  <nickrob@snap.net.nz>

	* bindings.el (mode-line-eol-desc, mode-line-coding-system-map)
	(mode-line-mule-info, mode-line-modified): Move bindings from
	mouse-3 to mouse-1.

2005-09-15  Chong Yidong  <cyd@stupidchicken.com>

	* simple.el (sendmail-user-agent-compose): Revert last change.

2005-09-14  Stefan Monnier  <monnier@iro.umontreal.ca>

	* net/ange-ftp.el (ange-ftp-process-filter): Revert to ^#+$.
	Use with-current-buffer.
	(ange-ftp-gwp-start): Remove unused var `gw-user'.
	(ange-ftp-guess-hash-mark-size): Remove unused var `result'.
	(ange-ftp-insert-directory): Remove unused var `short'.
	(ange-ftp-file-name-sans-versions): Remove unused var `host-type'.

	* pcvs-defs.el (cvs-version): Recognize CVSNT version string.
	(cvs-execute-single-dir): Change default: cvs-1.9 is ancient.

	* calendar/cal-menu.el: Don't require easymenu, since we don't use it.
	(check-calendar-holidays, diary-list-entries): Autoload.
	Otherwise `emacs -q' followed by "mouse-2 -> diary entries" burps.
	(calendar-mouse-holidays, calendar-mouse-view-diary-entries): Simplify.

	* calendar/diary-lib.el (diary-show-all-entries): Fix last change,
	which mistakenly removed a call to display-buffer.

2005-09-14  Juanma Barranquero  <lekktu@gmail.com>

	* obsolete/iso-insert.el: Move to obsolete/ from international/.

2005-09-14  Thien-Thi Nguyen  <ttn@gnu.org>

	* progmodes/hideshow.el
	(hs-hide-comments-when-hiding-all): Remove autoload cookie.
	(hs-allow-nesting): New user var.
	(hs-discard-overlays): Skip "internal" overlays if nesting allowed.
	(hs-hide-block-at-point): When nesting allowed,
	if there is already an overlay in place, delete it.
	(hs-safety-is-job-n): Delete func; remove call sites.
	(hs-hide-level-recursive): Don't pre-clean if nesting allowed.
	(hs-overlay-at): New func.
	(hs-already-hidden-p, hs-show-block): Use it.
	(hs-hide-all): Don't pre-clean if nesting allowed.
	(hs-show-all): Temporarily disallow
	nesting around call to `hs-discard-overlays'.

2005-09-14  Chong Yidong  <cyd@stupidchicken.com>

	* mouse.el (mouse-major-mode-menu): Make `prefix' optional.
	Delete unused local var.

2005-09-13  Juanma Barranquero  <lekktu@gmail.com>

	* help-fns.el (describe-categories): "?\ " -> "?\s".
	(help-do-arg-highlight): Recognize also ARG-n, as in
	`move-to-left-margin' (ARG+n is already recognized).  Simplify.

	* international/codepage.el (dos-unsupported-char-glyph):
	* net/newsticker.el (tool-bar-map, w3-mode-map)
	(w3m-minor-mode-map):
	* progmodes/vhdl-mode.el (conf-alist, conf-entry, conf-key)
	(ent-alist):
	* textmodes/reftex-vars.el (reftex-tables-dirty): Add defvars.

2005-09-13  Chong Yidong  <cyd@stupidchicken.com>

	* custom.el (custom-push-theme): Handle the case where a symbol is
	bound but face properties have not yet been assigned.

	* mail/sendmail.el (mail): Use new buffer if `noerase' is `new'.
	Fix behavior if noerase is `t' and there is no mail buffer.

	* simple.el (sendmail-user-agent-compose): Use a new mail buffer
	if `continue' is nil, rather than signal an error.

2005-09-12  Richard M. Stallman  <rms@gnu.org>

	* font-lock.el (font-lock-keywords): Add autoload.

	* help-fns.el (describe-variable): Rearrange to put source link
	in a predictable place.

	* net/newsticker.el: New file.

2005-09-12  Stefan Monnier  <monnier@iro.umontreal.ca>

	* calendar/calendar.el (calendar-for-loop): Add edebug info.
	(calendar-basic-setup): Use the new nil arg.
	(number-of-diary-entries): Move to diary-lib.el.

	* calendar/diary-lib.el: Use with-current-buffer, match-string.
	(diary-list-entries): Use with-syntax-table and dolist.
	Rename from list-diary-entries.
	Use number-of-diary-entries if `number' is nil.
	(diary, diary-view-entries): Use this new name and new nil arg value.
	(number-of-diary-entries): Move from calendar.el.
	(diary-unhide-everything): New function.
	(include-other-diary-files, fancy-diary-display)
	(diary-show-all-entries, make-diary-entry): Use it.
	(diary-mail-entries): Use buffer-string.
	(mark-diary-entries): Fix long standing paren typo.
	(diary-sexp-entry): Use count-lines.
	(make-diary-entry): Avoid `previous-line'.
	(diary-mode-map): New var.
	(diary-mode): Redraw cal after saving.  Setup header-line.
	(fancy-diary-display-mode): Use local-set-key.

	* startup.el (command-line): Try calling various terminal-init-foo-bar
	functions by stripping hyphenated suffixes from $TERM.

	* files.el (normal-mode): Check boundness of font-lock-keywords.

2005-09-12  Richard M. Stallman  <rms@gnu.org>

	* progmodes/compile.el: Don't decide a file's directory
	until the user actually tries to go there.
	(compilation-next-error-function):
	Pass compilation-find-file the directory from the file-struct.
	(compilation-internal-error-properties): Separate local FILE-STRUCT
	from FILE.  Doc the args better.  Rename arg FMT to FMTS.
	(compilation-find-file): Arg DIR renamed to DIRECTORY.
	Expand it, and if nil, use default-directory.
	(compilation-get-file-structure): Don't mix specified directory
	with default directory.  Put specified directory into
	file-struct.  Don't make the file name absolute.

	* progmodes/compile.el (compilation-error-regexp-alist): Doc fix.
	(compile-command): Add autoload.
	(compilation-disable-input): Add autoload.

2005-09-11  Stephen Gildea  <gildea@stop.mail-abuse.org>

	* time-stamp.el: Mention variable `time-stamp-pattern' in doc
	strings of the variables it can override.
	(time-stamp): New (as yet undocumented) time-stamp-format escapes
	%Q and %q, for fully-qualified domain name and unqualified host name.

2005-09-11  Kim F. Storm  <storm@cua.dk>

	* emacs-lisp/authors.el (authors-aliases): Update list.
	(authors-fixed-entries): Update mldrag.el entry.

2005-09-10  Alan Mackenzie  <acm@muc.de>

	* page.el (narrow-to-page): Exclude _entire_ multi-line delimiter
	from the region narrowed to.

2005-09-10  Magnus Henoch  <mange@freemail.hu>

	* textmodes/ispell.el (ispell-check-version): Signal an error if
	aspell version is less than 0.60.

2005-09-10  Pascal Dupuis  <Pascal.Dupuis@esat.kuleuven.be>  (tiny change)

	* progmodes/octave-inf.el (inferior-octave-startup):
	Resync current dir at the end.

2005-09-10  Emilio C. Lopes  <eclig@gmx.net>

	* woman.el (woman-topic-at-point-default):
	Rename to woman-use-topic-at-point-default.
	(woman-topic-at-point): Rename to woman-use-topic-at-point.
	(woman-file-name): Reflect renames above.  Automatically use the
	word at point as topic if woman-use-topic-at-point is non-nil.
	Otherwise offer it as default but don't insert it in the
	minibuffer.  Also use `test-completion' instead of `assoc' as
	suggested by Stefan Monnier.

2005-09-10  Andre Spiegel  <spiegel@gnu.org>

	* vc.el (vc-directory, vc-update-change-log): Throw an error on
	the attempt to do it over Tramp.  This is not yet supported.

2005-09-10  Eli Zaretskii  <eliz@gnu.org>

	* menu-bar.el (menu-bar-menu-frame-live-and-visible-p)
	(menu-bar-non-minibuffer-window-p): New functions.
	("Split Window", "Save As..."): Use them.
	("Postscript Print Buffer (B+W)", "Postscript Print Buffer")
	("Print Buffer", "Truncate Long Lines in this Buffer"):
	Use menu-bar-menu-frame-live-and-visible-p.
	("Save Buffer", "Insert File", "Open Directory...")
	("Open File...", "Visit New File..."):
	Use menu-bar-non-minibuffer-window-p.
	(kill-this-buffer-enabled-p, dired <menu-enable>):
	Use menu-bar-non-minibuffer-window-p.

2005-09-09  Eli Zaretskii  <eliz@gnu.org>

	* cus-start.el (all): Don't complain about fringe-related
	built-ins if fringes are not supported.  Ditto about
	selection-related built-ins.  Fix the test for GTK-related built-ins.

	* menu-bar.el ("Split Window", "Postscript Print Buffer (B+W)")
	("Postscript Print Buffer", "Print Region", "Save As...")
	("Save", "Insert File...", "Open Directory...")
	("Open File...", "Visit New File..."")
	("Truncate Long Lines in this Buffer"): Don't look at
	menu-updating-frame if this display does not support multiple frames.

2005-09-09  Frederik Fouvry  <fouvry@CoLi.Uni-SB.DE>

	* mail/sendmail.el (default-sendmail-coding-system): Doc fix.

2005-09-09  Emilio Lopes  <eclig@gmx.net>

	* woman.el: Format- and whitespace-related changes.

2005-09-09  Eli Zaretskii  <eliz@gnu.org>

	* woman.el: Fix my email address.

2005-09-08  Richard M. Stallman  <rms@gnu.org>

	* progmodes/sh-script.el (sh-skeleton-pair-default-alist): New var.
	(sh-mode): Locally set skeleton-pair-default-alist.

	* progmodes/make-mode.el (makefile-add-log-defun): Trim the result.

	* progmodes/flymake.el: Require `compile' unconditionally.

	* mail/sendmail.el (send-mail-function): Add Mailclient alternative.

	* woman.el (woman-file-name): Provide a default, not initial input.

	* smerge-mode.el (smerge-resolve): Pass args to smerge-remove-props.

	* font-lock.el (font-lock-support-mode): Doc fix.

	* descr-text.el (describe-property-list): Handle non-symbol prop names.

2005-09-08  Richard M. Stallman  <rms@gnu.org>

	* simple.el (blink-matching-open): Get rid of text props from
	the string shown in echo area.  Don't permanently set point.
	Some rearrangements.

2005-09-08  Reiner Steib  <Reiner.Steib@gmx.de>

	* recentf.el (recentf-filename-handler): Add custom choice
	`abbreviate-file-name'.

	* msb.el (msb--very-many-menus): Fix typo.

	* disp-table.el (standard-display-european): Don't set
	enable-multibyte-characters to nil.

2005-09-08  David Ponce  <david@dponce.com>

	* recentf.el (recentf-show-file-shortcuts-flag): New option.
	(recentf-expand-file-name): Doc fix.
	(recentf-dialog-mode-map): Define digit shortcuts.
	(recentf--files-with-key): New variable.
	(recentf-show-digit-shortcut-filter): New function.
	(recentf-open-files-items): New function.
	(recentf-open-files): Use it.
	(recentf-open-file-with-key): New command.

2005-09-08  Chong Yidong  <cyd@stupidchicken.com>

	* buff-menu.el (Buffer-menu-sort-by-column): New function.
	Suggested by Kim F. Storm.
	(Buffer-menu-sort-button-map): Global keymap for sort buttons.
	(Buffer-menu-make-sort-button): Use global keymap.

2005-09-07  Michael Albinus  <michael.albinus@gmx.de>

	* woman.el (top): Remap `man' command by `woman' in `woman-mode-map'.
	(Man-getpage-in-background-advice): Remove defadvice; it isn't
	necessary any longer with the remapped command.
	(Man-bgproc-sentinel-advice): Remove defadvice which counts
	formatting time only.

	* net/tramp.el (tramp-action-password)
	(tramp-multi-action-password): Compile the password prompt from
	`method', `user' and `host'.  Sometimes it isn't obvious which
	password to enter, for example with remote files offered by
	recentf.el, or with multiple steps.  Suggested by Robert Marshall
	<robert@chezmarshall.freeserve.co.uk>.

2005-09-07  Stefan Monnier  <monnier@iro.umontreal.ca>

	* progmodes/perl-mode.el (perl-font-lock-syntactic-keywords):
	Fix regexp for when "s///" is at the beginning of line.

2005-09-07  Jay Belanger  <belanger@truman.edu>

	* calc/calc-poly.el (math-expand-term): Multiply out any powers
	when in matrix mode.

2005-09-06  Stefan Monnier  <monnier@iro.umontreal.ca>

	* buff-menu.el (Buffer-menu-make-sort-button): Add docstrings, use
	non-anonymous functions.

2005-09-06  Chong Yidong  <cyd@stupidchicken.com>

	* buff-menu.el (Buffer-menu-make-sort-button): Allow mouse-1 clicks
	when using a header line.  Otherwise, use mouse-1-click-follows-link.

	* mouse.el (mouse-drag-header-line): Do nothing if the header-line
	can't be moved; don't signal an error.

2005-09-05  Chong Yidong  <cyd@stupidchicken.com>

	* cus-theme.el (custom-theme-write-faces): Save the current face
	spec, not the defface spec.

	* custom.el (custom-known-themes): Clarify meaning of "standard".
	(custom-push-theme): Save old values in the standard theme.
	(disable-theme): Correct typo.
	(custom-face-theme-value) Deleted unused function.
	(custom-theme-recalc-face): Rewritten to treat enable/disable properly.

2005-09-05  Stefan Monnier  <monnier@iro.umontreal.ca>

	* progmodes/compile.el (compilation-goto-locus): Take into account
	iconified frames when determining whether the buffer is
	already visible.
	Don't reset window height if the window already existed.

2005-09-04  Chong Yidong  <cyd@stupidchicken.com>

	* custom.el (load-theme): Rename from require-theme.
	Add interactive spec.
	(enable-theme): Rename from custom-enable-theme.
	Add interactive spec.
	(disable-theme): Rename from custom-disable-theme.
	Add interactive spec.
	(custom-make-theme-feature): Doc fix.
	(custom-theme-directory): Doc fix.
	(provide-theme): Call enable-theme.

2005-09-02  Stefan Monnier  <monnier@iro.umontreal.ca>

	* obsolete/lazy-lock.el (lazy-lock-mode):
	* obsolete/fast-lock.el (fast-lock-mode): Don't try to turn on
	font-lock-mode if it's off.  Print a warning instead.

	* progmodes/compile.el (compilation-start): Ignore errors if the
	process died before we get to send-eof.

	* textmodes/tex-mode.el (tex-send-tex-command, tex-bibtex-file):
	Undo last change.  Enclosing the result in quotes broke things on Unix
	since tex-send-command passes it through shell-quote-argument.
	(tex-send-command): Pass `file' through convert-standard-filename
	when possible.
	(tex-uptodate-p): Handle the case where TeX hasn't put additional
	info in a transcript.

2005-09-02  Dan Nicolaescu  <dann@ics.uci.edu>

	* term/xterm.el (terminal-init-xterm): Add eval-when-compile to
	fix compilation warning. Reorder the key definitions to group
	together keys emitted by the current version of xterm.

	* progmodes/vhdl-mode.el (vhdl-highlight-faces)
	(vhdl-speedbar-entity-face, vhdl-speedbar-entity-selected-face):
	Reorder predicates to correct min-color usage.

2005-09-01  Chong Yidong  <cyd@stupidchicken.com>

	* longlines.el (longlines-mode): Inhibit read-only when encoding.
	Kill local variables when longlines-mode is turned off.

2005-09-01  Stefan Monnier  <monnier@iro.umontreal.ca>

	* international/mule-cmds.el (set-locale-environment): Soothe compiler.

	* obsolete/lazy-lock.el (lazy-lock) <defgroup>: Move from font-lock.el.

	* obsolete/fast-lock.el (fast-lock) <defgroup>: Move from font-lock.el.

	* font-lock.el (fast-lock, lazy-lock) <defgroup>: Remove.
	(font-lock-lines-before): Change default to being inactive.
	(font-lock-default-fontify-region): Obey font-lock-lines-before.
	(font-lock-after-change-function): Don't handle f-l-lines-before here.

2005-08-31  Michael Albinus  <michael.albinus@gmx.de>

	* net/tramp.el (tramp-handle-make-auto-save-file-name):
	Deactivate temporarily advice if active (not needed for Emacs 22,
	but for backwards compatibility).
	(tramp-exists-file-name-handler): Rewrite.  First implementation
	was too simple.
	(tramp-advice-make-auto-save-file-name):
	Call `tramp-handle-make-auto-save-file-name' (again, just for
	backwards compatibility).

2005-08-31  Reto Zimmermann  <reto@gnu.org>

	* progmodes/vhdl-mode.el
	(vhdl-update-sensitivity-list): Handle multi-dimensional array access.
	(vhdl-end-p): Fix indentation bug "else" after "-- when".
	(vhdl-set-default-project): New function (easier setting of default).
	(vhdl-port-copy): Handle extended identifiers for generics.
	(vhdl-compiler-alist): Better description for error message regexp.
	(vhdl-make): Query for target, use previous as default.
	(vhdl-port-copy): Fix port copy for port names starting with "signal".
	(vhdl-font-lock-keywords-2): Fix fontification for record
	el. assign.
	(vhdl-speedbar-make-subpack-line): Add package body link.
	(vhdl-generate-makefile-1): Not include itself as dependency.
	(vhdl-font-lock-init): Highlight c-preprocessor directives.
	(vhdl-*ward-syntactic-ws): Skip c-preprocessor directives.
	(vhdl-get-syntactic-context): Handle c-preprocessor directives.
	(vhdl-update-sensitivity-list): Start scan at opening parenthesis.
	(vhdl-fixup-whitespace-region): Fix jumping point (infinite loop).
	(vhdl-update-sensitivity-list-buffer): Add string argument for `error'.
	(vhdl-import-project): Add string argument for `error'.
	(vhdl-compose-configuration)
	(vhdl-compose-configuration-architecture): Add configuration
	declaration generation.
	(vhdl-scan-directory-contents): Scan for block/generate hierarchy.
	(vhdl-trailer-re): Add "record" keyword (better indentation).
	(vhdl-fixup-whitespace-region): "[^ \t\"-]+" instead of
	"[^ \t-\"]+".
	(vhdl-font-lock-keywords-2): Not highlight formal parameter after '|'.
	(vhdl-testbench-entity-file-name)
	(vhdl-testbench-architecture-file-name): Allow separate
	customization of testbench file names.
	(vhdl-beginning-of-block): Handle optional subprogram parameter list.
	(vhdl-get-visible-signals): Allow newline within alias declaration.
	(vhdl-update-sensitivity-list): Signal read only on certain attributes.
	(vhdl-fixup-whitespace-region): Fix bug with strings (double quotes).
	(member-ignore-case): Alias for missing function in XEmacs.
	(vhdl-compiler-alist): Add unit-to-file name mapping for Cadence NC.
	(vhdl-update-sensitivity-list): Ignore case on read signals.
	(vhdl-replace-string): Adjust case only for file names.
	(vhdl-update-sensitivity-list): Fix search for read signals.
	(vhdl-update-sensitivity-list): Exclude formal parameters.
	(vhdl-get-visible-signals): Include aliases of signals.
	(vhdl-get-visible-signals): Fix signal name searching.
	(vhdl-port-flatten, vhdl-port-reverse-direction): Better message.
	(vhdl-fixup-whitespace-region): Fix for character
	literals (e.g. ':').

2005-08-31  Juanma Barranquero  <lekktu@gmail.com>

	* ansi-color.el (comint-last-output-start):
	* bs.el (font-lock-verbose):
	* diff-mode.el (add-log-buffer-file-name-function):
	* dired-x.el (vm-folder-directory):
	* faces.el (help-xref-stack-item):
	* files.el (font-lock-keywords):
	* find-lisp.el (dired-buffers, dired-subdir-alist):
	* ido.el (cua-inhibit-cua-keys):
	* log-view.el (cvs-minor-wrap-function):
	* outline.el (font-lock-warning-face):
	* simple.el (compilation-current-error):
	* speedbar.el (ange-ftp-path-format, efs-path-regexp)
	(font-lock-keywords, x-pointer-hand2, x-pointer-top-left-arrow):
	* tooltip.el (comint-prompt-regexp):
	* w32-fns.el (explicit-shell-file-name):
	* term/mac-win.el (mac-charset-info-alist)
	(mac-services-selection, mac-system-script-code):
	* term/tty-colors.el (msdos-color-values):
	* term/w32-win.el (xlfd-regexp-registry-subnum):
	* term/x-win.el (x-keysym-table, x-selection-timeout)
	(x-session-id, x-session-previous-id):
	* textmodes/ispell.el (mail-yank-prefix):
	* textmodes/makeinfo.el (tex-end-of-header, tex-start-of-header):
	* textmodes/org.el (calc-embedded-close-formula)
	(calc-embedded-open-formula)
	(font-lock-unfontify-region-function):
	* textmodes/reftex-global.el (isearch-next-buffer-function)
	(TeX-master):
	* textmodes/reftex.el (font-lock-keywords):
	* textmodes/tex-mode.el (font-lock-comment-face)
	(font-lock-doc-face):
	* textmodes/texinfo.el (outline-heading-alist):
	Add defvars.

	* textmodes/artist.el (x-pointer-crosshair): Add defvar.
	(artist-spray-chars, artist-mode-init, artist-replace-string)
	(artist-select-erase-char, artist-vap-find-endpoints-horiz)
	(artist-vap-find-endpoints-vert, artist-vap-find-endpoints-swne)
	(artist-vap-find-endpoints-nwse): "?\ " -> "?\s".

	* textmodes/conf-mode.el (outline-heading-end-regexp): Add defvar.
	(conf-align-assignments): "?\ " -> "?\s".

	* textmodes/reftex-index.el (TeX-master): Add defvar.
	(reftex-index-phrases-marker): Move up defvar.

	* textmodes/reftex-toc.el (zmacs-regions): Add defvar.
	(reftex-toc-include-labels-indicator)
	(reftex-toc-include-index-indicator)
	(reftex-toc-max-level-indicator): Move up declarations.

	* net/tramp.el (tramp-handle-make-auto-save-file-name): Pass list
	of args to `tramp-run-real-handler', even if it's empty in this case.

2005-08-31  YAMAMOTO Mitsuharu  <mituharu@math.s.chiba-u.ac.jp>

	* dired.el (dired-move-to-filename-regexp): Add date format for
	Mac OS X 10.3 in East Asian locales.

2005-08-31  Michael Albinus  <michael.albinus@gmx.de>

	* files.el (make-auto-save-file-name): Add file name handler call
	if applicable.

	* net/tramp.el (tramp-file-name-handler-alist)
	(tramp-file-name-for-operation): Add `make-auto-save-file-name'.
	(tramp-handle-make-auto-save-file-name): Rename from
	`tramp-make-auto-save-file-name'.
	(tramp-exists-file-name-handler): New defun.
	(tramp-advice-make-auto-save-file-name): Make defadvice only when
	`make-auto-save-file-name' is not a magic file name operation.

2005-08-30  Richard M. Stallman  <rms@gnu.org>

	* files.el (risky-local-variable-p):
	Match `-predicates' and `-commands.

	* cus-edit.el (custom-buffer-sort-alphabetically): Default to t.
	(custom-save-all): Visit the file if necessary;
	kill the buffer if we created it.
	(custom-save-delete): Don't visit file or kill buffer here.

2005-08-30  Carsten Dominik  <dominik@science.uva.nl>

	* textmodes/org.el (org-special-keyword): New face.
	(org-table-copy-down, org-table-eval-formula)
	(org-table-recalculate, org-init-section-numbers):
	Use `string-to-number' instead of `string-to-int'.
	(org-get-location): Use `insert-buffer-substring' instead of
	`insert-buffer'.
	(org-modify-diary-entry-string): New function.
	(org-get-entries-from-diary): Set the hook for `add-to-diary-list'.
	(org-disable-agenda-to-diary): Rename from `org-disable-diary'.
	(org-toggle-fixed-width-section): Use QUOTE keyword if there is no
	active region.
	(org-export-as-html): Handle QUOTE keyword.
	(org-quote-string): New option.
	(org-bookmark-jump-unhide): New function, used for
	`bookmark-after-jump-hook'.
	(org-diary-default-entry): Apply only when not called through
	`org-agenda'.

2005-08-30  Juanma Barranquero  <lekktu@gmail.com>

	* net/eudc.el (mode-popup-menu):
	* play/handwrite.el (ps-printer-name, ps-lpr-command):
	* progmodes/ada-mode.el (compile-auto-highlight)
	(skeleton-further-elements):
	* progmodes/autoconf.el (font-lock-syntactic-keywords):
	* progmodes/cmacexp.el (msdos-shells):
	* progmodes/compile.el (font-lock-extra-managed-props)
	(font-lock-keywords, font-lock-maximum-size)
	(font-lock-support-mode):
	* progmodes/grep.el (font-lock-lines-before):
	* progmodes/idlw-complete-structtag.el (idlwave-completion-help-info):
	* progmodes/mixal-mode.el (compile-command):
	* progmodes/perl-mode.el (font-lock-comment-face)
	(font-lock-doc-face, font-lock-string-face):
	* progmodes/prolog.el (comint-prompt-regexp):
	* progmodes/sh-script.el (font-lock-comment-face)
	(font-lock-set-defaults, font-lock-string-face):
	* progmodes/sql.el (font-lock-keyword-face)
	(font-lock-set-defaults, font-lock-string-face):
	* progmodes/vhdl-mode.el (compilation-file-regexp-alist)
	(itimer-version, lazy-lock-defer-contextually)
	(lazy-lock-defer-on-scrolling, lazy-lock-defer-on-the-fly):
	Add defvars.

	* progmodes/cperl-mode.el (cperl-electric-lbrace)
	(cperl-electric-keyword, cperl-electric-pod)
	(cperl-electric-backspace, cperl-forward-re)
	(cperl-fix-line-spacing, cperl-fill-paragraph): "?\ " -> "?\s".
	(vc-rcs-header, vc-sccs-header): Add defvars.

	* progmodes/fortran.el (fortran-indent-to-column): "?\ " -> "?\s".
	(font-lock-syntactic-keywords, gud-find-expr-function):
	Add defvars.

	* progmodes/gdb-ui.el (tool-bar-map): Add defvar.
	(gdb-frame-parameters): Declare before use.

	* progmodes/gud.el (gdb-active-process, gdb-define-alist)
	(gdb-macro-info, gdb-server-prefix, gdb-show-changed-values)
	(gdb-var-changed, gdb-var-list, tool-bar-map): Add defvars.
	(gud-expr-compound-sep, gud-expr-compound): "?\ " -> "?\s".

	* progmodes/idlw-help.el (browse-url-generic-args): Add defvar.
	(idlwave-help-with-source): Use `insert-buffer-substring', not
	`insert-buffer'.

2005-08-29  Juri Linkov  <juri@jurta.org>

	* outline.el (hide-entry, hide-leaves, outline-toggle-children):
	Put outline-back-to-heading function call inside save-excursion.

2005-08-29  Juanma Barranquero  <lekktu@gmail.com>

	* man.el (Man-init-defvars, Man-translate-references)
	(Man-support-local-filenames, Man-highlight-references):
	* progmodes/sql.el (sql-interactive-mode):
	* shell.el (shell-mode, shell-resync-dirs): Fix typos in docstrings.

	* emacs-lisp/checkdoc.el (compilation-error-regexp-alist)
	(compilation-mode-font-lock-keywords): Add defvars.
	(checkdoc-interactive-loop): "?\ " -> "?\s".

	* emacs-lisp/lisp-mode.el (font-lock-comment-face)
	(font-lock-doc-face, font-lock-string-face)
	(font-lock-keywords-case-fold-search): Add defvars.
	(emacs-lisp-mode-syntax-table): "?\ " -> "?\s".

	* obsolete/sun-fns.el (mouse-select-or-drag-move-point):
	Don't pass X and Y (they are ignored anyway).
	(mouse-set-mark, mouse-select-window, mouse-delete-other-windows)
	(mouse-delete-window): Make arguments optional.

	* obsolete/rnews.el (news-add-news-group): Don't use `end-of-line'.
	(caesar-translate-table, minor-modes, news-buffer-save)
	(news-group-name, news-minor-modes): Add defvars.

	* emacs-lisp/lselect.el (mouse-highlight-priority)
	(x-lost-selection-functions, zmacs-regions):
	* emacs-lisp/pp.el (font-lock-verbose):
	* emacs-lisp/syntax.el (font-lock-beginning-of-syntax-function):
	* emacs-lisp/tcover-ses.el (ses-initial-global-parameters)
	(ses-mode-map):
	* emacs-lisp/tcover-unsafep.el (safe-functions):
	* international/mule-cmds.el (mac-system-coding-system)
	(mac-system-locale):
	* language/ethio-util.el (rmail-current-message)
	(rmail-message-vector):
	* language/thai-util.el (thai-auto-composition-mode):
	* mail/metamail.el (rmail-current-message, rmail-message-vector):
	* mail/mspools.el (rmail-inbox-list, vm-crash-box)
	(vm-folder-directory, vm-init-file, vm-init-file-loaded)
	(vm-primary-inbox, vm-spool-files):
	* mail/rmail.el (deleted-head, font-lock-fontified)
	(mail-abbrev-syntax-table, mail-abbrevs, messages-head)
	(rmail-use-spam-filter, rsf-beep, rsf-sleep-after-message)
	(total-messages):
	* mail/rmail-spam-filter.el (bbdb/mail_auto_create_p)
	(rmail-summary-mode-map):
	* mail/rmailkwd.el (rmail-buffer, rmail-current-message)
	(rmail-last-label, rmail-last-multi-labels)
	(rmail-summary-vector, rmail-total-messages):
	* mail/rmailmsc.el (rmail-current-message, rmail-inbox-list):
	* mail/rmailsum.el (msgnum):
	* mail/uce.el (gnus-original-article-buffer, mail-reply-buffer)
	(rmail-current-message):
	* obsolete/fast-lock.el (font-lock-face-list):
	* obsolete/rnewspost.el (mail-reply-buffer):
	* obsolete/scribe.el (compile-command):
	* obsolete/x-menu.el (x-process-mouse-hook): Add defvars.

2005-08-28  John Paul Wallington  <jpw@gnu.org>

	* ibuf-ext.el (ibuffer-auto-update-changed):
	Use `frame-or-buffer-changed-p' to check whether we need to update.
	(ibuffer-auto-mode): Don't advise `get-buffer-create' and
	`kill-buffer'.  Initialise `ibuffer-auto-buffers-changed'
	as a `frame-or-buffer-changed-p' state vector instead.

2005-08-27  Romain Francoise  <romain@orebokech.com>

	* textmodes/makeinfo.el (makeinfo-compile):
	Use `compilation-start'.  Set `next-error-function' according to
	`disable-errors'.
	(makeinfo-next-error): New function.
	(makeinfo-region): Adjust to new `makeinfo-compile' prototype.
	(makeinfo-buffer): Likewise.

	* progmodes/compile.el (compilation-start): Add autoload cookie.

	* progmodes/antlr-mode.el: Don't autoload `compilation-start'.
	* textmodes/sgml-mode.el: Likewise.
	* progmodes/python.el: Likewise.

2005-08-27  Eli Zaretskii  <eliz@gnu.org>

	* simple.el (blink-matching-paren-distance): Document the meaning
	of nil value, and allow to customize to nil.

	* eshell/esh-ext.el (eshell-windows-shell-file): Look for
	command.com, not command.exe.

2005-08-26  John Wiegley  <johnw@newartisans.com>

	* eshell/esh-cmd.el (eshell-rewrite-named-command): Change the
	code around a bit so that an extraneous nil argument is not added
	to a command when no args are given.

	* eshell/esh-arg.el (eshell-parse-double-quote): If a
	double-quoted argument resolves to nil, return it as an empty
	string rather than as nil.  This made it impossible to pass "" to
	a shell script as a null string argument.

2005-08-26  Stefan Monnier  <monnier@iro.umontreal.ca>

	* outline.el (outline-invent-heading): New fun.
	(outline-promote, outline-demote): Use it.
	(outline-move-subtree-down): Remove unused vars `re' and `txt'.
	(outline-end-of-subtree): Remove unused var `opoint'.

2005-08-26  David Reitter  <david.reitter@gmail.com>

	* menu-bar.el (truncate-lines, write-file, print-buffer)
	(ps-print-buffer-faces, ps-print-buffer, split-window):
	Disable menu items when the frame they refer to is invisible, or when
	they refer to a buffer and the minibuffer is selected.

2005-08-26  Pavel Kobiakov  <pk_at_work@yahoo.com>

	* progmodes/flymake.el (flymake-highlight-err-lines):
	Use save-excursion around flymake-highlight-line to preserve point.

2005-08-26  Eli Zaretskii  <eliz@gnu.org>

	* progmodes/octave-mod.el: Change Author and Maintainer address.
	(octave-maintainer-address): Change Kurt's email address.
	* progmodes/octave-inf.el: Change Author and Maintainer address.
	* progmodes/octave-hlp.el: Change Author and Maintainer address.

2005-08-26  Kim F. Storm  <storm@cua.dk>

	* subr.el (version-list-<, version-list-<=, version-list-=):
	Renamed from integer-list-*.
	(version-list-not-zero): Likewise.  Fix while loop.
	(version=): Use version-list-= instead of string-equal.

2005-08-26  Richard M. Stallman  <rms@gnu.org>

	* outline.el (outline-promote): Try shortening the heading.
	As last resort, read the heading to use.
	(outline-demote): As last resort, read the heading to use.

2005-08-26  Romain Francoise  <romain@orebokech.com>

	* progmodes/compile.el (compilation-start): Doc fix.

	* progmodes/antlr-mode.el (antlr-default): Fix defface form.
	(antlr-font-lock-additional-keywords): Fix reference to
	`antlr-font-lock-literal-regexp' erroneously changed during the
	mass face rename.
	(antlr-run-tool): Use `compilation-start'.

	* textmodes/sgml-mode.el (sgml-validate): Use `compilation-start'
	instead of the obsolete `compile-internal'.

2005-08-26  Juanma Barranquero  <lekktu@gmail.com>

	* calendar/cal-bahai.el (date, displayed-month, displayed-year)
	(number, original-date):
	* calendar/cal-china.el (date):
	* calendar/cal-coptic.el (date):
	* calendar/cal-french.el (date):
	* calendar/cal-hebrew.el (date, entry, number, original-date):
	* calendar/cal-islam.el (date, number, original-date):
	* calendar/cal-iso.el (date):
	* calendar/cal-julian.el (date):
	* calendar/cal-mayan.el (date):
	* calendar/cal-menu.el (date, event):
	* calendar/cal-persia.el (date):
	* calendar/lunar.el (date):
	* calendar/solar.el (date): Add defvars.

	* emerge.el:
	* ibuffer.el:
	* info-xref.el:
	* obsolete/bg-mouse.el:
	* obsolete/sun-curs.el:
	* obsolete/swedish.el: Move the `defvar's to the top level.

	* smerge-mode.el (smerge-refined-change): Add :group.

2005-08-25  Stefan Monnier  <monnier@iro.umontreal.ca>

	* smerge-mode.el (smerge-remove-props): Make the args non-optional.
	(smerge-keep-n): Remove props.
	(smerge-keep-base, smerge-keep-other, smerge-keep-mine)
	(smerge-keep-current, smerge-kill-current): Don't remove props anymore
	now that it's done in smerge-keep-n.
	(smerge-refined-change): New face.
	(smerge-refine-chopup-region, smerge-refine-highlight-change)
	(smerge-refine): New funs.
	(smerge-basic-map): Bind smerge-refine.

2005-08-25  Juri Linkov  <juri@jurta.org>

	* progmodes/grep.el (grep, grep-mode): Make buffer-local variables
	compilation-process-setup-function and compilation-disable-input
	in grep-mode instead of let-bindings in grep.

	* menu-bar.el (menu-bar-options-menu, menu-bar-options-save):
	Delete "Automatic File De/compression" (auto-compression-mode).

2005-08-25  Juanma Barranquero  <lekktu@gmail.com>

	* obsolete/bg-mouse.el: Move to obsolete/ from term/.
	Silence warning about non-existent variable.

2005-08-25  Richard M. Stallman  <rms@gnu.org>

	* menu-bar.el (menu-bar-describe-menu): Delete "What's New".
	Rename "Describe Key" to "Describe Key or Mouse Operation".

	* mail/mailalias.el (build-mail-aliases): Delete comments
	from the contents before processing them.

	* isearch.el (isearch-edit-string): Erase the Search prompt
	if user enters an empty string and there is no default.

	* comint.el (comint-file-name-prefix): Add autoload.

2005-08-25  Joe Corneli  <jcorneli@math.utexas.edu>

	* subr.el (play-sound): Rearrange to avoid warning.

2005-08-25  Carsten Dominik  <dominik@science.uva.nl>

	* calendar/diary-lib.el (diary-modify-entry-list-string-function):
	New hook.
	(add-to-diary-list): Call `diary-modify-entry-list-string-function'

2005-08-24  Stefan Monnier  <monnier@iro.umontreal.ca>

	* emacs-lisp/easy-mmode.el (define-minor-mode): Simplify.

	* custom.el (custom-theme-set-variables): Sort minor modes last.

2005-08-24  Vinicius Jose Latorre  <viniciusjl@ig.com.br>

	* subr.el (version-separator, version-regexp-alist): New vars used by
	version comparison funs.
	(integer-list-<, integer-list-=, integer-list-<=)
	(integer-list-not-zero): New funs for integer list comparison.
	(version-to-list, version=, version<, version<=): New funs for version
	comparison.

2005-08-24  Juanma Barranquero  <lekktu@gmail.com>

	* emerge.el (merge-begin, merge-end, template, A-begin, A-end)
	(B-begin, B-end, diff, diff-vector, valid-diff): Defvar at compile
	time to silence the byte-compiler.

	* ibuffer.el (ibuffer-compile-make-eliding-form)
	(ibuffer-check-formats): Use `with-no-warnings' to hide references
	to `ibuffer-elide-long-columns' (which is defined on ibuffer.el,
	so it's silly to get warnings for it).
	(ibuffer-auto-mode, ibuffer-cached-filter-formats)
	(ibuffer-compiled-filter-formats, ibuffer-filter-format-alist)
	(ibuffer-filter-group-kill-ring, ibuffer-filter-groups)
	(ibuffer-filtering-qualifiers, ibuffer-hidden-filter-groups)
	(ibuffer-inline-columns, ibuffer-show-empty-filter-groups)
	(ibuffer-tmp-hide-regexps, ibuffer-tmp-show-regexps):
	Defvar at compile time.
	(ibuffer-compiled-formats, ibuffer-cached-eliding-string)
	(ibuffer-cached-formats, ibuffer-cached-elide-long-columns):
	Declare them before use.

	* info-xref.el (info-xref-xfile-alist, info-xref-filename-heading)
	(info-xref-good, info-xref-bad): Defvar at compile time.

	* obsolete/mlsupport.el (filter-region, execute-monitor-command):
	Use `let*' instead of `let'.

	* obsolete/sun-curs.el (icon-edit, *mouse-window*, *mouse-x*)
	(*mouse-y*, menu, char): Defvar at compile time.
	(sc::menu): Declare it before use.
	(sc::pack-one-line): Use `let', not `let*'.

	* obsolete/swedish.el (news-inews-hook, news-group-hook-alist)
	(mail-send-hook): Defvar at compile time.

	* term/bg-mouse.el (bg-mouse-x, bg-mouse-y, bg-cursor-window):
	Defvar at compile time.

	* term/sun-mouse.el (current-global-mousemap)
	(current-local-mousemap): Declare them before use.

2005-08-24  Carsten Dominik  <dominik@science.uva.nl>

	* bookmark.el (bookmark-after-jump-hook): New hook.
	(bookmark-jump): Run `bookmark-after-jump-hook'.

2005-08-23  Juri Linkov  <juri@jurta.org>

	* faces.el (minibuffer-prompt): Doc fix.

2005-08-23  Juanma Barranquero  <lekktu@gmail.com>

	* progmodes/xscheme.el: Trivial changes to silence warnings.
	(xscheme-previous-mode, xscheme-previous-process-state):
	Add defvars.
	(xscheme-last-input-end, xscheme-process-command-line)
	(xscheme-process-name, xscheme-buffer-name)
	(xscheme-expressions-ring-max, xscheme-expressions-ring)
	(xscheme-expressions-ring-yank-pointer, xscheme-running-p)
	(xscheme-control-g-synchronization-p)
	(xscheme-control-g-disabled-p, xscheme-string-receiver)
	(default-xscheme-runlight, xscheme-runlight)
	(xscheme-runlight-string, xscheme-process-filter-state)
	(xscheme-allow-output-p, xscheme-prompt, xscheme-mode-string):
	Move to beginning of file.
	(scheme-interaction-mode-commands-alist)
	(scheme-interaction-mode-map, scheme-debugger-mode-map):
	Declare them before use.  Note: the initialization code for the variables
	has not been moved because it uses functions that reference the variables.
	(xscheme-control-g-message-string, xscheme-process-filter-alist)
	(xscheme-prompt-for-expression-map): Declare them before use.
	(scheme-debugger-mode-commands): "?\ " -> "?\s".

2005-08-23  Ed Swarthout  <ed.swarthout@gmail.com>  (tiny change)

	* hexl.el (hexl-print-current-point-info): Fix simple spelling error.

2005-08-22  Juri Linkov  <juri@jurta.org>

	* faces.el (set-face-underline): Delete this duplicate function
	and make an obsolete alias to set-face-underline-p.
	(set-face-underline-p): Use docstring of set-face-underline.
	(describe-face): Create hyperlink to parent face.

	* info.el (Info-insert-dir): Use save-excursion around
	insert-buffer-substring.
	(Info-isearch-search): Use LITERAL arg of replace-regexp-in-string.
	(Info-escape-percent): Delete function.
	(Info-fontify-node): Replace Info-escape-percent by
	replace-regexp-in-string with REP arg set to lambda that
	duplicates `%' and preserves text properties.

	* progmodes/compile.el (compilation-disable-input): Doc fix.
	(define-compilation-mode): Doc fix and refill.
	(kill-compilation): Use `mode-name' in the error message.
	(compilation-find-file): Use `compilation-error' in the
	read-file-name's prompt.

2005-08-22  Stefan Monnier  <monnier@iro.umontreal.ca>

	* smerge-mode.el (smerge-basic-map): Bind smerge-combine-with-next.
	(smerge-auto-leave): Make undo re-enable the mode.
	(debug-ignored-errors): Add the user-error of impossible resolution.
	(smerge-resolve): Move things around a bit, in preparation for later.
	(smerge-diff): Don't fail if the buffer has no associated file.
	(ediff-ancestor-buffer, ediff-quit-hook): Quieten byte-compiler.
	(smerge-conflict-overlay): New function.
	(smerge-match-conflict): Don't add text properties here.
	(smerge-find-conflict): Instead, add an overlay here.
	Also check for the case where we're inside a conflict already, so as to
	obviate the need for font-lock-multiline, which is unbearably slow with
	large conflicts and ciomplex font-lock patterns.
	(smerge-remove-props): Remove overlay rather than text-properties.
	(smerge-mode): Don't set font-lock-multiline.
	Remove overlays when turned off.

2005-08-21  Kim F. Storm  <storm@cua.dk>

	* ido.el (ido-ignore-item-p): Use save-match-data.
	Bind case-fold-search to ido-case-fold locally.

2005-08-20  Richard M. Stallman  <rms@gnu.org>

	* files.el (normal-mode): If font lock is on, turn it off and on.

	* subr.el (replace-regexp-in-string): Doc fix.

	* startup.el (command-line-1): Don't suppress startup screen
	due to existing processes.

	* progmodes/grep.el (grep): Bind compilation-disable-input to t.

	* progmodes/compile.el (compilation-disable-input): Default to nil.

2005-08-20  Kevin Rodgers  <ihs_4664@yahoo.com>  (tiny change)

	* progmodes/compile.el (compilation-disable-input): New defcustom.
	(compilation-start): If compilation-disable-input is non-nil, send
	EOF to the compilation process.

2005-08-20  Eli Zaretskii  <eliz@gnu.org>

	* textmodes/tex-mode.el (tex-bibtex-file, tex-send-tex-command):
	Run the argument of tex-shell-cd-command through
	convert-standard-filename, to get the correct style of slashes on
	Windows, and enclose the result in quotes, in case the file name
	includes whitespace or other special characters.

2005-08-19  Andreas Schwab  <schwab@suse.de>

	* progmodes/gud.el (gud-kill-buffer-hook): Don't kill unrelated
	process.

2005-08-18  Luc Teirlinck  <teirllm@auburn.edu>

	* cus-start.el (minibuffer-prompt-properties): Correct typo.

2005-08-18  Kim F. Storm  <storm@cua.dk>

	* scroll-lock.el: Fix errors due to incorrect line wrapping.

2005-08-18  Richard M. Stallman  <rms@gnu.org>

	* scroll-lock.el: New file.

2005-08-18  Thien-Thi Nguyen  <ttn@gnu.org>

	* dired.el (dired-move-to-end-of-filename):
	Handle fifo as rendered by "ls -lF": Don't include trailing "|".

2005-08-18  Kim F. Storm  <storm@cua.dk>

	* ido.el (ido-everywhere): Fix defcustom :set function to disable
	rather than toggle mode when custom value is nil.
	(ido-everywhere): Fix defun doc string.

2005-08-17  Richard M. Stallman  <rms@gnu.org>

	* cus-start.el (minibuffer-prompt-properties): Use "Don't Enter"
	as tag instead of "Inviolable".

2005-08-17  Kim F. Storm  <storm@cua.dk>

	* windmove.el (windmove-coordinates-of-position): Remove.
	(windmove-coordinates-of-window-position): Remove.
	(windmove-reference-loc): Use posn-at-point instead.

	* subr.el (insert-for-yank-1): Doc fix.

	* ido.el (ido-enter-matching-directory): Rename from
	ido-enter-single-matching-directory.  Change 'slash choice to
	'only. 	Add 'first choice.
	(ido-exhibit): Adapt to above changes.

2005-08-16  Luc Teirlinck  <teirllm@auburn.edu>

	* Makefile.in: Expand comment about building loaddefs.el.

2005-08-16  Nick Roberts  <nickrob@snap.net.nz>

	* progmodes/gdb-ui.el (toggle-gdb-use-inferior-io-buffer):
	Comment use of defadvice.

	* progmodes/gud.el (gud-jump): Rework for gdb-ui.

2005-08-15  Dan Nicolaescu  <dann@ics.uci.edu>

	* buff-menu.el, compare-w.el, emacs-lisp/testcover.el,
	* play/gomoku.el, play/mpuz.el, progmodes/flymake.el,
	* progmodes/gdb-ui.el, progmodes/idlw-help.el,
	* progmodes/idlw-shell.el, progmodes/ld-script.el,
	* progmodes/which-func.el, ruler-mode.el, strokes.el,
	* textmodes/sgml-mode.el, textmodes/table.el: Do not use face-alias
	for backward compatibility for faces that did not appear in the
	previous Emacs release.

	* simple.el (next-error-follow-minor-mode): Fix init value and lighter.

2005-08-15  Kim F. Storm  <storm@cua.dk>

	* emulation/cua-base.el (cua-delete-region): Return t if
	deleted region was non-empty.
	(cua-replace-region): Inhibit overwrite-mode for
	self-insert-command if replaced region was non-empty.
	(cua--explicit-region-start, cua--status-string): Make them
	buffer-local at top-level...
	(cua-mode): ...rather than when mode is enabled.

2005-08-15  Thien-Thi Nguyen  <ttn@gnu.org>

	* progmodes/vhdl-mode.el (vhdl-emacs-21):
	Set t for Emacs 21, 22, and so on.

2005-08-15  David Ponce  <david@dponce.com>

	* tree-widget.el: Update Commentary header.
	(tree-widget-theme): Doc fix.
	(tree-widget-space-width): New option.
	(tree-widget-image-properties): Look up in the default theme too.
	(tree-widget--cursors): Only for images with arrow pointer shape.
	(tree-widget-lookup-image): Pointer shape is hand by default.
	(tree-widget-icon): Rename generic icon widget from
	`tree-widget-control'.
	(tree-widget-*-icon): Rename from `tree-widget-*-control' and
	derive from `tree-widget-icon'.
	(tree-widget-handle): Improve default look and feel of the text
	representation.
	(tree-widget): Rename :*-control properties to :*-icon properties.
	Add :action and :help-echo properties.
	(tree-widget-after-toggle-functions): Move.
	(tree-widget-close-node, tree-widget-open-node): Remove.
	(tree-widget-before-create-icon-functions): New hook.
	(tree-widget-value-create): Update to allow customization of icons
	and nodes at run-time via that new hook.
	(tree-widget-icon-create, tree-widget-leaf-node-icon-p)
	(tree-widget-icon-action, tree-widget-icon-help-echo)
	(tree-widget-action, tree-widget-help-echo): New functions.

2005-08-15  Kim F. Storm  <storm@cua.dk>

	* ido.el (ido-buffer-internal): Use with-no-warnings.
	(ido-make-merged-file-list): Use while-no-input.

2005-08-15  Richard M. Stallman  <rms@gnu.org>

	* textmodes/flyspell.el (flyspell-mark-duplications-flag): Doc fix.
	(flyspell-large-region): Fix doc and custom type.

2005-08-14  Richard M. Stallman  <rms@gnu.org>

	* files.el (interpreter-mode-alist): Doc fix.

	* mail/rmail.el (rmail-nonignored-headers): New variable.
	(rmail-clear-headers): Use it.
	(rmail-reply): Better handling of mail-followup-to header.

	* progmodes/sh-script.el (sh-font-lock-keywords-var):
	Rename variable from sh-font-lock-keywords.  In the `shell' entry,
	don't try to refer to executable-font-lock-keywords.
	(sh-font-lock-keywords-var-1): Rename from sh-font-lock-keywords-1.
	(sh-font-lock-keywords-var-2): Rename from sh-font-lock-keywords-2.
	(sh-font-lock-keywords): Append executable-font-lock-keywords here.
	(sh-mode): Set comment-start-skip, local-abbrev-table,
	imenu-case-fold-search.
	(sh-set-shell): Don't set them here.
	(sh-feature): Simplify.  Get rid of the eval-a-variable feature.
	Don't cache the results in the original alist; don't ever modify
	that alist.

	* textmodes/flyspell.el (flyspell-mode): Autoload a defvar.

	* textmodes/ispell.el (lookup-words): Cope with case where ARGS is
	empty.

2005-08-15  Andreas Schwab  <schwab@suse.de>

	* desktop.el: Put autoload cookie at risky-local-variable declarations.

	* dired.el, info.el, mail/rmail.el: Revert last change.

2005-08-14  Thien-Thi Nguyen  <ttn@gnu.org>

	* dired.el: Fix dependency bug: Wrap `desktop-buffer-mode-handlers'
	modification in `eval-after-load' form.
	* info.el: Likewise.
	* mail/rmail.el: Likewise.

2005-08-14  Juri Linkov  <juri@jurta.org>

	* progmodes/compile.el (compilation-mode-font-lock-keywords):
	Remove highlighting of "Compilation started".  Highlight only
	the word "finished" in "Compilation finished".  Add highlighting
	of "interrupt", "killed", "terminated" and the exit code.
	(compilation-start): Add newline after header.  Use exactly the
	same time stamp format as the finishing message.
	(compilation-mode-map): Add ellipsis to "Search Files (grep)".

	* progmodes/grep.el (grep-mode-map): Add ellipsis to "Another grep".
	(grep-mode-font-lock-keywords): Don't highlight "Grep started".
	Add highlighting of "interrupt", "killed", "terminated".

	* delsel.el (delete-selection-pre-hook): If overwrite-mode is
	enabled and the current command is self-insert-command, call it
	explicitly with overwrite-mode bound to nil, to not allow it
	to delete the character after the selected region.

2005-08-12  Matt Hodges  <MPHodges@member.fsf.org>

	* emacs-lisp/eldoc.el: Add move-beginning-of-line,
	move-end-of-line, end-of-line, and beginning-of-line to the list
	of commands after which the echo area is updated.

2005-08-12  Eli Zaretskii  <eliz@gnu.org>

	* cus-edit.el (custom-save-all, custom-save-delete):
	Bind recentf-exclude to exclude custom-file.

2005-08-12  Ehud Karni  <ehud@unix.mvs.co.il>

	* mail/rmailsum.el (rmail-summary-end-of-message): New command
	to go to the bottom of the mail message.  Added to
	`rmail-summary-mode-map' with key "/".
	(rmail-summary-show-message): New (internal) function for use by
	both `rmail-summary-beginning/end-of-message'.
	(rmail-summary-beginning-of-message): Change to use
	rmail-summary-show-message.

	* mail/rmail.el (rmail-end-of-message): New command to go to the
	end of the current message.  Added to `rmail-mode-map' with key "/".
	(rmail-beginning-of-message): Fix to work as documented.
	(rmail-mode): Change documentation.

	* progmodes/compile.el (compilation-start): Add the line
	"Compilation started" with compilation start time.
	(compilation-mode-font-lock-keywords): Add `started' to keywords.

2005-08-11  Luc Teirlinck  <teirllm@auburn.edu>

	* menu-bar.el (menu-bar-options-menu): Standardize capitalization
	of menu items.

2005-08-11  Richard M. Stallman  <rms@gnu.org>

	* simple.el (pop-global-mark): Reverse test of widen-automatically.

	* battery.el (battery-status-function): Don't use ignore-errors.

2005-08-11  Lute Kamstra  <lute@gnu.org>

	* emacs-lisp/generic.el (generic-font-lock-defaults): Declare with
	define-obsolete-variable-alias.

2005-08-11  Stefan Monnier  <monnier@iro.umontreal.ca>

	* net/ange-ftp.el: Use \\` and \\' instead of ^ and $ in regexps.
	(ange-ftp-send-cmd): Revert last change, and expand
	the comment explaining the problem.

2005-08-10  Luc Teirlinck  <teirllm@auburn.edu>

	* ldefs-boot.el: Update.

	* menu-bar.el (menu-bar-showhide-menu): Rename "Date, Time and Mail"
	item to "Time, Load and Mail".  Change help echo text.

	* time.el (display-time-use-mail-icon, display-time-format)
	(display-time-string-forms): Shorten first line of docstrings.

2005-08-10  Lars Hansen  <larsh@soem.dk>

	* desktop.el (desktop-buffer-mode-handlers):
	Make non-customizable. Add autoload cookie.  Change initial value to
	nil; add elements in respective modules instead.  Fix doc string.
	(desktop-load-file): New function.
	(desktop-minor-mode-handlers): New autoloaded variable.
	(desktop-create-buffer): Call minor mode handlers.
	Use desktop-load-file to load major and minor mode modules prior to
	checking for a handler.
	(desktop-save): Don't add nil to desktop-minor-modes for minor
	modes with nil function in desktop-minor-mode-table.  Don't delete
	desktop file before rewriting it.
	(desktop-locals-to-save): Add autoload cookie.  Don't make
	automatically buffer-local.  Add variables column-number-mode,
	size-indication-mode, indent-tabs-mode,
	indicate-buffer-boundaries, indicate-empty-lines and
	show-trailing-whitespace.
	(desktop-clear): Allow desktop-clear-preserve-buffers to contain
	regexps. Don't use desktop-clear-preserve-buffers-regexp.
	(desktop-clear-preserve-buffers-regexp): Delete.
	(desktop-clear-preserve-buffers): Update initial value and docstring.
	(desktop-save-buffer): Fix doc string.

	* hilit-chg.el: Add handler to desktop-minor-mode-handlers.
	(hilit-chg-desktop-restore): New function.
	(highlight-changes-mode): Add highlight-changes-mode to
	desktop-locals-to-save.

	* dired.el: Add handler to desktop-buffer-mode-handlers.
	(dired-restore-desktop-buffer): Remove autoload cookie.
	(dired-mode): Add autoload cookie.

	* info.el: Add handler to desktop-buffer-mode-handlers.
	(Info-restore-desktop-buffer): Remove autoload cookie.
	(Info-mode): Add autoload cookie.

	* mh-e/mh-e.el: Add handler to desktop-buffer-mode-handlers.
	(mh-restore-desktop-buffer): Remove autoload cookie.
	(mh-folder-mode): Add autoload cookie.

	* mail/rmail.el: Add handler to desktop-buffer-mode-handlers.
	(rmail-restore-desktop-buffer): Remove autoload cookie.

2005-08-11  Masatake YAMATO  <jet@gyve.org>

	* hexl.el (hexl-address-region):
	(hexl-ascii-region, hexl-font-lock-keywords):
	(hexl-highlight-line-range): Use the term "region"
	instead of "area" for consistency with the other symbols
	defined in hexl.el.

2005-08-09  Luc Teirlinck  <teirllm@auburn.edu>

	* menu-bar.el (menu-bar-options-save): Move `display-time-mode' to
	correct group: it is set with `menu-bar-make-mm-toggle' (pointed
	out by Juri Linkov).  Add `display-battery-mode'.

2005-08-09  Juri Linkov  <juri@jurta.org>

	* progmodes/compile.el (compilation-mode-font-lock-keywords):
	Remove `-text' from face variable names.
	(compilation-error-file-name, compilation-warning-file-name)
	(compilation-info-file-name): Delete faces.
	(compilation-line-number, compilation-column-number):
	Remove face underlining.
	(compilation-message-face): Set to `underline' value by default.
	(compilation-error-face, compilation-warning-face)
	(compilation-info-face): Remove `-file-name' from face names.
	(compilation-error-text-face, compilation-warning-text-face)
	(compilation-info-text-face): Delete face variables.
	(compilation-text-face): Delete function.

	* progmodes/grep.el (grep-regexp-alist): Use `.+?' instead of `[^:\n]+'.
	(grep-mode-font-lock-keywords): Use `.+?' instead of `[^\n-]+'.
	(grep-error-face): Set to `compilation-error' instead of
	`compilation-error-face' (which is redefined to `grep-hit-face' in
	grep buffers).
	(grep-mode-font-lock-keywords): Remove `-text' from face variable
	names.  Use `grep-error-face' instead of `compilation-error-text-face'.

	* dired-aux.el (dired-do-query-replace-regexp):
	Use `query-replace-read-args'.

	* replace.el (query-replace-read-from, query-replace-read-to)
	(query-replace-read-args): Rename arg `string' to `prompt'.

	* menu-bar.el (menu-bar-showhide-menu): Add `showhide-battery'.

2005-08-09  Katsumi Yamaoka  <yamaoka@jpl.org>  (tiny change)

	* net/ange-ftp.el (ange-ftp-send-cmd): Make it work properly with
	uploading files.
	(ange-ftp-canonize-filename): Handle file names beginning with ~
	correctly.

2005-08-09  Juanma Barranquero  <lekktu@gmail.com>

	* textmodes/fill.el (canonically-space-region)
	(fill-context-prefix, fill-french-nobreak-p)
	(fill-delete-newlines, fill-comment-paragraph)
	(justify-current-line): "?\ " -> "?\s".

2005-08-09  Ben North  <ben@redfrontdoor.org>  (tiny change)

	* textmodes/fill.el (fill-nonuniform-paragraphs):
	Improve argument/docstring consistency.

2005-08-09  Richard M. Stallman  <rms@gnu.org>

	* textmodes/ispell.el (ispell-word): More fboundp checks.

	* files.el (find-file-noselect): Don't call set-buffer-major-mode.
	(find-file-noselect-1): Call it here, only if RAWFILE.
	(normal-mode): Always set some major mode.
	(save-some-buffers-action-alist): Change some explanation strings.
	(file-name-non-special): In the `quote' method, use unwind-protect.

2005-08-09  Magnus Henoch  <mange@freemail.hu>

	* textmodes/ispell.el (ispell-find-aspell-dictionaries): New command.
	(ispell-have-aspell-dictionaries): New variable.
	(ispell-aspell-data-dir, ispell-aspell-dict-dir): New variables.
	(ispell-get-aspell-config-value): New function.
	(ispell-aspell-find-dictionary): New function.
	(ispell-aspell-add-aliases): New function.
	(ispell-valid-dictionary-list): Call ispell-find-aspell-dictionaries if
	appropriate.  Don't look for ispell dictionaries if we use aspell.
	(ispell-menu-map): Don't build a submenu of dictionaries.

2005-08-09  Richard M. Stallman  <rms@gnu.org>

	* progmodes/sql.el (sql-interactive-mode-map): Use fboundp.
	(sql-read-passwd): Use read-passwd.

	* progmodes/idlw-toolbar.el (idlwave-toolbar)
	(idlwave-toolbar-is-possible): Add defvars.

	* progmodes/idlw-shell.el (idlwave-xemacs-hack-mouse-track):
	Avoid warnings.

	* progmodes/idlw-rinfo.el (idlwave-system-variables-alist)
	(idlwave-system-class-info, idlwave-executive-commands-alist):
	Use defvar.

	* progmodes/cc-engine.el (c-guess-basic-syntax): Add autoload.

	* mail/supercite.el (sc-ask, sc-no-blank-line-or-header):
	Avoid warnings.

	* mail/rmail.el (rmail-ignored-headers): Don't hide mime-version:
	and content-type: headers.

	* eshell/eshell.el (eshell): Avoid warnings about eshell-mode.

	* emacs-lisp/map-ynp.el (map-y-or-n-p): Reorder the options
	and rename some of them to be more self-explanatory.

	* calendar/calendar.el (calendar-mode-map): Bind < and > usefully.

	* startup.el (command-line-1): Implement -scriptload.

	* replace.el (occur-engine): Initial *Occur* output not undoable.

	* menu-bar.el (menu-bar-file-menu): Rename some menu items
	and improve help strings.

	* isearch.el (isearch-repeat): When changing direction,
	mark search successful.

	* ediff-init.el: Use (featurep 'xemacs).

	* comint.el (send-invisible): Identify buffer, if not selected.

	* align.el: Delete autoload for c-guess-basic-syntax.

2005-08-09  Juanma Barranquero  <lekktu@gmail.com>

	* textmodes/refbib.el (r2b-convert-record, r2b-convert-buffer):
	Improve argument/docstring consistency.  Doc fixes.
	(r2b-variables, r2bv-address, r2bv-annote, r2bv-author)
	(r2bv-booktitle, r2bv-date, r2bv-decade, r2bv-editor)
	(r2bv-entry-kind, r2bv-institution, r2bv-journal, r2bv-keywords)
	(r2bv-kn, r2bv-month, r2bv-note, r2bv-number, r2bv-ordering)
	(r2bv-organization, r2bv-pages, r2bv-primary-author)
	(r2bv-publisher, r2bv-school, r2bv-title, r2bv-title-first-word)
	(r2bv-tr, r2bv-type, r2bv-volume, r2bv-where, r2bv-year):
	Defvar at compile time.

2005-08-09  Juri Linkov  <juri@jurta.org>

	* info.el: Replace `info' with upper-case `Info' where appropriate.
	(info-title-1, info-title-2, info-title-3, info-title-4)
	(info-menu-header): Move up face definitions.
	(info-menu-star): Rename from `info-menu-5'.
	(Info-fontify-node): Replace `info-menu-5' with `info-menu-star'.
	(Info-fontify-visited-nodes): Fix docstring.
	(Info-hide-note-references): Fix docstring.
	(Info-up, Info-next-reference, Info-prev-reference): Put cursor on
	menu items in the same way as on cross-references.
	(info-apropos): Fix sorting order and formatting to be like in the
	stand-alone Info browser.  Display error messages for 1 sec.
	(Info-mode-map): Move down `c' key binding.  Bind `^' to `Info-up'.
	(Info-mode-menu): Remove item for `Info-search-case-sensitively'
	from the menu bar.
	(Info-insert-dir): Restore point after calling
	`insert-buffer-substring'.

2005-08-08  Richard M. Stallman  <rms@gnu.org>

	* emacs-lisp/lmenu.el (lucid-menubar-map, lucid-failing-menubar)
	(recompute-lucid-menubar): Add defvars.

	* mail/sendmail.el (mail-yank-original): Use with-no-warnings.

	* mail/reporter.el (reporter-dump-state): Use insert-buffer-substring.

	* net/net-utils.el (run-dig): Rename from `dig'.

	* play/gametree.el (gametree-mode): Use make-local-variable,
	not make-variable-buffer-local.

	* progmodes/ada-prj.el (ada-prj-display-page): Use with-no-warnings.

	* ansi-color.el (ansi-color-make-extent)
	(ansi-color-set-extent-face): Use fboundp, not functionp.

	* autorevert.el (auto-revert-tail-mode): Use make-local-variable,
	not make-variable-buffer-local.

	* bookmark.el (Info-current-file): Add defvar.
	(bookmark-jump-noselect): Use with-no-warnings.

	* completion.el (c-mode-map, fortran-mode-map): Add defvars.

	* ebuff-menu.el (Helper-return-blurb): Add defvar.

	* ffap.el (gnus-summary-buffer, gnus-article-buffer): Add defvars.

	* find-file.el (ada-procedure-start-regexp)
	(ada-package-start-regexp): Add defvars.

	* info.el (Info-insert-dir): Use insert-buffer-substring.

	* xml.el (xml-att-def-re): Add defvar.

	* icomplete.el (icomplete-exhibit): Adapt to new while-no-input
	calling convention.

	* subr.el (while-no-input): Return t if there is input.

2005-08-08  Luc Teirlinck  <teirllm@auburn.edu>

	* cus-start.el (all): Add `overflow-newline-into-fringe'.

2005-08-08  Juanma Barranquero  <lekktu@gmail.com>

	* cmuscheme.el (inferior-scheme-mode-hook, inferior-scheme-mode)
	(scheme-prev-l/c-dir/file): Fix typos in docstrings.

2005-08-08  Emilio C. Lopes  <eclig@gmx.net>

	* cmuscheme.el (scheme-start-file): Replace reference to
	`user-emacs-directory' by "~/.emacs.d/".

2005-08-08  Thien-Thi Nguyen  <ttn@gnu.org>

	* info.el (Info-dir-remove-duplicates): Avoid case folding
	in loop; instead, keep downcased strings for comparison.
	Suggested by Helmut Eller.

2005-08-07  Michael Albinus  <michael.albinus@gmx.de>

	Sync with Tramp 2.0.50.

	* tramp.el: Remove defvar of `last-coding-system-used' in the
	XEmacs case; not necessary anymore.
	(tramp-user-regexp): Allow "@" as part of user name.
	(tramp-handle-set-visited-file-modtime)
	(tramp-handle-insert-file-contents)
	(tramp-handle-write-region): No special handling for
	`last-coding-system-used, because this is done in
	`tramp-accept-process-output' now.
	(tramp-accept-process-output): New defun.
	(tramp-process-one-action, tramp-process-one-multi-action)
	(tramp-wait-for-regexp, tramp-wait-for-output)
	(tramp-discard-garbage-erase-buffer): Call it.  Reported by David
	Howells <dhowells@redhat.com>.
	(clear-visited-file-modtime): Defadvice removed.  The check for
	unset buffer's modtime does not need to be based on
	`tramp-buffer-file-attributes'.  Suggested by RMS.
	(tramp-message): Insert "\n" if not being at beginning of line.
	(tramp-find-shell): Use `tramp-barf-if-no-shell-prompt' for code
	sequence with same logic.
	(tramp-completion-handle-expand-file-name): Discard call of
	`tramp-drop-volume-letter'.  It is not necessary, and there have
	been problems with (expand-file-name "~/.netrc" "/") in ange-ftp.
	Reported by Richard G. Bielawski <Richard.G.Bielawski@wellsfargo.com>.
	(tramp-do-copy-or-rename-file-out-of-band): Transfer message
	should always be visible.
	(tramp-handle-insert-directory, tramp-setup-complete)
	(tramp-set-process-query-on-exit-flag)
	(tramp-append-tramp-buffers): Pacify byte-compiler.
	(tramp-bug): Delete non-existing variables from list.
	Apply `tramp-load-report-modules' as pre-hook.
	Mask `tramp-password-prompt-regexp', `tramp-shell-prompt-pattern' and
	`shell-prompt-pattern' because of non-7bit characters.
	Reported by Sebastian Luque <sluque@mun.ca>.
	(tramp-reporter-dump-variable, tramp-load-report-modules): New defuns.
	(tramp-match-string-list): Remove function.
	(tramp-wait-for-regexp): Remove call of that function.
	Suggested by Kim F. Storm <storm@cua.dk>.
	(tramp-set-auto-save-file-modes): Use octal integer code #o600
	instead of octal character code ?\600.  The latter resulted in a
	syntax error with XEmacs.

	* tramp-smb.el: Remove defvar of `last-coding-system-used' in the
	XEmacs case; not necessary anymore.
	(tramp-smb-handle-write-region): No special handling for
	`last-coding-system-used, because this is done in
	`tramp-accept-process-output' now.
	(tramp-smb-wait-for-output): Call `tramp-accept-process-output'.

2005-08-06  Luc Teirlinck  <teirllm@auburn.edu>

	* wid-edit.el (widget-choice-value-create):
	Unconditionally respect user choice.  Set :explicit-choice back to nil
	when no longer needed.
	(widget-choice-action): Unconditionally respect user choice.
	Eliminate :explicit-choice-value.

	* fringe.el (set-fringe-indicators-1, fringe-indicators): Delete.

	* menu-bar.el (menu-bar-options-save): Replace `fringe-indicators'
	with `indicate-empty-lines' and `indicate-buffer-boundaries'.
	(menu-bar-showhide-fringe-menu): Add new item "Empty line indicators"
	running new function `toggle-indicate-empty-lines'.
	Rename "Customize" item to "Customize fringe".
	Rename "Indicators" item to "Buffer boundaries" and change help echo.
	(menu-bar-showhide-fringe-ind-menu): Change several help echos.
	Add `menu-bar-showhide-fringe-ind-customize' as "Other (customize)".
	Delete "Empty lines only" item.
	(menu-bar-showhide-fringe-ind-customize): New function.
	(menu-bar-showhide-fringe-ind-mixed)
	(menu-bar-showhide-fringe-ind-box)
	(menu-bar-showhide-fringe-ind-right)
	(menu-bar-showhide-fringe-ind-left)
	(menu-bar-showhide-fringe-ind-none): Use `indicate-buffer-boundaries'
	instead of `fringe-indicators'.

2005-08-06  Michael Kifer  <kifer@cs.stonybrook.edu>

	* viper.el (viper-emacs-state-mode-list): Add recentf-dialog-mode.
	Change the date of last update.

2005-08-06  Michael Kifer  <kifer@cs.stonybrook.edu>

	* viper-cmd.el (viper-harness-minor-mode, viper-exec-delete)
	(viper-exec-yank, viper-put-back): Don't display modification msg
	if in the minibuffer.

	* viper-init.el (viper-replace-overlay-cursor-color)
	(viper-insert-state-cursor-color, viper-vi-state-cursor-color):
	Make variables frame local.

	* viper-util.el (viper-append-filter-alist): Use append instead of
	nconc.

	* viper.el (viper-vi-state-mode-list)
	(viper-emacs-state-mode-list): Move help-mode and
	completion-list-mode from the first list to the second.
	(viper-mode): Docstring.
	(viper-go-away, viper-non-hook-settings): Don't localize
	minor-mode-alist in newer Emacsen.  Add advice to
	set-cursor-color.  Don't bind "\C-c\\".

2005-08-06  Emilio C. Lopes  <eclig@gmx.net>

	* cmuscheme.el (scheme-trace-command, scheme-untrace-command)
	(scheme-macro-expand-command): New user options.
	(scheme-trace-procedure, scheme-expand-current-form): New commands.
	(scheme-form-at-point, scheme-start-file)
	(scheme-interactively-start-process): New functions.
	(scheme-get-process): New function, extracted from `scheme-proc'.
	(run-scheme): Call `scheme-start-file' to get start file, and pass
	it to `make-comint'.
	(switch-to-scheme, scheme-proc):
	Call `scheme-interactively-start-process' if no Scheme buffer/process
	is available.

2005-08-06  Juri Linkov  <juri@jurta.org>

	* progmodes/compile.el (compilation-mode-font-lock-keywords):
	Use `compilation-text-face', `compilation-info-text-face' and
	`compilation-error-text-face' instead of `font-lock-keyword-face'.
	(compilation-error): New face.
	(compilation-error-file-name): Inherit from
	`compilation-error' instead of `font-lock-warning-face'.
	(compilation-warning-file-name): Inherit from
	`compilation-warning' instead of `font-lock-warning-face'.
	(compilation-info, compilation-error-file-name)
	(compilation-warning-file-name, compilation-info-file-name)
	(compilation-line-number, compilation-column-number): Doc fix.
	(compilation-error-text-face, compilation-warning-text-face)
	(compilation-info-text-face): New face variables.
	(compilation-line-face, compilation-column-face)
	(compilation-enter-directory-face)
	(compilation-leave-directory-face): Doc fix.
	(compilation-text-face): New function.

	* progmodes/grep.el (grep-regexp-alist): Set 5th arg `TYPE' to 0
	instead of 1 to display binary file names as info file links.
	(grep-error-face): Use `compilation-error-face' instead of
	`font-lock-keyword-face'.
	(grep-mode-font-lock-keywords): Use `compilation-info-text-face'
	and `compilation-warning-text-face' instead of
	`font-lock-keyword-face'.  Use `compilation-error-text-face'
	instead of `grep-error-face'.

2005-08-05  Kenichi Handa  <handa@m17n.org>

	* international/code-pages.el: Add autoload cookies for all coding
	systems.

2005-08-04  Luc Teirlinck  <teirllm@auburn.edu>

	* cus-start.el (all): Put undo.c where it alphabetically belongs.

2005-08-04  Juri Linkov  <juri@jurta.org>

	* progmodes/compile.el (compilation-mode-map):
	* progmodes/grep.el (grep-mode-map):
	Bind TAB to `compilation-next-error' and [backtab] to
	`compilation-previous-error'.

	* progmodes/grep.el (grep-regexp-alist): Replace complex regexp
	matching line numbers, column numbers and their ranges with regexp
	matching only line numbers.
	(grep-context-face): New face variable.
	(grep-mode-font-lock-keywords): Use it.

	* faces.el (read-face-name): Delete duplicate faces.

2005-08-02  Juanma Barranquero  <lekktu@gmail.com>

	* thumbs.el (thumbs-find-image): Don't make variables
	automatically buffer local.
	(thumbs-current-tmp-filename, thumbs-current-image-filename)
	(thumbs-image-num): Make automatically buffer local.
	(thumbs-show-thumbs-list): Use `make-local-variable', not
	`make-variable-buffer-local'.
	(thumbs-insert-image): Make `thumbs-current-image-size' buffer-local.

	* play/doctor.el (doctor-type-symbol): "?\ " -> "?\s".
	(**mad**, *debug*, *print-space*, *print-upcase*, abuselst)
	(abusewords, account, afraidof, arerelated, areyou, bak, beclst)
	(bother, bye, canyou, chatlst, continue, deathlst, describe)
	(drnk, drugs, eliza-flag, elizalst, famlst, feared, fears)
	(feelings-about, foullst, found, hello, history, howareyoulst)
	(howdyflag, huhlst, ibelieve, improve, inter, isee, isrelated)
	(lincount, longhuhlst, lover, machlst, mathlst, maybe, moods)
	(neglst, obj, object, owner, please, problems, qlist)
	(random-adjective, relation, remlst, repetitive-shortness)
	(replist, rms-flag, schoollst, sent, sexlst, shortbeclst)
	(shortlst, something, sportslst, stallmanlst, states, subj)
	(suicide-flag, sure, things, thlst, toklst, typos, verb, want)
	(whatwhen, whereoutp, whysay, whywant, zippy-flag, zippylst):
	Defvar at compile time.

	* progmodes/ada-mode.el (ada-mode): Use `make-local-variable',
	not `make-variable-buffer-local'.

2005-08-02  Kim F. Storm  <storm@cua.dk>

	* emulation/cua-rect.el (cua--highlight-rectangle): Only show
	rectangle overlay in selected window.

2005-08-01  Luc Teirlinck  <teirllm@auburn.edu>

	* cus-start.el (all): Put `indicate-empty-lines' in fringe group
	instead of display group.  Make `indicate-buffer-boundaries'
	customizable through Custom.

2005-08-01  Juanma Barranquero  <lekktu@gmail.com>

	* progmodes/gdb-ui.el (gdb-frame-address, gdb-var-changed)
	(gdb-output-sink, gdba, gdb-cpp-define-alist-program)
	(gdb-set-gud-minor-mode, gdb-exited, gdb-setup-windows)
	(gdb-put-string): Fix typos in docstrings.

2005-08-01  Nick Roberts  <nickrob@snap.net.nz>

	Update copyright notices of files in progmodes directory for
	release of Emacs 22.1.

	* progmodes/gdb-ui.el (gdb-enable-debug-log): Add autoload cookie.

	* progmodes/gud.el (gud-tooltip-mode): Add autoload cookie.
	Don't barf if the GUD buffer has been killed.

2005-08-01  Kim F. Storm  <storm@cua.dk>

	* textmodes/table.el (table-yank-handler): Change defcustom to defvar.

2005-07-29  Stefan Monnier  <monnier@iro.umontreal.ca>

	* simple.el (next-error-follow-minor-mode):
	make-variable-buffer-local -> make-local-variable.

	* emacs-lisp/cl-extra.el: Require CL also when compiling.

	* emacs-lisp/bytecomp.el (byte-compile-make-variable-buffer-local)
	(byte-compile-form-make-variable-buffer-local): New functions to warn
	about misuses of make-variable-buffer-local where make-local-variable
	was meant.

2005-07-29  Juanma Barranquero  <lekktu@gmail.com>

	* bs.el (bs-attributes-list): Doc fix.
	(bs): Update url-link.

	* desktop.el (desktop-save-buffer): Fix typos in docstring.
	(desktop-load-default): Simplify.

	* ibuffer.el (ibuffer-columnize-and-insert-list)
	(ibuffer-mouse-toggle-mark, ibuffer-count-marked-lines)
	(ibuffer-unmark-all, ibuffer-toggle-marks)
	(ibuffer-unmark-forward, ibuffer-unmark-backward)
	(ibuffer-compile-make-format-form, ibuffer-format-column)
	(ibuffer-current-buffers-with-marks)
	(ibuffer-update-title-and-summary): "?\ " -> "?\s".
	(ibuffer): Doc fix.
	(ibuffer-mode): Fix typo in docstring.
	(ibuffer-hooks, ibuffer-mode-hooks): Make obsolete and declare
	with `define-obsolete-variable-alias'.
	(ibuffer-elide-long-columns): Mark as obsolete.  Doc fix.

2005-07-29  Kenichi Handa  <handa@m17n.org>

	* international/mule-cmds.el (select-message-coding-system):
	Be sure to use LF for end-of-line.  If no coding system is decided,
	return iso-8859-1-unix.

2005-07-28  Stefan Monnier  <monnier@iro.umontreal.ca>

	* net/ange-ftp.el (ange-ftp-gateway-fatal-msgs)
	(ange-ftp-pending-error-line): New vars.
	(ange-ftp-process-handle-line, ange-ftp-process-filter): Use them
	to handle the non-fatal no-route-to-host messages.
	(internal-ange-ftp-mode): Make the no-match regexp more efficient.

2005-07-28  Juanma Barranquero  <lekktu@gmail.com>

	* isearch.el (isearch-mode-map, isearch-other-meta-char)
	(isearch-quote-char, isearch-printing-char)
	(isearch-text-char-description): "?\ " -> "?\s".
	(isearch-lazy-highlight-cleanup)
	(isearch-lazy-highlight-initial-delay)
	(isearch-lazy-highlight-interval)
	(isearch-lazy-highlight-max-at-a-time)
	(isearch-lazy-highlight-face, isearch-lazy-highlight-cleanup):
	Declare with define-obsolete-*-alias macros.
	(isearch-forward): Fix typo in docstring.
	(search-invisible, search-ring-yank-pointer)
	(regexp-search-ring-yank-pointer): Doc fixes.

	* recentf.el (recentf-menu-append-commands-p): Declare with
	`define-obsolete-variable-alias'.
	(recentf-max-saved-items, recentf-menu-filter)
	(recentf-arrange-by-rule-subfilter): Doc fixes.
	(recentf-menu-append-commands-flag)
	(recentf-initialize-file-name-history, recentf-expand-file-name)
	(recentf-clear-data): Fix typos in docstrings.

2005-07-28  Nick Roberts  <nickrob@snap.net.nz>

	* progmodes/gdb-ui.el: Smarten comments.
	(gdb-info-breakpoints-custom): Use nowarn when finding file.

2005-07-27  Dan Nicolaescu  <dann@ics.uci.edu>

	* term/apollo.el (terminal-init-apollo): New function containing
	all former top level forms in the file.
	* term/bobcat.el (terminal-init-bobcat):
	* term/cygwin.el (terminal-init-cygwin):
	* term/iris-ansi.el (terminal-init-iris-ansi):
	* term/linux.el (terminal-init-linux):
	* term/news.el (terminal-init-news):
	* term/rxvt.el (terminal-init-rxvt):
	* term/sun.el (terminal-init-sun):
	* term/tvi970.el (terminal-init-tvi970):
	* term/vt100.el (terminal-init-vt100):
	* term/vt102.el (terminal-init-vt102):
	* term/vt125.el (terminal-init-vt125):
	* term/vt200.el (terminal-init-vt200):
	* term/vt201.el (terminal-init-vt201):
	* term/vt220.el (terminal-init-vt220):
	* term/vt240.el (terminal-init-vt240):
	* term/vt300.el (terminal-init-vt300):
	* term/vt320.el (terminal-init-vt320):
	* term/vt400.el (terminal-init-vt400):
	* term/vt420.el (terminal-init-vt420):
	* term/wyse50.el (terminal-init-wyse50):
	* term/xterm.el (terminal-init-xterm): Likewise.

	* term/README: Describe the terminal-init-* functionality.

	* startup.el (command-line): After loading the terminal initialization
	file call the corresponding terminal initialization function.

2005-07-27  Kenichi Handa  <handa@m17n.org>

	* ps-bdf.el (bdf-read-font-info): Ignore glyphs whose ENCODING is
	negative.

	* ps-mule.el (ps-mule-bitmap-prologue): Fix arguments to setcharwidth.
	(ps-mule-composition-prologue): Fix for the case that
	RelativeCompose is false.

2005-07-26  Stefan Monnier  <monnier@iro.umontreal.ca>

	* smerge-mode.el (smerge-ediff): Use insert-buffer-substring.

	* descr-text.el (describe-char): Handle the case where the list of
	chars is displayed in a separate frame.
	Be a bit more discriminating when looking for the char.

2005-07-26  Juanma Barranquero  <lekktu@gmail.com>

	* bookmark.el (bookmark-automatically-show-annotations)
	(bookmark-read-annotation-text-func): Doc fixes.
	(bookmark-save): Improve argument/docstring consistency.
	(bookmark-get-bookmark, bookmark-get-bookmark-record)
	(bookmark-alist-from-buffer)
	(bookmark-upgrade-file-format-from-0)
	(bookmark-grok-file-format-version)
	(bookmark-maybe-upgrade-file-format, bookmark-kill-line)
	(bookmark-read-annotation-mode)
	(bookmark-insert-current-bookmark, bookmark-jump)
	(bookmark-exit-hook): Fix typos in docstrings.
	(bookmark-exit-hooks): Define as obsolete alias.
	(bookmark-exit-hook-internal): Run `bookmark-exit-hook',
	not `bookmark-exit-hooks'.  Fix docstring.
	(bookmark-bmenu-select): "?\ " -> "?\s".

2005-07-25  Ari Roponen <arjuropo@cc.jyu.fi>  (tiny change)

	* startup.el (command-line): Fix typo.

2005-07-24  Richard M. Stallman  <rms@gnu.org>

	* tooltip.el (tooltip-mode): Test emacs-basic-display,
	not emacs-quick-startup.

2005-07-24  Juanma Barranquero  <lekktu@gmail.com>

	* emacs-lisp/re-builder.el (reb-with-current-window): Delete.
	(reb-next-match, reb-show-subexp): Use `with-selected-window'
	instead of `reb-with-current-window'.
	(reb-prev-match): Likewise.  Also, don't move left if the search
	was unsuccessful.
	(reb-initialize-buffer): New function.
	(re-builder, reb-change-syntax): Use it.

	* man.el (Man-goto-page): Make second argument NOERROR optional.

2005-07-23  Richard M. Stallman  <rms@gnu.org>

	* man.el (Man-bgproc-sentinel): Check here for failure to find
	any man page in the output, and report the error here.
	(Man-arguments): Make it permanent local.
	(Man-goto-page): New arg NOERROR.  Never kill the current buffer.
	(Man-mode): Pass t for NOERROR.

	* progmodes/grep.el (grep-error-face): Use font-lock-keyword-face.
	(grep-mode-font-lock-keywords):
	Don't use compilation-...-face for messages that are not file names.

	* progmodes/compile.el (compilation-mode-font-lock-keywords):
	Don't use compilation-...-face for messages that are not file names.

2005-07-22  Juri Linkov  <juri@jurta.org>

	* startup.el (normal-splash-screen): Update menu name.

	* tempo.el (tempo-insert-template): Fix 2005-07-16 change.

2005-07-22  Dan Nicolaescu  <dann@ics.uci.edu>

	* term/xterm.el: Load term/rxvt if the terminal is actually an
	rxvt terminal.
	(xterm-rxvt-set-background-mode): Remove, not used anymore.

	* term/rxvt.el (function-key-map): Use substitute-key-definition
	to bind {C,S,C-S}-{f1-f10}. Add a few missing key bindings.

	* term/cygwin.el: New file.

2005-07-22  Kim F. Storm  <storm@cua.dk>

	* image-file.el (insert-image-file, image-file-yank-handler):
	Fix last change to maintain a (unique) yank-handler on yanked images.

2005-07-22  Eduardo Mu,Aq(Boz  <emufer@terra.es>  (tiny change)

	* dired.el (dired-move-to-filename-regexp): Recognize the B suffix
	of the file size (as in "177B" for 177 bytes).  This happens with
	"ls -lh" on FreeBSD.

2005-07-22  Juanma Barranquero  <lekktu@gmail.com>

	* hilit-chg.el (highlight-changes-global-initial-state)
	(highlight-compare-buffers, hilit-chg-turn-on-maybe)
	(hilit-chg-fixup, highlight-changes-mode):
	Fix typos in docstrings.
	(highlight-changes-global-modes, highlight-changes-rotate-faces):
	Doc fixes.

2005-07-21  Luc Teirlinck  <teirllm@auburn.edu>

	* emacs-lisp/easy-mmode.el (define-minor-mode): Never call the
	mode function using `eval-after-load'.

2005-07-21  Kim F. Storm  <storm@cua.dk>

	* mail/emacsbug.el (report-emacs-bug): Request that backtraces are
	included when reporting an emacs crash, and tell about the DEBUG file.

	* image-file.el (insert-image-file): Add yank-handler.
	(image-file-yank-handler): Yank handler to make unique copies of
	images when they are yanked into a buffer next to each other.

2005-07-21  Juanma Barranquero  <lekktu@gmail.com>

	* comint.el (comint-use-prompt-regexp, comint-send-input)
	(comint-source-default, comint-extract-string)
	(comint-get-source, comint-word, comint-completion)
	(comint-source, comint-prompt-read-only, comint-update-fence):
	Fix typos in docstrings.
	(comint-use-prompt-regexp-instead-of-fields, comint-kill-output):
	Declare with define-obsolete-*-alias macros.
	(comint-previous-matching-input-from-input)
	(comint-next-matching-input-from-input)
	(comint-previous-matching-input, comint-next-matching-input)
	(comint-forward-matching-input):
	Improve argument/docstring consistency.

	* desktop.el (desktop-clear-preserve-buffers-regexp):
	Also preserve the *server* buffer.

	* simple.el (clone-indirect-buffer): Doc fix.
	(fixup-whitespace, just-one-space)
	(backward-delete-char-untabify, lambda): "?\ " -> "?\s".
	(next-error, next-error-highlight)
	(next-error-highlight-no-select, next-error-last-buffer)
	(next-error-buffer-p, next-error-find-buffer, next-error)
	(previous-error, next-error-no-select, previous-error-no-select)
	(open-line, split-line, minibuffer-prompt-width, kill-new)
	(binary-overwrite-mode): Fix typos in docstrings.
	(set-fill-column): Fix typo in message.

	* skeleton.el (skeleton-proxy-new): Doc fix.

	* strokes.el (strokes-load-hook): Doc fix.
	(strokes-grid-resolution, strokes-get-grid-position)
	(strokes-renormalize-to-grid, strokes-read-stroke)
	(strokes-read-complex-stroke, strokes-file, strokes-last-stroke)
	(strokes-global-map): Fix typos in docstrings.
	(strokes-help): Doc fix.  Fix help message and pass it through
	`substitute-command-keys'.

	* tempo.el (tempo-insert-prompt, tempo-interactive)
	(tempo-show-completion-buffer, tempo-tags, tempo-match-finder)
	(tempo-insert-string-functions, tempo-local-tags)
	(tempo-define-template, tempo-insert-template)
	(tempo-insert-prompt-compat, tempo-is-user-element)
	(tempo-insert-mark, tempo-find-match-string, tempo-complete-tag):
	Fix typos in docstrings.

	* vcursor.el (vcursor-other-window, vcursor-bind-keys)
	(vcursor-key-bindings, vcursor-use-vcursor-map)
	(vcursor-find-window, vcursor-scroll-down)
	(vcursor-disable, vcursor-beginning-of-buffer)
	(vcursor-end-of-buffer): Fix typos in docstrings.
	(vcursor-relative-move, vcursor-get-char-count):
	Improve argument/docstring consistency.

	* version.el: "?\ " -> "?\s".

	* wid-edit.el (widget-default-create, widget-after-change)
	(widget-default-format-handler, widget-checklist-add-item)
	(widget-radio-add-item, widget-choose, widget-specify-secret)
	(widget-field-value-create, widget-field-value-get)
	(widget-editable-list-format-handler)
	(widget-editable-list-entry-create, widget-group-value-create)
	(widget-documentation-link-add)
	(widget-documentation-string-value-create): "?\ " -> "?\s".
	(widget-convert-text): Doc fix.
	(widget-narrow-to-field, widget-field-find)
	(widget-url-link-action, widget-emacs-library-link-action)
	(widget-color-notify): Fix typos in docstrings.

	* w32-fns.el (w32-shell-name): Use `bound-and-true-p'.
	(x-select-text, set-w32-system-coding-system)
	(w32-add-charset-info): Fix typos in docstrings.

	* emulation/cua-base.el (cua-mode, cua-enable-register-prefix)
	(cua-enable-cua-keys, cua-use-hyper-key)
	(cua-virtual-rectangle-edges): Fix typos in docstrings.
	(cua--M/H-key, cua--init-keymaps): "?\ " -> "?\s".

	* net/tramp.el (tramp-handle-load): Fix typo in error message.

	* emacs-lisp/re-builder.el (regexp-builder): Declare with
	`defalias' instead of faking it.

	* eshell/em-ls.el (eshell-ls-decorated-name): Doc fix.
	(eshell-ls-missing, eshell-ls-dired-initial-args)
	(eshell-ls-use-in-dired): Fix typos in docstrings.

2005-07-20  Kim F. Storm  <storm@cua.dk>

	* emulation/cua-base.el (cua-mode): Improve doc string.

2005-07-20  Juanma Barranquero  <lekktu@gmail.com>

	* abbrev.el (expand-region-abbrevs): Doc fix.
	(inverse-add-mode-abbrev, inverse-add-global-abbrev):
	Improve argument/docstring consistency.

	* arc-mode.el (archive-get-descr, archive-alternate-display):
	Doc fixes.
	(archive-l-e): Improve argument/docstring consistency.
	(archive-tmpdir, archive-unixdate, archive-unixtime)
	(archive-chmod-entry): Fix typos in docstrings.
	(archive-unflag, archive-unflag-backwards)
	(archive-unmark-all-files): "?\ " -> "?\s".

	* buff-menu.el (Buffer-menu-unmark): Doc fix.
	(Buffer-menu-not-modified, Buffer-menu-execute)
	(Buffer-menu-toggle-read-only, Buffer-menu-buffer+size)
	(list-buffers-noselect, Buffer-menu-select): "?\ " -> "?\s".

	* composite.el (compose-string, encode-composition-rule)
	(compose-last-chars): Fix typos in docstrings.

	* desktop.el (desktop-enable, desktop-basefilename):
	Declare with `define-obsolete-variable-alias'.
	(desktop-internal-v2s): Don't quote keywords.
	(desktop-clear): "?\ " -> "?\s".

	* dired.el (dired-align-file, dired-flag-backup-files)
	(dired-change-marks, dired-unmark-all-files): "?\ " -> "?\s".
	(dired-listing-switches, dired-ls-F-marks-symlinks)
	(dired-dwim-target, dired-load-hook, dired-mode-hook)
	(dired-directory, dired-faces, dired, dired-revert)
	(dired-mode, dired-summary, dired-view-file)
	(dired-copy-filename-as-kill, dired-delete-file)
	(dired-no-confirm, dired-unmark-all-marks)
	(dired-sort-by-date-regexp, dired-sort-by-name-regexp)
	(dired-sort-inhibit, dired-sort-other): Fix typos in docstrings.
	(dired-undo, dired-get-file-for-visit, dired-sort-toggle-or-edit):
	Fix typos in message strings.

	* dired-x.el (virtual-dired): Declare with `defalias'.
	(dired-mark-unmarked-files, dired-local-variables-file)
	(dired-omit-here-always): Doc fix.
	(dired-omit-mode, dired-find-subdir)
	(dired-enable-local-variables, dired-clean-up-buffers-too)
	(dired-extra-startup, dired-mark-extension, dired-jump)
	(dired-jump-other-window, dired-omit-localp, dired-virtual-mode)
	(dired-smart-shell-command, dired-guess-shell-alist-user)
	(dired-man, dired-initial-position, dired-x-hands-off-my-keys)
	(dired-x-bind-find-file, dired-x-submit-report):
	Fix typos in docstrings.
	(dired-mark-unmarked-files): "?\ " -> "?\s".

	* dirtrack.el (dirtrack-list): Fix typos in docstring.

	* faces.el (describe-face): "?\ " -> "?\s".
	(read-all-face-attributes, read-face-font, modify-face)
	(face-attr-construct, italic): Fix typos in docstrings.
	(frame-update-face-colors): Declare with
	`define-obsolete-function-alias'.

	* files.el (find-file-noselect, recode-file-name): Doc fixes.
	(insert-directory, kill-some-buffers): "?\ " -> "?\s".
	(magic-mode-alist, buffer-file-numbers-unique)
	(write-file-functions, get-free-disk-space):
	Fix typos in docstrings.
	(find-file-not-found-hooks, find-file-hooks, write-file-hooks)
	(write-contents-hooks, write-file-hooks):
	Declare with `define-obsolete-variable-alias'.

	* forms-d2.el (arch-rj): Fix typo in docstrings.
	(arch-tocol): Likewise.  "?\ " -> "?\s".

	* frame.el (set-frame-font, cursor-in-non-selected-windows):
	Fix typo in docstring.
	(set-screen-width, set-screen-height): Delete redundant info in
	doctrings.
	(new-frame, screen-height, screen-width): Declare with
	`define-obsolete-function-alias'.
	(delete-frame-hook, blink-cursor): Declare with
	`define-obsolete-variable-alias'.

	* paths.el (prune-directory-list): Fix typos in docstring.

	* pcvs-util.el (cvs-flags-query, cvs-strings->string)
	(cvs-prefix-get): Fix typos in docstrings.

	* ps-print.el (ps-extend-face-list, ps-extend-face)
	(ps-print-background-image): Fix typos in docstrings.
	(ps-default-fg, ps-default-bg): Doc fixes.

	* s-region.el (s-region-bind): Doc fix.
	(s-region-move-p1, s-region-move-p2): Fix typos in docstrings.

	* textmodes/org.el (org-table-formula-substitute-names)
	(org-table-get-vertical-vector): Doc fixes.
	(org-table-recalculate): Remove unused argument to `message'.

2005-07-19  Carsten Dominik  <dominik@science.uva.nl>

	* textmodes/org.el (org-table-column-names)
	(org-table-column-name-regexp)
	(org-table-named-field-locations): New variables.
	(org-archive-subtree): Protect `this-command' when calling
	`org-copy-subtree' and `org-cut-subtree', to avoid appending to
	the kill buffer.
	(org-complete): Remove fixed-formula completion.
	(org-edit-formulas-map): New variable.
	(org-table-edit-formulas): New command.
	(org-finish-edit-formulas, org-abort-edit-formulas)
	(org-show-variable, org-table-get-vertical-vector): New functions.
	(org-table-maybe-eval-formula): Handle `:=' fields.
	(org-table-get-stored-formulas, org-table-store-formulas)
	(org-table-get-formula, org-table-modify-formulas)
	(org-table-replace-in-formulas): Handle named field formulas.
	(org-table-get-specials): Store locations of named fields.

2005-07-19  Juri Linkov  <juri@jurta.org>

	* progmodes/grep.el (grep-regexp-alist)
	(grep-mode-font-lock-keywords, grep-process-setup):
	Use default GNU grep match color "01;31m" instead of "01;41m".
	(grep-regexp-alist, grep-mode-font-lock-keywords):
	Use `\\[[0-9]*m' instead of `\\[00m'.
	(grep-regexp-alist): Move `\\(?:\033\\[K\\)?' from sgr_end to
	sgr_start where its handling is more important.  Use the real
	length of sgr_start instead of constant 8.
	(grep-mode-font-lock-keywords): Don't delete `\\(?:\033\\[K\\)?'
	specially.  Delete all remaining escape sequences.
	(grep-process-setup): Set "GREP_COLORS" for GNU grep 2.5.1-cvs.
	(grep-regexp-alist): Make hyperlink only for binary file name
	instead of the whole line.
	(grep-mode-map): Bind `backtab' to `compilation-previous-file'.
	(grep-mode): Add autoload.

	* emacs-lisp/find-func.el (find-function-regexp):
	Add `define-compilation-mode'.

2005-07-19  Juri Linkov  <juri@jurta.org>

	* compare-w.el (compare-ignore-whitespace, compare-windows-sync)
	(compare-windows-sync-string-size, compare-windows-recenter)
	(compare-windows-highlight, compare-windows): Add version 22.1.
	(compare-windows) <defface>: Inherit from lazy-highlight instead
	of duplicating its default value.

	* cus-edit.el (custom-mode-map): Bind `C-c C-c' to `Custom-set'.
	(Custom-mode-menu): Use `info' instead of `Info-goto-node'.

	* descr-text.el (describe-char): Create link buttons for `charset'
	and `code point'.  Add the current input method name with a link
	button to `to input' field.  Print face names of display table
	characters in `The display table entry is displayed by' section
	instead of printing face-id in the `display' field.
	Guess hardcoded faces and create a link button for them.
	Skip empty fields when calculating max-width.
	Treat `widget-create' specially while inserting strings from the
	collected field list.
	(describe-char-after): Made obsolete in version 22.1, not 21.5.

	* diff-mode.el (diff-file-header): Change foreground color from
	yellow to green on light backgrounds.
	(diff-context): Inherit from `shadow' only for color/grayscale
	with more than 88 colors.
	(diff-indicator-removed, diff-indicator-added)
	(diff-indicator-changed): New faces.
	(diff-font-lock-keywords): Use new faces.  Regroup rules.
	Add "^---$" for `normal' diff format.  Fontify `#' lines with
	font-lock-comment-delimiter-face and font-lock-comment-face.
	Add `#' to ^[^...] in the rule for `diff-context-face'.

	* faces.el (mode-line-highlight): Replace RoyalBlue4 with
	a button-like box.  Inherit from `highlight' on low colors.
	(shadow): Use shades of gray only for color/grayscale with
	more than 88 colors.  Use green for light backgrounds with
	8 colors, and yellow for dark backgrounds with 8 colors.

	* font-lock.el (font-lock-regexp-grouping-backslash):
	Don't inherit from escape-glyph (use bold for all cases).

	* info.el (info-xref-visited): Use light foreground color `violet'
	for dark backgrounds instead of dark color `magenta3'.
	(info-title-1): Use `yellow' color for dark backgrounds.

	* isearch.el (isearch): Use not-too-dark magenta3 instead of
	too-light magenta2.

	* replace.el (match): Use slightly more light RoyalBlue3 instead
	of dark RoyalBlue4.

	* wid-edit.el (widget-inactive): Inherit from `shadow'.

2005-07-19  Juanma Barranquero  <lekktu@gmail.com>

	* novice.el (disabled-command-hook): Declare it with
	`define-obsolete-variable-alias'.

	* desktop.el (desktop-enable, desktop-buffer-modes-to-save)
	(desktop-buffer-misc-functions, desktop-buffer-handlers)
	(desktop-load-default): Add release to obsolescence info.
	(desktop-globals-to-clear, desktop-buffer-mode-handlers)
	(desktop-append-buffer-args, desktop-read):
	Fix typos in docstrings.
	(desktop-kill): Fix typo in message.
	(desktop-save): Doc fix.

2005-07-19  Michael Kifer  <kifer@cs.stonybrook.edu>

	* viper-cmd.el (viper-escape-to-state): Bug fix.
	(viper-envelop-ESC-key): Change the definition of fast
	keysequence so it'll work with keyboard macros.

	* ediff.el (ediff-patch-buffer): Change the docstring.

2005-07-19  Kenichi Handa  <handa@m17n.org>

	* international/mule-cmds.el (select-safe-coding-system): Try to
	use an auto-coding (if any) before anything else.  If the found
	auto-coding is invalid, show a warning message.

	* international/mule.el (find-auto-coding): New function created
	by modifying the body of set-auto-coding.
	(set-auto-coding): Use find-auto-coding to find a coding.

2005-07-18  Richard M. Stallman  <rms@gnu.org>

	* allout.el (allout-isearch-expose): Use isearch-mode-end-hook-quit,
	not isearch-mode-end-hook-error.
	(allout-before-change-protect): Fix error message.

2005-07-18  Juri Linkov  <juri@jurta.org>

	* allout.el (allout-mode):
	* calculator.el (calculator-copy):
	* custom.el (custom-known-themes):
	* dired.el (dired-desktop-buffer-misc-data)
	(dired-restore-desktop-buffer):
	* dired-x.el (dired-omit-marker-char):
	* files.el (basic-save-buffer):
	* font-core.el (font-lock-mode):
	* calendar/calendar.el (calendar-goto-hebrew-date)
	(calendar-goto-coptic-date, calendar-goto-ethiopic-date)
	(calendar-goto-persian-date):
	* language/ethio-util.el (ethio-sera-to-fidel-region):
	* textmodes/picture.el (picture-mode):
	Delete duplicate duplicate words.

2005-07-18  Juri Linkov  <juri@jurta.org>

	* isearch.el (isearch-mode-map): Remove key bindings for regexp
	chars * ? } |.
	(isearch-fallback): Don't call `isearch-process-search-char'.
	(isearch-*-char, isearch-}-char, isearch-|-char): Remove functions.
	(isearch-process-search-char): Call `isearch-fallback' for regexp
	chars * ? } |.
	(isearch-return-char): Make obsolete with `make-obsolete' instead
	of simply documenting it as obsolete in the docstring.
	(isearch-fallback): Refill docstring.

	* international/isearch-x.el
	(isearch-process-search-multibyte-characters): Remove unneeded
	`concat'.  Add intermediate values to `junk-hist' instead of
	`minibuffer-history'.  Test the length of `str'.

2005-07-18  Juanma Barranquero  <lekktu@gmail.com>

	* allout.el (allout-resolve-xref): Fix typos in error strings.
	(allout-before-change-protect): Remove unneeded `concat'.

	* array.el (array-mode, array-reconfigure-rows)
	(untabify-backward): Fix typos in docstrings.
	(array-reconfigure-rows): Use `insert-buffer-substring', not
	`insert-buffer'.

	* calendar/icalendar.el (icalendar--get-unfolded-buffer):
	* progmodes/ada-mode.el (ada-make-body):
	Use `insert-buffer-substring' and `goto-char', not `insert-buffer'.

	* dired.el (dired-log):
	* tar-mode.el (tar-subfile-save-buffer):
	* play/zone.el (zone-pgm-stress-destress):
	Use `insert-buffer-substring', not `insert-buffer'.

2005-07-17  Simon Josefsson  <jas@extundo.com>

	* mail/smtpmail.el (smtpmail-auth-supported): Prefer PLAIN over LOGIN.

2005-07-16  Jose E. Marchesi  <jemarch@gnu.org>

	* lisp/mail/smtpmail.el (smtpmail-auth-supported):
	Add plain auth method.
	(smtpmail-try-auth-methods): Add AUTH PLAIN dialog.

2005-07-17  Kim F. Storm  <storm@cua.dk>

	* ido.el (dired-other-window): Add ido property.

2005-07-16  Juanma Barranquero  <lekktu@gmail.com>

	* emacs-lisp/bytecomp.el (byte-compile-maybe-guarded):
	Fix typo in docstring.
	(byte-compile-interactive-only-functions): Add `insert-buffer' and
	`insert-file-literally'.

	* emacs-lisp/edebug.el (def-edebug-form-spec): Add obsolescence
	info and delete redundant message.  Doc fix.
	(edebug-install-custom-print-funcs, edebug-reset-print-funcs)
	(edebug-uninstall-custom-print-funcs): Define as obsolete aliases.

2005-07-16  Richard M. Stallman  <rms@gnu.org>

	* emacs-lisp/bytecomp.el (byte-compile-and-recursion): New function.
	(byte-compile-and): Use byte-compile-and-recursion.
	(byte-compile-or-recursion): New function.
	(byte-compile-or): Use that.
	(byte-compile-if): Guard the else-clause too.
	(byte-compile-maybe-guarded): Handle (not (featurep 'emacs)).

	* isearch.el (isearch-mode-end-hook-quit): New variable.
	(isearch-done): Bind it.
	(isearch-mode-end-hook): Doc fix.

	* allout.el (allout-isearch-did-quit): Variable deleted.
	(allout-real-isearch-abort): Function name no longer used.
	(allout-mode): Do allout-enwrap-isearch whenever feature is wanted.
	(allout-isearch-rectification): isearch-mode always exists.
	Don't set allout-isearch-did-quit.
	(allout-isearch-expose): Check isearch-mode-end-hook-error, not
	allout-isearch-did-quit.
	(allout-enwrap-isearch): Just add the hook.
	(allout-isearch-abort): Function deleted.
	(allout-pre-command-business): Avoid warning.

	* progmodes/pascal.el (pascal-outline-map): Use fboundp, not boundp.
	Correctly avoid warnings.
	(pascal-outline): Likewise.

	* progmodes/f90.el (f90-abbrev-start): Avoid warning.

	* progmodes/asm-mode.el (asm-comment): Use with-no-warnings.

	* play/tetris.el (tetris-mode): Avoid warning.

	* play/snake.el (snake-mode): Avoid warning.

	* play/gamegrid.el (gamegrid-shared-game-dir): Add defvar.
	(gamegrid-set-display-table): Avoid warning.
	(gamegrid-set-timer): Likewise.
	(gamegrid-make-mono-tty-face): Use set-face-inverse-video-p.
	(gamegrid-add-score-with-update-game-score-1): Take FILE
	as argument.
	(gamegrid-add-score-with-update-game-score): Pass that argument.
	Rename have-shared-game-dir to gamegrid-shared-game-dir.

	* net/eudc-hotlist.el (eudc-hotlist-mode): Avoid warnings.

	* net/eudc-bob.el (eudc-jump-to-event): Avoid warning.
	(eudc-bob-display-jpeg, eudc-bob-can-display-inline-images): Likewise.

	* mail/uce.el (uce-reply-to-uce): Replace beginning-of-buffer
	and insert-file.

	* mail/supercite.el (sc-no-blank-line-or-header): Avoid warning.
	(sc-ask): Avoid warnings.

	* eshell/em-hist.el (eshell-rebind-keys-alist): Add defvar.
	(eshell-hist-initialize): Use that var the natural way.

	* emulation/viper-init.el (viper-activate-input-method): Avoid warning.

	* emacs-lisp/re-builder.el (reb-cook-regexp):
	Avoid warning calling lre-compile-string.
	(reb-color-display-p): Avoid warning.

	* calculator.el (calculator-last-input): Guard uses
	of event-key and key-press-event-p.
	(event-key, key-press-event-p): Delete definitions.

	* emacs-lisp/find-gc.el (find-gc-unsafe-list)
	(find-gc-source-directory, find-gc-subrs-callers)
	(find-gc-noreturn-list, find-gc-source-files)
	(find-gc-subrs-called): Vars renamed and defvar'd.

	* emacs-lisp/checkdoc.el (checkdoc-make-overlay)
	(checkdoc-overlay-put, checkdoc-delete-overlay)
	(checkdoc-overlay-start, checkdoc-overlay-end)
	(checkdoc-mode-line-update, checkdoc-char=):
	Define such that compiler knows they are defined.
	(checkdoc-call-eval-buffer): Delete.  Use eval-buffer directly.
	(checkdoc-read-event): Delete.  Use read-event directly.

	* whitespace.el (whitespace-make-overlay)
	(whitespace-overlay-put, whitespace-delete-overlay)
	(whitespace-overlay-start, whitespace-overlay-end):
	Define such that compiler knows they are defined.
	(whitespace): Move conditional inside.

	* tempo.el (tempo-insert-template): Suppress warning.

	* ediff-diff.el (longlines-mode): Add defvar.

2005-07-16  Gary Howell  <g1howell-list@yahoo.com>  (tiny change)

	* server.el: Bind "C-x #" in a way that works even if C-x is
	redefined to a command key, not a prefix key.

2005-07-16  Johan Bockgard  <bojohan@users.sourceforge.net>  (tiny change)

	* emacs-lisp/cl-macs.el (cl-make-type-test): Defer evaluation of
	cl-make-type-test till execution time.

2005-07-16  Markus Rost  <rost@math.uni-bielefeld.de>

	* dired-x.el (dired-do-relsymlink-regexp): Add missing optional
	arg ARG and use it.

2005-07-16  Johan Bockgard  <bojohan@users.sourceforge.net>  (tiny change)

	* emacs-lisp/cl-macs.el (cl-make-type-test): Add `atom' type.

2005-07-15  Luc Teirlinck  <teirllm@auburn.edu>

	* emacs-lisp/easy-mmode.el (define-minor-mode): Avoid constructing
	a defcustom with two :set or :type keywords.

2005-07-15  Richard M. Stallman  <rms@gnu.org>

	* emacs-lisp/lisp-mode.el (emacs-lisp-mode-syntax-table):
	Don't give ^M comment-end syntax.

2005-07-16  Nick Roberts  <nickrob@snap.net.nz>

	* progmodes/gdb-ui.el (gdb-var-update, gdb-var-update-handler):
	Don't consider gdbmi (gdb-mi.el has its own update functions).
	(gdb-var-delete): Make it work for gdbmi as well.
	(gdb-speedbar-expand-node): Move var-update here for gdbmi.

	* progmodes/gud.el (etags, sdb): Only require etags when needed.
	(gud-speedbar-menu-items): Correct logic for enabling items.

2005-07-15  Kim F. Storm  <storm@cua.dk>

	* ido.el: Fix commentary.
	(ido-define-mode-map): Move ido-next-work-file to C-M-o.
	Use with-no-warnings around ffap-guesser.
	(ido-file-internal, ido-read-file-name, ido-read-directory-name):
	Let bind minibuffer-completing-file-name to t.

2005-07-15  Juanma Barranquero  <lekktu@gmail.com>

	* startup.el (site-run-file, keyboard-type): Doc fixes.
	(command-line): Check for "--basic-display" argument; also for
	"--quick", not "--bare-bones" (which was renamed).
	(fancy-splash-text): Add missing item "Getting New Versions".
	(normal-splash-screen): Fix typos and improve consistency with
	`fancy-splash-text'.  Update copyright year.

	* hexl.el (hexl-mode-map): Recognize also `ehelp-command' as a
	valid binding for `help-char'.

	* emacs-lisp/derived.el (derived-mode-hook-name): Doc fix.

2005-07-14  Dan Nicolaescu  <dann@ics.uci.edu>

	* term.el (term-mode): Disable cua-mode for term buffers.

2005-07-14  Juanma Barranquero  <lekktu@gmail.com>

	* add-log.el (add-log-mailing-address, change-log-merge):
	Doc fixes.
	(change-log-get-method-definition): Fix typo in docstring.

2005-07-14  Kim F. Storm  <storm@cua.dk>

	* emulation/cua-base.el:
	(cua--pre-command-handler-1, cua--pre-command-handler)
	(cua--post-command-handler-1, cua--post-command-handler):
	Split in two.  Check (buffer local) value of cua-mode.
	(cua-selection-mode): New command.

2005-07-13  Luc Teirlinck  <teirllm@auburn.edu>

	* custom.el (custom-initialize-safe-set)
	(custom-initialize-safe-default): Doc fixes.

	* frame.el (blink-cursor-mode): Use `custom-initialize-safe-default'
	and simplify :init-value again.

	* tooltip.el (tooltip-mode): Use `custom-initialize-safe-default'
	and simplify :init-value again.  Delete autoload.

	* startup.el (command-line): Use `custom-reevaluate-setting' again
	for tooltip-mode.

	* emacs-lisp/easy-mmode.el (define-minor-mode): Avoid constructing
	a defcustom with two :initialize keywords.

2005-07-13  Juanma Barranquero  <lekktu@gmail.com>

	* allout.el (my-mark-marker, allout-isearch-prior-pos)
	(allout-unprotected, allout-undo-aggregation, allout-snug-back)
	(allout-post-command-business, allout-flag-region)
	(isearch-reenable-font-lock, allout-yank)
	(allout-insert-latex-header, allout-insert-latex-trailer)
	(allout-latex-verbatim-quote-curr-line, allout-latexify-exposed)
	(allout-latex-verb-quote): Fix typos in docstrings.
	(allout-enwrap-isearch, regexp-sans-escapes): Doc fixes.
	(allout-unprotected, allout-prefix-data):
	Improve argument/docstring consistency.
	(allout-chart-subtree): Fix argument spec.
	(allout-open-topic): Rename `use_sib_bullet' argument to
	`use-sib-bullet'.  Doc fix.

	* whitespace.el (whitespace-check-buffer-leading)
	(whitespace-check-buffer-trailing)
	(whitespace-check-buffer-indent)
	(whitespace-check-buffer-spacetab)
	(whitespace-check-buffer-ateol, whitespace-highlighted-space)
	(whitespace-check-leading-whitespace)
	(whitespace-check-trailing-whitespace)
	(whitespace-check-spacetab-whitespace)
	(whitespace-check-indent-whitespace)
	(whitespace-check-ateol-whitespace, whitespace-abort-on-error)
	(whitespace-modes): Fix typos in docstrings.
	(defgroup, defcustom): Doc fixes.

	* winner.el (winner-mode, winner-boring-buffers)
	(winner-pending-undo-ring): Doc fixes.
	(winner-ring): Remove unneeded `progn'.
	(winner-equal): `defsubst' it.
	(winner-redo): Fix message.

2005-07-13  Kim F. Storm  <storm@cua.dk>

	* simple.el (line-move-1): Always use vertical-motion to
	do the last (or only) line move to ensure some movement.
	Undo 2005-06-23 change--don't check for overlays.

2005-07-13  YAMAMOTO Mitsuharu  <mituharu@math.s.chiba-u.ac.jp>

	* term/mac-win.el (ccl-encode-mac-roman-font)
	(ccl-encode-mac-centraleurroman-font)
	(ccl-encode-mac-cyrillic-font, ccl-encode-mac-symbol-font):
	(ccl-encode-mac-dingbats-font): Remove check for ASCII.
	Change charset-id boundary of dimension to ?\xef.
	(mac-char-fontspec-list): New constant.
	(fontset-add-mac-fonts): Use it.  Accept non-string `base-family'
	argument.  Nil uses itself as family in font-spec.  Previous
	behavior for nil is now provided by non-nil non-string argument.
	All callers changed.  Add font-specs for Mac fonts to
	"fontset-default" unless iso8859-1 fonts are installed.

2005-07-13  Stefan Monnier  <monnier@iro.umontreal.ca>

	* progmodes/sh-script.el (sh-get-indent-info): Only indent
	a continuation line if the \ is preceded by SPC or TAB.
	(sh-get-indent-info): Simplify.
	(sh-mark-init, sh-learn-buffer-indent, sh-add-completer):
	Use with-current-buffer.

	* font-lock.el (font-lock-fontify-keywords-region): Avoid inf-loops
	when the matched text is empty.

2005-07-12  Luc Teirlinck  <teirllm@auburn.edu>

	* startup.el (command-line): Revert to previous handling of
	tooltip-mode.  Explain in comment why the complexity is needed.

	* tooltip.el (tooltip-mode): Revert to previous implementation of
	its defcustom.

	* frame.el (blink-cursor-mode): Revert to previous implementation
	of its defcustom.  Update comment.

2005-07-12  Lars Hansen  <larsh@soem.dk>

	* desktop.el: Update e-mail address.

2005-07-12  YAMAMOTO Mitsuharu  <mituharu@math.s.chiba-u.ac.jp>

	* term/mac-win.el (mac-services-mail-selection)
	(mac-services-mail-to): New functions.
	(mac-application-menu-map): Bind them.

2005-07-12  wulei <milton@wulei.net>  (tiny change)

	* progmodes/gdb-ui.el: Add note about buffering with Windows.

2005-07-11  Luc Teirlinck  <teirllm@auburn.edu>

	* custom.el (custom-reevaluate-setting): Doc fix.

2005-07-11  Jay Belanger  <belanger@truman.edu>

	* calc/calc.el (calc-embedded-announce-formula-alist)
	(calc-embedded-open-close-plain-alist)
	(calc-embedded-open-close-mode-alist): Add checks for additional
	major modes (due to Robert J. Chassell <bob@rattlesnake.com>).

2005-07-11  Juanma Barranquero  <lekktu@gmail.com>

	* custom.el (custom-enable-theme): Don't add theme to
	`custom-enabled-themes' with `push' because there is no
	setf-method for `delq'.

2005-07-11  Richard M. Stallman  <rms@gnu.org>

	* custom.el (custom-declare-variable): Doc fix.

	* dired-aux.el (dired-compare-directories): Remove "." and ".."
	from the alists.

	* emacs-lisp/edebug.el (edebug-slow-after, edebug-slow-before):
	Do nothing if edebug-active.

	* emacs-lisp/edebug.el (edebug-enter): Don't with-timeout-suspend here.
	(edebug-display): Do it here instead.

2005-07-10  Richard M. Stallman  <rms@gnu.org>

	* cus-face.el (custom-theme-set-faces): Make it work.
	(custom-reset-faces): Doc fix.
	(custom-theme-reset-internal-face, custom-theme-face-value):
	Functions deleted.

	* custom.el (custom-push-theme): Maintain list of the settings
	of a given theme in its theme-settings property.
	Maintain position of old settings in the theme-value
	or theme-face property.
	(custom-enabled-themes): New variable.
	(custom-theme-enabled-p): New function.
	(provide-theme): Update custom-enabled-themes.
	Disable and reenable the `user' theme.
	(require-theme): Doc fix.
	(custom-do-theme-reset, custom-remove-theme): Functions deleted.
	(custom-theme-value, custom-theme-variable-value): Likewise.
	(custom-theme-reset-internal): Likewise.
	(custom-theme-load-themes): Fix bugs and use custom-disable-theme.
	(custom-enable-theme, custom-disable-theme): New functions.
	(custom-variable-theme-value, custom-face-theme-value): Likewise.
	(custom-theme-recalc-variable, custom-theme-recalc-face): Likewise.
	(custom-theme-reset-variables): Simplify.
	(deftheme, custom-declare-theme, custom-make-theme-feature):
	Definitions moved.

2005-07-10  Chong Yidong  <cyd@stupidchicken.com>

	* longlines.el (longlines-show-region)
	(longlines-unshow-hard-newlines): Recognize hard newlines by
	non-nil hard property, instead of t.

2005-07-10  Michael Kifer  <kifer@cs.stonybrook.edu>

	* viper-cmd.el (viper--key-maps): New variable.
	(viper-normalize-minor-mode-map-alist): Use viper--key-maps and
	emulation-mode-map-alists.
	(viper-envelop-ESC-key): Use viper-subseq.
	(viper-search-forward/backward/next): Disable debug-on-error.

	* viper-keym.el (viper-toggle-key, viper-quoted-insert-key)
	(viper-ESC-key): New defcustoms.

	* viper-macs.el (ex-map-read-args): Use viper-subseq.

	* viper-util.el (viper-key-to-emacs-key): Use viper-subseq.
	(viper-subseq): Copy of subseq from cl.el.

	* viper.el (viper-go-away, viper-set-hooks): Use
	emulation-mode-map-alists, advise self-insert-command, add-minor-mode.

	* viper-mous.el (viper-current-frame-saved): Use defvar.

	* viper-init.el: Get rid of -face in face names.

	* ediff-diff.el (ediff-extract-diffs, ediff-extract-diffs3):
	Make it work with longlines mode

	* ediff-mult.el (ediff-meta-mode-hook): New variable.

	* ediff-ptch.el (ediff-file-name-sans-prefix): Quote regexp.

	* ediff-init.el: Get rid of -face in face names.

2005-07-10  Richard M. Stallman  <rms@gnu.org>

	* emacs-lisp/edebug.el (edebug-enter): Call with-timeout-suspend
	and with-timeout-unsuspend.

	* emacs-lisp/debug.el (debug): Call with-timeout-suspend
	and with-timeout-unsuspend.

	* emacs-lisp/timer.el (with-timeout-timers): New variable.
	(with-timeout): Bind that variable to record timers.
	(with-timeout-suspend, with-timeout-unsuspend): New functions.

	* emacs-lisp/debug.el (debug-help-follow): New function.
	(debugger-mode-map): Use that instead of help-follow.
	(debugger-setup-buffer): Use eval-buffer-list
	to handle eval-buffer frames.

2005-07-10  N. Raghavendra  <raghu@mri.ernet.in>  (tiny change)

	* timezone.el (timezone-parse-date): Change first regexp
	so it will not mistakenly match dates with no time zone.

2005-07-10  Jeff Dwork  <jeff.dwork@amd.com>  (tiny change)

	* facemenu.el (facemenu-read-color): Do case-insensitive matching.

2005-07-10  Luc Teirlinck  <teirllm@auburn.edu>

	* custom.el (custom-initialize-safe-set)
	(custom-initialize-safe-default): New functions.

	* frame.el (blink-cursor-mode): Use `custom-initialize-safe-default'
	and simplify :init-value.

	* tooltip.el (tooltip-mode): Use `custom-initialize-safe-default'
	and simplify :init-value.  Delete obsolete comment.

	* startup.el (command-line): Use `custom-reevaluate-setting' to
	handle `tooltip-mode'.  Delete obsolete comment.

	* files.el (set-visited-file-name): Avoid calling
	`file-name-nondirectory' with a nil argument.

2005-07-09  Richard M. Stallman  <rms@gnu.org>

	* emacs-lisp/debug.el (debugger-setup-buffer): When eval-buffer
	was called with nil for the buffer, handle the read position right.
	Handle read position for eval-region, too.

2005-07-09  Juri Linkov  <juri@jurta.org>

	* fringe.el (fringe-mode): Add period in docstring.
	(fringe-query-style): Build prompt depending on `all-frames' arg.

	* dired.el (dired-marker-char): Avoid quotations for `do' and `mark'
	to not create links to unrelated functions in the Help buffer.

	* progmodes/compile.el (compilation-mode-hook, compilation-mode):
	Doc fix.

	* simple.el (next-error-hook): New variable.
	(next-error): Use it.  Doc fix.

	* textmodes/ispell.el (ispell-command-loop): Add current
	dictionary name and program name to mode-line-format.
	(ispell-region, ispell-process-line): Add current dictionary name
	and program name to messages.

2005-07-08  Jay Belanger  <belanger@truman.edu>

	* calc/calc.el (calc-embedded-announce-formula-alist)
	(calc-embedded-open-close-formula-alist)
	(calc-embedded-open-close-word-alist)
	(calc-embedded-open-close-plain-alist)
	(calc-embedded-open-close-new-formula-alist)
	(calc-embedded-open-close-mode-alist)
	(calc-embedded-new-buffer-hook, calc-embedded-new-formula-hook)
	(calc-embedded-mode-hook): New variables.

	* calc/calc-embed.el (calc-embedded-firsttime)
	(calc-embedded-firsttime-buf, calc-embedded-firsttime-formula):
	New variables.
	(calc-do-embedded): Use calc-embedded-firsttime,
	calc-embedded-firsttime-buf and calc-embedded-firsttime-formula to
	determine whether or not to run hooks.
	(calc-embedded-make-info) Set calc-embedded-firsttime-buf and
	calc-embedded-firsttime-formula appropriately.
	Set calc-embedded delimiter variables according to mode.

2005-07-08  Richard M. Stallman  <rms@gnu.org>

	* emacs-lisp/checkdoc.el (checkdoc-proper-noun-list):
	Check for "emacs", etc., as entire symbol, not just as word.
	(checkdoc-file-comments-engine): Use regexp-quote on FN.

	* files.el (set-visited-file-name): Report the error
	for "empty filename" earlier.
	(kill-some-buffers): Ignore buffers already dead.

	* fringe.el (fringe-mode): Doc fix.

	* emacs-lisp/bytecomp.el (byte-compile-maybe-guarded):
	Check for (featurep 'xemacs) and turn off warnings in what it guards.
	Use unwind-protect to ensure byte-compile-unresolved-functions
	is updated.

	* whitespace.el (whitespace-buffer-leading-cleanup):
	Simplify w/ skip-chars-forward.
	(whitespace-buffer-trailing-cleanup): Simplify w/ skip-chars-backward.

	* mail/rmail.el (rmail-only-expunge): Fix paren error.
	Unconditionally try to leave point at the same old place.

2005-07-08  Ralf Angeli  <angeli@iwi.uni-sb.de>  (tiny change)

	* comint.el (comint-postoutput-scroll-to-bottom)
	(comint-show-maximum-output): Take scroll-margin into consideration.

2005-07-08  Kim F. Storm  <storm@cua.dk>

	* ido.el (ido-use-filename-at-point): New choice `guess'.
	(ido-file-internal): Try ffap-guesser if selected.

	* ido.el (ido-before-fallback-functions): New hook.
	(ido-buffer-internal, ido-file-internal, ido-read-buffer)
	(ido-read-file-name): Run it.

2005-07-07  Stefan Monnier  <monnier@iro.umontreal.ca>

	* progmodes/hideif.el (hide-ifdef-use-define-alist): Pass a list of
	strings rather than a list of symbols to the completion function.

2005-07-07  Jay Belanger  <belanger@truman.edu>

	* calc/calc-units.el (math-apply-units): Change the places in
	which units are simplified.

2005-07-07  Luc Teirlinck  <teirllm@auburn.edu>

	* cus-edit.el (customize-option, customize-option-other-window):
	Make them handle aliases.

	* custom.el (custom-variable-p): Make it recursively follow
	aliases.  Mention that in the docstring.

2005-07-07  Richard M. Stallman  <rms@gnu.org>

	* cus-start.el (exec-path): Use `directory' instead of `file'.
	Fix tag for nil.

2005-07-07  Juanma Barranquero  <lekktu@gmail.com>

	* replace.el (occur-rename-buffer): Use `generate-new-buffer' also
	when called non-interactively.  Doc fix.

2005-07-07  Lute Kamstra  <lute@gnu.org>

	* elide-head.el (elide-head-headers-to-hide): Recognize the FSF's
	new address as well.

2005-07-07  Nick Roberts  <nickrob@snap.net.nz>

	* progmodes/gud.el: Require font-lock for displaying errors.
	Used by gdb-ui.el.

2005-07-07  Juanma Barranquero  <lekktu@gmail.com>

	* hi-lock.el (hi-lock-find-patterns): Protect also against invalid
	values for the pattern lists which are `read'able but not
	`append'able (like symbols).

2005-07-06  Richard M. Stallman  <rms@gnu.org>

	* progmodes/flymake.el (flymake-float-time): Instead of
	with-no-warnings, test for xemacs.
	(flymake-replace-regexp-in-string): Test fboundp of replace-in-string
	to avoid warning.

2005-07-06  Juanma Barranquero  <lekktu@gmail.com>

	* w32-vars.el (w32-fixed-font-alist): Fix typo in `defcustom' tag.

2005-07-05  Lute Kamstra  <lute@gnu.org>

	* battery.el: Add support for Darwin (with much debugging help
	from Samuel Lauber <sam124@operamail.com>).
	(battery-status-function, battery-echo-area-format)
	(battery-mode-line-format): Add support for pmset on Darwin.
	(battery-load-low, battery-load-critical): New user options.
	(battery-pmset): New function.

2005-07-05  Lute Kamstra  <lute@gnu.org>

	Update FSF's address in GPL notices.

	* textmodes/page-ext.el: Update FSF's address.

2005-07-04  Stefan Monnier  <monnier@iro.umontreal.ca>

	* emacs-lisp/lisp-mode.el (lisp-mode-variables): Prevent adaptive
	filling from using prefix when filling a single-line docstring.

	* progmodes/flymake.el: Remove useless eval-when-compile.

	* arc-mode.el (archive-lzh-ogm): Reorder save excursion/restriction.

2005-07-04  Richard M. Stallman  <rms@gnu.org>

	* textmodes/org.el (org-file-apps-defaults-gnu):
	Rename from org-file-apps-defaults-linux.
	(org-default-apps): Don't test system-type for `linux'.
	(org-file-apps): Doc fix.

2005-07-04  David Ponce  <david@dponce.com>

	* tree-widget.el: Improve header Commentary section.
	(tree-widget) [defgroup]
	(tree-widget-image-enable, tree-widget-themes-directory)
	(tree-widget-theme, tree-widget-image-properties-emacs)
	(tree-widget-image-properties-xemacs, tree-widget-create-image)
	(tree-widget-image-formats, tree-widget-control)
	(tree-widget-empty-control, tree-widget-leaf-control
	(tree-widget-guide, tree-widget-end-guide, tree-widget-no-guide)
	(tree-widget-handle, tree-widget-no-handle, tree-widget-p)
	(tree-widget-keep, tree-widget-after-toggle-functions)
	(tree-widget-open-node, tree-widget-close-node): Doc fix.
	(tree-widget-open-control, tree-widget-close-control): Fix doc and
	:help-echo message.
	(tree-widget-set-theme): Doc fix.  Use `string-equal'.
	(tree-widget-image-properties): Doc fix.  Clearer implementation.
	(tree-widget--cursors): New constant.
	(tree-widget-lookup-image): New function split from
	`tree-widget-find-image'.  Clearer implementation.
	(tree-widget-find-image): Use it.
	(tree-widget-button-keymap): Use `set-keymap-parent'.
	(tree-widget) [define-widget]: Use `widget-children-value-delete'.
	Define the sub-widgets here.
	(tree-widget-node): Check that :node is not a tree-widget.
	(tree-widget-get-super, tree-widget-open-control)
	(tree-widget-close-control, tree-widget-empty-control)
	(tree-widget-leaf-control, tree-widget-guide)
	(tree-widget-end-guide, tree-widget-no-guide, tree-widget-handle)
	(tree-widget-no-handle, tree-widget-value-delete)
	(tree-widget-map): Remove.
	(tree-widget-children-value-save): Doc fix.  Simplified.
	(tree-widget-value-create): Update according to previous changes.

2005-07-04  Carsten Dominik  <dominik@science.uva.nl>

	* textmodes/org.el: Leading space replaced by TABS.
	(org-recalc-marks, org-table-rotate-recalc-marks)
	(org-table-get-specials): Treat "^" and "_" marks.
	(org-table-justify-field-maybe): Optional argument NEW.
	(org-table-eval-formula): Parsing of the format simplified.
	New modes C,I.  Honor the %= parameter in the current table.
	Avoid unnecessary re-align by using the NEW argument to
	`org-table-justify-field-maybe'.
	(org-calc-default-modes): Default for date-format mimicks org-mode.
	(org-agenda, org-timeline): Quote argument in org-agenda-redo-command.

2005-07-03  Luc Teirlinck  <teirllm@auburn.edu>

	* cus-face.el (custom-theme-set-faces): Make it handle face
	aliases whose alias declarations are pre- or autoloaded.

2005-07-04  Juri Linkov  <juri@jurta.org>

	* faces.el (read-face-name): Put the code for getting a face name
	from the buffer before adding the faces from the `face' property.
	Use `completing-read-multiple' instead of `completing-read'.
	Require `crm'.  Add default value and post-process the returned
	list of faces.

	* emacs-lisp/crm.el (crm-find-current-element)
	(crm-minibuffer-complete-and-exit): Handle minibuffer prompt.

	* emacs-lisp/lisp-mode.el (eval-defun-1):
	* emacs-lisp/edebug.el (edebug-eval-defun):
	Remove unnecessary quotes.

2005-07-04  Juanma Barranquero  <lekktu@gmail.com>

	* progmodes/prolog.el (prolog-eof-string): Doc fixes.
	(prolog-indent-level): Fix typo in docstring.

	* info.el (Info-history, Info-history-forward)
	(Info-history-list, Info-speedbar-fetch-file-nodes): Doc fixes.

	* add-log.el (add-change-log-entry):
	* comint.el (comint-dynamic-list-input-ring)
	(comint-dynamic-list-completions):
	* dabbrev.el (dabbrev-expand):
	* delim-col.el (delimit-columns-rectangle-line):
	* diff-mode.el (diff-context->unified, diff-reverse-direction)
	(diff-unified->context):
	* ediff-init.el (ediff-abbrev-jobname):
	* ediff-mult.el (ediff-replace-session-status-in-meta-buffer)
	(ediff-replace-session-activity-marker-in-meta-buffer):
	* info.el (Info-summary):
	* lpr.el (printify-region):
	* printing.el (pr-create-interface):
	* ps-print.el (ps-print-quote):
	* ses.el (ses-column-widths, ses-print-cell)
	(ses-adjust-print-width, ses-center):
	* shell.el (shell-file-name-quote-list):
	* strokes.el (strokes-read-stroke, strokes-read-complex-stroke)
	(strokes-fill-current-buffer-with-whitespace)
	(strokes-xpm-for-stroke, strokes-list-strokes)
	(strokes-xpm-char-bit-p, strokes-xpm-for-compressed-string):
	* term.el (term-dynamic-list-input-ring)
	(term-dynamic-list-completions):
	* calc/calc.el (math-format-stack-value):
	* emacs-lisp/edebug.el (edebug-display-freq-count):
	* progmodes/delphi.el (delphi-indent-line, delphi-fill-comment)
	(delphi-new-comment-line):
	* progmodes/ebnf2ps.el (ebnf-eps-filename, ebnf-trim-right):
	* progmodes/executable.el (executable-set-magic):
	* progmodes/python.el (inferior-python-mode):
	* progmodes/scheme.el (scheme-mode-syntax-table):
	* progmodes/sh-script.el (sh-maybe-here-document):
	* progmodes/sql.el (sql-copy-column):
	* progmodes/tcl.el (tcl-comment-indent, tcl-quote):
	* textmodes/bibtex.el (bibtex-mode):
	* textmodes/sgml-mode.el (html-imenu-index, sgml-attributes)
	(sgml-auto-attributes):
	* textmodes/table.el (table-insert, table-shorten-cell)
	(table--generate-source-scan-lines, table-delete-row)
	(*table--cell-delete-char, table--spacify-frame)
	(table--horizontally-shift-above-and-below)
	(table--cell-insert-char, table--cell-blank-str)
	(table--fill-region-strictly):
	* textmodes/tex-mode.el (tex-insert-quote, latex-find-indent):
	* textmodes/texinfo.el (texinfo-insert-quote): "?\ " -> "?\s".

	* add-log.el (change-log):
	* apropos.el (apropos):
	* comint.el (comint-completion, comint-source):
	* dabbrev.el (dabbrev):
	* delim-col.el (columns):
	* diff-mode.el (diff-mode):
	* ediff.el (ediff):
	* ediff-diff.el (ediff-diff):
	* ediff-init.el (ediff-highlighting, ediff-merge, ediff-hook):
	* ediff-mult.el (ediff-mult):
	* ediff-ptch.el (ediff-ptch):
	* ediff-wind.el (ediff-window):
	* facemenu.el (facemenu):
	* indent.el (indent):
	* info.el (info):
	* jka-cmpr-hook.el (compression, jka-compr):
	* lpr.el (lpr):
	* outline.el (outlines):
	* pcmpl-cvs.el (pcmpl-cvs):
	* pcmpl-rpm.el (pcmpl-rpm):
	* printing.el (printing):
	* ps-print.el (postscript, ps-print, ps-print-horizontal)
	(ps-print-vertical, ps-print-headers, ps-print-font)
	(ps-print-color, ps-print-face, ps-print-n-up, ps-print-zebra)
	(ps-print-background, ps-print-printer, ps-print-page)
	(ps-print-miscellany):
	* ses.el (ses):
	* shell.el (shell, shell-directories, shell-faces):
	* startup.el (initialization):
	* strokes.el (strokes):
	* term.el (term):
	* uniquify.el (uniquify):
	* w32-vars.el (w32):
	* calc/calc.el (calc):
	* emacs-lisp/bytecomp.el (bytecomp):
	* emacs-lisp/cl-indent.el (lisp-indent):
	* emacs-lisp/edebug.el (edebug):
	* emacs-lisp/elp.el (elp):
	* emacs-lisp/testcover.el (testcover):
	* emacs-lisp/trace.el (trace):
	* emulation/viper-ex.el (viper-ex):
	* emulation/viper-mous.el (viper-mouse):
	* mail/mailalias.el (mailalias):
	* mail/supercite.el (supercite, supercite-frames)
	(supercite-attr, supercite-cite, supercite-hooks):
	* net/rcompile.el (remote-compile):
	* net/rlogin.el (rlogin):
	* obsolete/ooutline.el (outlines):
	* progmodes/delphi.el (delphi):
	* progmodes/ebnf2ps.el (postscript, ebnf2ps, ebnf-special)
	(ebnf-except, ebnf-repeat, ebnf-terminal, ebnf-non-terminal)
	(ebnf-production, ebnf-shape, ebnf-displacement, ebnf-syntactic)
	(ebnf-optimization):
	* progmodes/etags.el (etags):
	* progmodes/executable.el (executable):
	* progmodes/idlwave.el (idlwave):
	* progmodes/pascal.el (pascal):
	* progmodes/prolog.el (prolog):
	* progmodes/python.el (python):
	* progmodes/scheme.el (scheme):
	* progmodes/sh-script.el (sh, sh-script):
	* progmodes/sql.el (SQL):
	* progmodes/tcl.el (tcl):
	* textmodes/bibtex.el (bibtex, bibtex-autokey):
	* textmodes/enriched.el (enriched):
	* textmodes/makeinfo.el (makeinfo):
	* textmodes/sgml-mode.el (sgml):
	* textmodes/table.el (table-hooks):
	* textmodes/tex-mode.el (tex-file, tex-run, tex-view):
	* textmodes/texinfo.el (texinfo):
	* textmodes/two-column.el (two-column):
	Finish `defgroup' description with period.

	* emacs-lisp/cl-indent.el (lisp-indent-maximum-backtracking):
	* eshell/esh-var.el (eshell-var):
	* progmodes/vhdl-mode.el (vhdl-testbench):
	* textmodes/org.el (org): Fix typos in docstrings.

	* emacs-lisp/timer.el (with-timeout): Improve argument/docstring
	consistency.

	* progmodes/flymake.el (flymake-find-file): Remove.
	(flymake-float-time): Use `with-no-warnings'.
	(flymake-check-start-time, flymake-check-was-interrupted)
	(flymake-err-info, flymake-is-running, flymake-last-change-time)
	(flymake-new-err-info): `defvar' at compile time.

2005-07-03  Juanma Barranquero  <lekktu@gmail.com>

	* replace.el (occur-hook): Doc fix.
	(occur-1): Don't call `occur-hook' if there are no matches.

2005-07-03  Richard M. Stallman  <rms@gnu.org>

	* emulation/tpu-edt.el (tpu-original-global-map): Don't copy
	global-map, save the same map.
	(global-map): Don't alter it at top level.
	(tpu-edt-on): Save global map in tpu-original-global-map, then copy.
	Then alter it here instead.
	(tpu-edt-off): Set global-map to the saved one.

	* emulation/tpu-edt.el (tpu-emacs19-p): Var deleted.
	All references simplified.
	(tpu-lucid-emacs-p): Rename from tpu-lucid-emacs19-p.  Uses changed.
	(zmacs-regions): Add defvar.
	(repeat-complex-command-map): Everything about that deleted.

	* textmodes/artist.el (artist-key-is-drawing)
	(artist-key-endpoint1, artist-key-poly-point-list)
	(artist-key-shape, artist-key-draw-how, artist-popup-menu-table)
	(artist-key-compl-table, artist-rb-save-data)
	(artist-arrow-point-1, artist-arrow-point-2): Move defvars up.
	Don't put them in eval-when-compile.
	(artist-set-arrow-points-for-poly): Use `last', not `artist-last'.

	* progmodes/ebrowse.el (ebrowse-revert-tree-buffer-from-file):
	Use with-no-warnings.

	* net/browse-url.el (dos-windows-version): Add defvar.

	* mail/supercite.el (filladapt-prefix-table): Add defvar.

	* mail/rmailsum.el (rmail-summary-redo): Add defvar.
	(rmail-summary-mode-map, rmail-summary-overlay): Defvars moved up.
	(rmail-new-summary-line-count): Rename from new-summary-line-count.
	Add defvar.
	(rmail-summary-beginning-of-message): Use with-no-warnings.
	(rmail-summary-first-message, rmail-summary-last-message): Likewise.

	* emulation/vip.el (vip-replace-string, ex-map, ex-read):
	Use with-no-warnings.

	* emulation/vi.el (vi-mark-region): Use c-mark-function.
	(c-mark-function): Add point-moving-unit property.
	(vi-goto-line): Use with-no-warnings.

	* emulation/edt.el (edt-last-copied-word): Add defvar.
	(zmacs-region-stays): Likewise.
	(edt-mark-section-wisely): Use c-mark-function for C.
	Use makr-defun for Fortran.
	(time-string): defvar deleted.
	(edt-display-the-time): Don't set time-string.

	* emacs-lisp/macroexp.el (macroexp-accumulate): Rename arg to var+list.

	* emacs-lisp/bytecomp.el (byte-compile-nogroup-warn):
	Don't warn when name is not constant
	or for defining the group `emacs'.

	* tooltip.el (gud-tooltip-mode): Add defvar.

	* startup.el (default-frame-background-mode): Add defvar.

	* smerge-mode.el (smerge-mode): Add duplicate defvar near top.

	* info.el (tool-bar-map): Add defvar.

	* dired.el (dnd-protocol-alist): Add defvar.

	* dired-aux.el (dired-query): Display question with answer, when
	the user answers.

	* custom.el (custom-add-option): Doc fix.

	* bookmark.el (Info-current-node, Info-suffix-list): Add defvars.

2005-07-03  Eli Zaretskii  <eliz@gnu.org>

	* font-lock.el (font-lock-regexp-grouping-construct): Fix the
	bogus name from the last change.

2005-07-02  Luc Teirlinck  <teirllm@auburn.edu>

	* custom.el (custom-declare-variable): Fix typos in comment.
	(custom-known-themes): Doc fix.
	(custom-theme-directory): New defcustom.
	(require-theme): Make it check `custom-theme-directory'.

	* cus-theme.el (custom-new-theme-mode): New function.
	(custom-theme-name, custom-theme-variables, custom-theme-faces)
	(custom-theme-description): Add compiler defvars.
	(customize-create-theme): Add doc to the "*New Custom Theme*"
	buffer.  Use `custom-new-theme-mode'.
	(custom-theme-write): Put the created buffer in emacs-lisp-mode
	and save it to the `custom-theme-directory'.  Make this the
	default directory of the buffer.

2005-07-02  David Hunter  <hunterd_42@comcast.net>  (tiny change)

	* progmodes/flymake.el (flymake-mode, flymake-mode-off):
	Fix unbalanced parentheses.

2005-07-02  Stefan Monnier  <monnier@iro.umontreal.ca>

	* progmodes/flymake.el (flymake-mode-on, flymake-mode-off): Move body
	into flymake-mode and delegate to flymake-mode.

	* find-file.el (ff-which-function-are-we-in): Clean up.

2005-07-02  Juanma Barranquero  <lekktu@gmail.com>

	* replace.el (occur-rename-buffer): Fix docstring.

	* emulation/edt.el (*EDT-keys*, edt-default-global-map)
	(edt-last-copied-word, edt-learn-macro-count)
	(edt-orig-page-delimiter, edt-orig-transient-mark-mode)
	(edt-rect-start-point, edt-user-global-map, rect-start-point)
	(time-string, zmacs-region-stays):
	* emulation/edt-mapper.el (edt-save-function-key-map)
	(EDT-key-name): `defvar' to silence the byte-compiler.

2005-07-02  Martin Rudalics  <rudalics@gmx.at>  (tiny change)

	* font-lock.el (font-lock-regexp-grouping-backslash): Rename from
	font-lock-regexp-backslash.  Doc fix.
	(font-lock-regexp-backslash-grouping-construct): Rename from
	font-lock-regexp-backslash-construct.  Doc fix.
	(lisp-font-lock-keywords-2): Fix highlighting of Elisp regexp
	grouping constructs.

2005-07-02  Eli Zaretskii  <eliz@gnu.org>

	* makefile.w32-in (bootstrap): Remove the $(EMACS) binary after
	updating all the prerequisites.

2005-07-01  Juanma Barranquero  <lekktu@gmail.com>

	* textmodes/org.el (org-agenda-start-on-weekday)
	(org-calendar-to-agenda-key, org-agenda-sorting-strategy)
	(org-agenda-use-time-grid, org-archive-location)
	(org-allow-space-in-links, org-usenet-links-prefer-google)
	(org-enable-table-editor, org-export-default-language)
	(org-export-html-show-new-buffer, org-fill-paragraph)
	(org-cycle, org-goto-ret, org-goto-left, org-goto-right)
	(org-goto-quit, org-occur, org-eval-in-calendar)
	(org-agenda-cleanup-fancy-diary, org-agenda-no-heading-message)
	(org-agenda-diary-entry, org-remember-help)
	(org-table-convert-region, org-at-table-p)
	(org-table-move-row-down, org-table-move-row-up)
	(org-table-copy-region, org-table-toggle-vline-visibility)
	(org-table-get-stored-formulas, org-table-get-specials)
	(org-recalc-commands, org-table-eval-formula)
	(org-table-formula-substitute-names, orgtbl-make-binding)
	(org-format-org-table-html, org-format-table-table-html)
	(org-format-table-table-html-using-table-generate-source)
	(org-customize): Fix typos in docstrings.
	(org-level-2, org-at-timestamp-p, org-agenda-day-view)
	(org-agenda-toggle-diary, org-agenda-toggle-time-grid)
	(org-back-to-heading): Doc fixes.
	(org-agenda-toggle-time-grid, org-cmp-category, org-cmp-time)
	(org-agenda-change-all-lines, org-get-header):
	Improve argument/docstring consistency.
	(orgtbl-error): Fix error message.

	* progmodes/flymake.el (flymake-find-possible-master-files)
	(flymake-master-file-compare, flymake-get-line-err-count)
	(flymake-highlight-line, flymake-gui-warnings-enabled):
	Fix typos in docstrings.
	(flymake-parse-line, flymake-get-project-include-dirs-function)
	(flymake-get-prev-err-line-no, flymake-goto-prev-error):
	Doc fixes.
	(flymake-get-project-include-dirs-function)
	(flymake-make-err-menu-data):
	Improve argument/docstring consistency.

2005-07-01  Lute Kamstra  <lute@gnu.org>

	* battery.el (battery-linux-proc-apm): Fix typo in docstring.
	Catch errors with ignore-errors.  Use temporary buffer.
	(battery-linux-proc-acpi): Fix typo in docstring.  Document `%r'.

	* facemenu.el (facemenu-unlisted-faces): Delete foreground and
	background color faces.
	(facemenu-set-foreground, facemenu-set-background):
	Use facemenu-set-face-from-menu.
	(facemenu-set-face-from-menu): Treat face names that start with
	"fg:" or "bg:" as special.
	(facemenu-add-new-color): Don't create faces.  Simplify.

2005-06-30  Richard M. Stallman  <rms@gnu.org>

	* emacs-lisp/crm.el (crm-do-completion): Handle minibuffer prompt.
	(crm-find-current-element): Likewise.

2005-06-30  Johan Bockg,Ae(Brd  <bojohan@users.sourceforge.net>

	* help-fns.el (help-do-arg-highlight): Regexp-quote argument names.

2005-06-30  Stefan Monnier  <monnier@iro.umontreal.ca>

	* arc-mode.el (archive-extract): Make it work as a mouse binding.
	(archive-mouse-extract): Make it an obsolete alias.
	(archive-mode-map): Don't use archive-mouse-extract any more.
	(archive-mode, archive-extract): write-contents-hooks ->
	write-contents-functions.
	(archive-arc-rename-entry, archive-lzh-rename-entry): Remove unused
	first arg.
	(archive-rename-entry): Update the call.
	(archive-zip-summarize): Remove unused var `method'.
	(archive-lzh-summarize): Remove unused var `creator'.

	* emacs-lisp/debug.el (debug): Quieten Drew Adams by killing the
	dedicated frame upon exit.

	* arc-mode.el: Bind inhibit-read-only rather than buffer-read-only.
	(archive-zip-extract, archive-zip-expunge)
	(archive-zip-update, archive-zip-update-case): Use executable-find.
	(archive-resummarize, archive-flag-deleted, archive-unmark-all-files):
	Use restore-buffer-modified-p.
	(archive-extract, archive-add-new-member, archive-write-file-member):
	Use with-current-buffer.
	(archive-lzh-ogm, archive-zip-chmod-entry): Use dolist.

2005-06-30  Andreas Schwab  <schwab@suse.de>

	* progmodes/gud.el (gud-filter): Remove unneeded progn.

2005-06-30  Glenn Morris  <gmorris@ast.cam.ac.uk>

	* progmodes/sh-script.el (sh-get-kw): `&' also separates words.

2005-06-30  Juri Linkov  <juri@jurta.org>

	* faces.el (vertical-border): Inherit from mode-line-inactive
	only on tty.

2005-06-30  Juanma Barranquero  <lekktu@gmail.com>

	* help-fns.el (help-do-arg-highlight): Highlight also -ARG (for
	example, -NLINES in the `occur' docstring).

	* replace.el (occur-1): When no matches are found, do not set the
	`buffer-read-only' and modified flags for the occur buffer,
	because it is deleted.

	* emulation/cua-base.el (cua-check-pending-input)
	(cua-repeat-replace-region, cua-mode, cua-debug)
	(cua-auto-tabify-rectangles, cua-inhibit-cua-keys):
	Fix typos in docstrings.

	* emulation/cua-gmrk.el (cua-toggle-global-mark)
	(cua-cut-region-to-global-mark)
	(cua--cut-rectangle-to-global-mark):
	Remove period from end of messages.

	* emulation/cua-rect.el (cua-do-rectangle-padding):
	Remove period from end of messages.
	(cua--rectangle-seq-format): Fix typo in docstring.
	(cua-sequence-rectangle, cua-fill-char-rectangle):
	Improve argument/docstring consistency.

2005-06-29  Juri Linkov  <juri@jurta.org>

	* faces.el (default-frame-background-mode): New internal variable.
	(frame-set-background-mode): Use it.

	* startup.el (normal-top-level): Set default-frame-background-mode
	instead of frame-background-mode.  Before setting it, test for its
	nil value.  Remove tests for frame-background-mode and frame
	parameter `reverse'.  Add test for "unspecified-fg".

	* term/xterm.el (xterm-rxvt-set-background-mode):
	* term/rxvt.el (rxvt-set-background-mode):
	Set default-frame-background-mode instead of frame-background-mode.

2005-06-29  Juanma Barranquero  <lekktu@gmail.com>

	* simple.el (set-variable): Warn about obsolete user variables.

	* imenu.el (imenu--completion-buffer):
	* mouse.el (mouse-buffer-menu-alist):
	* msb.el (msb-invisible-buffer-p):
	* calendar/diary-lib.el (diary-header-line-format):
	* emacs-lisp/pp.el (pp-buffer):
	* progmodes/cperl-mode.el (cperl-do-auto-fill):
	* textmodes/picture.el (picture-replace-match):
	Change space constants followed by a sexp to "?\s ".

	* play/decipher.el (decipher-loop-with-breaks):
	* textmodes/texinfo.el (texinfo-insert-@item): Change space
	constants "protected" from end of line by a comment to "?\s".

2005-06-29  Stefan Monnier  <monnier@iro.umontreal.ca>

	* font-lock.el (save-buffer-state): Use `declare'.

	* progmodes/cperl-mode.el (cperl-find-pods-heres): Don't gratuitously
	reset the syntax-table to cperl-mode-syntax-table.
	(cperl-mode): Make _ into word-syntax during font-locking so "print" in
	"foo_print_bar" is not matched as a reserved keyword.

2005-06-29  Carsten Dominik  <dominik@science.uva.nl>

	* textmodes/org.el (orgtbl-setup): New function, for delayed
	setup for the orgtbl commands.
	(org-calc-default-modes): New option.
	(orgtbl-make-binding): Use `defun' to get better help display.
	(org-diary): Call `org-compile-prefix-format'.
	(org-table-formula-substitute-names): New function.
	(org-agenda-day-view, org-agenda-week-view): New commands.
	(org-agenda-toggle-week-view): Command removed.
	(org-tbl-menu): Split off from org-org-menu.
	(org-mode): Move removal of outline-mode menus to here.
	(org-table-formula-debug): New option.
	(org-table-insert-row): Keep first field if just "#" or "*".
	(org-mode): Paragraph regexps fixed.
	(org-table-recalculate-regexp): New constant.
	(org-table-justify-field-maybe): Avoid replace if not necessary.
	(org-copy-special, org-cut-special): Use `call-interactively'.
	(org-table-copy-region): Take region from `interactive' call.
	(org-trim): Return string even if no match.
	(org-formula): New face.
	(org-set-font-lock-defaults): No longer highlight "FIXME".
	But highlight formula-related fields in table.
	(org-table-p): Use regexp, not fontification.
	(org-table-align): Handle white space at end of line.
	(org-table-formula-evaluate-inline): New option.
	(org-mode): Auto-wrapping in comment lines turned off.
	(org-table-copy-down): Evaluate only in copied field, not in
	destination.
	(org-table-current-formula): Variable removed.
	(org-table-store-formulas, org-table-get-stored-formulas)
	(org-table-modify-formulas, org-table-replace-in-formulas)
	(org-table-maybe-eval-formula): New functions.
	(org-table-get-formula): Modify to use stored formulas.
	(org-table-insert-column, org-table-delete-column)
	(org-table-move-column): Call `org-table-modify-formulas'.
	(org-complete): Add completion for keyword formulas.
	(orgtbl-mode): Pull orgtbl-mode-map to start of
	minor-mode-map-alist.

2005-06-29  Stefan Monnier  <monnier@iro.umontreal.ca>

	* progmodes/python.el (python-check): Require `compile' before
	modifying its variables.

	* newcomment.el (comment-indent-default): Don't get fooled by an early
	end of buffer.

2005-06-28  Vinicius Jose Latorre  <viniciusjl@ig.com.br>

	* ps-print.el (ps-print-version): Fix version number.

2005-06-28  Luc Teirlinck  <teirllm@auburn.edu>

	* textmodes/ispell.el (ispell-word): Remove stray parenthesis.

2005-06-28  Richard M. Stallman  <rms@gnu.org>

	* textmodes/flyspell.el (flyspell-use-local-map): Variable deleted.
	(flyspell-local-mouse-map): Declaration deleted.
	(flyspell-mouse-map): Bind only mouse-2.
	(flyspell-mode-map): Don't test flyspell-use-local-map.
	(flyspell-overlay-keymap-property-name): Var deleted.
	(flyspell-mode-on): Don't make local bindings for
	flyspell-mouse-map and flyspell-mode-map.
	(make-flyspell-overlay): Unconditionally put on `keymap' text prop.

	* textmodes/ispell.el (ispell-word): Do not ignore short words.

	* progmodes/compile.el (compilation-next-error-function):
	Don't switch buffers; operate on the current buffer.

	* progmodes/compile.el (compilation-error-file-name)
	(compilation-warning-file-name, compilation-info-file-name)
	(compilation-line-number, compilation-column-number): New faces.
	(compilation-error-face, compilation-warning-face)
	(compilation-info-face, compilation-line-face)
	(compilation-column-face): Use them.

	* facemenu.el (facemenu-add-face): Warn when font-lock is active.

	* comint.el (comint-password-prompt-regexp): Accept ", try again".

	* bindings.el (global-map): Bind insertchar and its variants.

2005-06-27  Richard M. Stallman  <rms@gnu.org>

	* textmodes/artist.el (artist-text-overwrite)
	(artist-figlet-get-extra-args, artist-text-see-thru): Use read-string.

2005-06-27  Vinicius Jose Latorre  <viniciusjl@ig.com.br>

	* ps-print.el: It was not working the page selection for printing.
	Reported by Sebastian Tennant <sebyte@smolny.plus.com>.
	(ps-print-version): New version 6.6.7.
	(ps-end-sheet): New fun.
	(ps-header-sheet, ps-end-job): Call it.

2005-06-27  Luc Teirlinck  <teirllm@auburn.edu>

	* subr.el (add-to-list, add-to-ordered-list): Doc fixes.

2005-06-27  Lute Kamstra  <lute@gnu.org>

	* facemenu.el (facemenu-unlisted-faces): Add foreground and
	background color faces.
	(facemenu-get-face): Delete function.
	(facemenu-set-face-from-menu): Don't call facemenu-get-face.
	(facemenu-add-new-color): Make second argument mandatory.
	Create the appropriate face and return it.  Simplify.
	(facemenu-set-foreground, facemenu-set-background): Don't check if
	color is defined.  Use return value of facemenu-add-new-color.

2005-06-26  Nick Roberts  <nickrob@snap.net.nz>

	* progmodes/gud.el (gud-filter): Add missing argument to
	with-selected-window.

2005-06-26  Stefan Monnier  <monnier@iro.umontreal.ca>

	* emacs-lisp/easy-mmode.el (define-minor-mode): Don't automatically add
	a :require to the defcustom.

	* emacs-lisp/autoload.el (make-autoload): Add the :setter for
	defcustoms corresponding to minor modes.

2005-06-26  David Ponce  <david@dponce.com>

	* recentf.el: Require tree-widget instead of wid-edit.
	(recentf-filename-handler): Fix widget :type.
	(recentf-cancel-dialog, recentf-open-more-files)
	(recentf-open-files-action): Doc fix.
	(recentf-dialog-goto-first): New function.
	(recentf-dialog-mode-map): Set parent keymap first.
	(recentf-dialog-mode): Define with define-derived-mode.
	Don't display continuation lines in dialogs.
	(recentf-edit-list): Rename from recentf-edit-selected-items.
	(recentf-edit-list-select): Rename from recentf-edit-list-action.
	Simplify.
	(recentf-edit-list-validate): New function.
	(recentf-edit-list): Update accordingly.
	(recentf-open-files-item-shift): Remove.
	(recentf-open-files-item): Convert menu elements into tree and
	link widgets.  Don't create the widgets.
	(recentf-open-files): Update accordingly.
	(recentf-save-list): Untabify.

2005-06-25  Luc Teirlinck  <teirllm@auburn.edu>

	* replace.el (keep-lines-read-args): Add INTERACTIVE arg.
	(keep-lines): Add INTERACTIVE arg.  Never delete lines only
	partially contained in the active region.  Do not take active
	region into account when called from Lisp, unless INTERACTIVE arg
	is non-nil.  Use `forward-line' instead of `beginning-of-line' to
	avoid trouble with fields.  Make marker point nowhere when no
	longer used.  Always return nil.  Doc fix.
	(flush-lines): Add INTERACTIVE arg.  Do not take active region
	into account when called from Lisp, unless INTERACTIVE arg is
	non-nil.  Use `forward-line' instead of `beginning-of-line' to
	avoid trouble with fields.  Make marker point nowhere when no
	longer used.  Always return nil.  Doc fix.
	(how-many): Add INTERACTIVE arg.  Make RSTART and REND args
	interchangeable.  Do not take active region into account when
	called from Lisp, unless INTERACTIVE arg is non-nil.  Do not print
	message in echo area when called from Lisp, unless INTERACTIVE arg
	is non-nil.  Avoid saying "1 occurrences".  Do not use markers.
	Return the number of matches.  Doc fix.
	(occur): Doc fix.
	(perform-replace): Make comment follow double space convention for
	the sake of `outline-minor-mode'.

	* faces.el (facep): Doc fix.

2005-06-25  Richard M. Stallman  <rms@gnu.org>

	* facemenu.el (facemenu-enable-faces-p): New function.
	(facemenu-background-menu, facemenu-foreground-menu)
	(facemenu-face-menu): Add menu-enable property.

	* jka-compr.el (jka-compr-insert-file-contents):
	Special handling if cannot find the uncompression program.

	* cus-face.el (custom-face-attributes): Add autoload.

	* emacs-lisp/lisp-mode.el (lisp-mode-variables):
	Bind comment-indent-function locally.

	* window.el (save-selected-window): Use save-current-buffer.

	* subr.el (with-selected-window): Use save-current-buffer.

	* progmodes/gud.el (gud-filter): Simplify using with-selected-window
	and with-current-buffer.

2005-06-24  Richard M. Stallman  <rms@gnu.org>

	* simple.el (line-move-1): Fix previous change.

2005-06-24  Juanma Barranquero  <lekktu@gmail.com>

	* replace.el (occur-1): Set `buffer-read-only' and the
	buffer-modified flag before running `occur-hook' to protect
	against unintentional buffer switches that can lead to data loss.

2005-06-24  Nick Roberts  <nickrob@snap.net.nz>

	* progmodes/gud.el (gud-tooltip-print-command): Indent properly.
	(gud-gdb-marker-filter): Use font-lock-warning-face for any
	initial error.

	* progmodes/gdb-ui.el (gdb-send): Remove warning face from errors
	after fresh input.
	(gdb-var-create-handler): Put name of expression in quotes.

2005-06-23  Luc Teirlinck  <teirllm@auburn.edu>

	* emacs-lisp/ring.el (ring-elements): Make it return a list of the
	elements of RING in order, and without bogus nil elements.

2005-06-23  Richard M. Stallman  <rms@gnu.org>

	* simple.el (set-variable): Args renamed; doc fix.
	(line-move-1): When there are overlays around, use vertical-motion.

	* faces.el (escape-glyph): Use brown against light background.
	(nobreak-space): Rename from no-break-space.
	Fix previous change.

	* dired-aux.el (dired-do-copy): Fix arg prompt.

	* mail/sendmail.el (mail-setup-with-from): Fix custom type.

2005-06-23  Glenn Morris  <gmorris@ast.cam.ac.uk>

	* mail/emacsbug.el (report-emacs-bug): Use "X server distributor"
	rather than "Distributor".

2005-06-23  Lute Kamstra  <lute@gnu.org>

	* emacs-lisp/debug.el (debugger-special-form-p): New defun.
	(debug-on-entry): Use it.  New interactive declaration that uses
	function-called-at-point.

2005-06-23  Kim F. Storm  <storm@cua.dk>

	* subr.el (save-match-data): Add comment about using evaporate arg
	to set-match-data.

2005-06-22  Glenn Morris  <gmorris@ast.cam.ac.uk>

	* cus-edit.el (customize-face)
	(customize-face-other-window): Handle face aliases.

	* faces.el (face-documentation, set-face-attribute)
	(face-spec-set): Handle face aliases.

2005-06-22  Juanma Barranquero  <lekktu@gmail.com>

	* help-mode.el (help-make-xrefs): If a symbol representing a face
	name is not followed by the word "face", it could still be a
	function or variable name, so don't bypass other checks.

2005-06-22  Juri Linkov  <juri@jurta.org>

	* ps-print.el (ps-face-foreground-name, ps-face-background-name):
	Replace aliased functions with calls where second arg `inherit' is t.

2005-06-22  Nick Roberts  <nickrob@snap.net.nz>

	* progmodes/gdb-ui.el (gdb-error): New variable.
	(gdb-error): New function.
	(gdb-annotation-rules): Act on error-begin and error annotations.
	(gdb-concat-output): Use font-lock-warning-face for errors.

2005-06-22  Miles Bader  <miles@gnu.org>

	* bindings.el (propertized-buffer-identification): Use renamed
	`Buffer-menu-buffer' face.

	* faces.el (vertical-border): Rename from `vertical-divider'.
	(escape-glyph): Change dark-background color back to `cyan'.

2005-06-21  Juri Linkov  <juri@jurta.org>

	* faces.el (face-user-default-spec): Try getting `customized-face'
	prior to `saved-face'.
	(frame-background-mode): Refill docstring.

	* emacs-lisp/lisp-mode.el (eval-defun-1):
	* emacs-lisp/edebug.el (edebug-eval-defun):
	Set `saved-face' temporarily to nil before calling form.
	Set `customized-face' to the new spec after that.

2005-06-21  Juanma Barranquero  <lekktu@gmail.com>

	* subr.el (1value, lambda, key-substitution-in-progress):
	Doc fixes.

	* autoinsert.el (auto-insert-alist):
	* ses.el (ses-call-printer):
	* subr.el (noreturn):
	* emacs-lisp/lisp.el (check-parens):
	* emacs-lisp/byte-opt.el (byte-optimize-pure-func):
	* net/browse-url.el (browse-url-mosaic):
	* progmodes/cc-defs.el (c-safe-scan-lists):
	* progmodes/ebnf-abn.el (ebnf-abn-lex):
	* progmodes/ebnf-bnf.el (ebnf-bnf-lex):
	* progmodes/ebnf-dtd.el (ebnf-dtd-lex):
	* progmodes/ebnf-ebx.el (ebnf-ebx-lex):
	* progmodes/ebnf-iso.el (ebnf-iso-lex):
	* progmodes/ebnf-yac.el (ebnf-yac-lex): Fix spellings.

2005-06-21  Reiner Steib  <Reiner.Steib@gmx.de>

	* pcvs-defs.el (cvs-menu): Add cvs-mode-mark and cvs-mode-unmark.

2005-06-21  Glenn Morris  <gmorris@ast.cam.ac.uk>

	* calendar/appt.el (appt-make-list): Activate the package, if
	not already active (for backwards compatibility).

2005-06-20  Kim F. Storm  <storm@cua.dk>

	* subr.el (add-to-ordered-list): Test membership with eq.  Simplify.

2005-06-20  Miles Bader  <miles@gnu.org>

	* faces.el (vertical-divider): New face.

2005-06-20  Juanma Barranquero  <lekktu@gmail.com>

	* simple.el (kill-whole-line): Doc fix.
	(next-error-buffer-p, next-error-find-buffer)
	(clone-indirect-buffer): Fix typos in docstrings.
	(comment-line-break-function): Doc fix: don't say variable
	is automatically buffer-local (it isn't).

2005-06-19  Michael Albinus  <michael.albinus@gmx.de>

	* net/tramp-ftp.el (top):
	* net/tramp-smb.el (top):
	* net/tramp-util.el (top):
	* net/tramp-uu.el (top):
	* net/tramp-vc.el (top):
	* net/tramp.el (top): Revert copyright years back to original
	ones.  Tramp has a life outside GNU Emacs.

2005-06-19  Nick Roberts  <nickrob@snap.net.nz>

	* tooltip.el (tooltip-use-echo-area): Don't make it obsolete.

2005-06-18  Juri Linkov  <juri@jurta.org>

	* progmodes/grep.el (grep-regexp-alist): Use backreference at the
	end of first regexp to limit the match to the position between
	line number and source line with same separator character as used
	between file name and line number.  In the second regexp limit
	mouse-face area to file name and line number by adding new group
	for them and referring it in HYPERLINK arg.
	(grep-regexp-alist, grep-mode-font-lock-keywords): Use shy group.
	(grep-mode): Set font-lock-lines-before to 0 to not refontify the
	previous line where grep markers may be already removed.

2005-06-18  Peter Kleiweg  <p.c.j.kleiweg@rug.nl>

	* progmodes/ps-mode.el: Update version and maintainer's email address.

2005-06-18  Steve Youngs  <steve@xemacs.org>

	* net/browse-url.el (browse-url-browser-function)
	(browse-url-default-browser): Add firefox.
	(browse-url-firefox-program, browse-url-firefox-arguments)
	(browse-url-firefox-startup-arguments)
	(browse-url-firefox-new-window-is-tab): New defcustoms.
	(browse-url-firefox, browse-url-firefox-sentinel): New functions.

2005-06-17  Richard M. Stallman  <rms@gnu.org>

	* startup.el (command-line): Warn if specified user name has
	no home directory.

	* term.el (term-get-old-input, term-input-filter, term-input-sender)
	(term-mode-hook, term-exec-hook, term-escape-char): Doc fixes.

	* longlines.el (longlines-mode, longlines-show-hard-newlines):
	Doc fixes.

	* faces.el (underline): Try bold if terminal doesn't support underline.

	* mail/sendmail.el (mail-setup-with-from): New variable.
	(mail-insert-from-field): New function.
	(sendmail-send-it): Call it.
	(mail-setup): Optionally call it here.

	* term/linux.el: Call tty-no-underline.

2005-06-17  Luc Teirlinck  <teirllm@auburn.edu>

	* emacs-lisp/edebug.el (edebug-goto-here): Doc fix.

2005-06-17  Miles Bader  <miles@gnu.org>

	* ediff-init.el (ediff-current-diff-A, ediff-current-diff-B)
	(ediff-current-diff-C, ediff-current-diff-Ancestor)
	(ediff-fine-diff-A, ediff-fine-diff-B, ediff-fine-diff-C)
	(ediff-fine-diff-Ancestor, ediff-even-diff-A, ediff-even-diff-B)
	(ediff-even-diff-C, ediff-even-diff-Ancestor, ediff-odd-diff-A)
	(ediff-odd-diff-B, ediff-odd-diff-C, ediff-odd-diff-Ancestor):
	Remove "-face" suffix from face names.
	(ediff-current-diff-face-A, ediff-current-diff-face-B)
	(ediff-current-diff-face-C, ediff-current-diff-face-Ancestor)
	(ediff-fine-diff-face-A, ediff-fine-diff-face-B)
	(ediff-fine-diff-face-C, ediff-fine-diff-face-Ancestor)
	(ediff-even-diff-face-A, ediff-even-diff-face-B)
	(ediff-even-diff-face-C, ediff-even-diff-face-Ancestor)
	(ediff-odd-diff-face-A, ediff-odd-diff-face-B)
	(ediff-odd-diff-face-C, ediff-odd-diff-face-Ancestor):
	New backward-compatibility aliases for renamed faces.
	(ediff-current-diff-face-A, ediff-current-diff-face-B)
	(ediff-current-diff-face-C, ediff-current-diff-face-Ancestor)
	(ediff-fine-diff-face-A, ediff-fine-diff-face-B)
	(ediff-fine-diff-face-C, ediff-fine-diff-face-Ancestor)
	(ediff-even-diff-face-A, ediff-even-diff-face-B)
	(ediff-even-diff-face-C, ediff-even-diff-face-Ancestor)
	(ediff-odd-diff-face-A, ediff-odd-diff-face-B)
	(ediff-odd-diff-face-C, ediff-odd-diff-face-Ancestor):
	Use renamed ediff faces.

	* eshell/esh-test.el (eshell-test-ok, eshell-test-failed):
	Remove "-face" suffix from face names.
	(eshell-test-ok-face, eshell-test-failed-face):
	New backward-compatibility aliases for renamed faces.
	(eshell-run-test): Use renamed eshell-test faces.

	* eshell/em-prompt.el (eshell-prompt): Remove "-face" suffix from
	face name.
	(eshell-prompt-face): New backward-compatibility alias for renamed
	face.
	(eshell-emit-prompt): Use renamed eshell-prompt face.

	* eshell/em-ls.el (eshell-ls-directory, eshell-ls-symlink)
	(eshell-ls-executable, eshell-ls-readonly, eshell-ls-unreadable)
	(eshell-ls-special, eshell-ls-missing, eshell-ls-archive)
	(eshell-ls-backup, eshell-ls-product, eshell-ls-clutter):
	Remove "-face" suffix from face names.
	(eshell-ls-directory-face, eshell-ls-symlink-face)
	(eshell-ls-executable-face, eshell-ls-readonly-face)
	(eshell-ls-unreadable-face, eshell-ls-special-face)
	(eshell-ls-missing-face, eshell-ls-archive-face)
	(eshell-ls-backup-face, eshell-ls-product-face)
	(eshell-ls-clutter-face):
	New backward-compatibility aliases for renamed faces.
	(eshell-ls-decorated-name): Use renamed eshell-ls faces.

	* progmodes/cc-fonts.el (c-nonbreakable-space-face):
	Remove "-face" suffix from face name.
	(c-cpp-matchers): Use the variable `c-nonbreakable-space-face'
	instead of literal face.

2005-06-17  Juanma Barranquero  <lekktu@gmail.com>

	* emacs-lisp/warnings.el (display-warning, lwarn)
	(warning-minimum-log-level): Doc fixes.
	(warning-minimum-level, warning-minimum-log-level):
	Add :debug to :type choices.

	* progmodes/ada-mode.el (ada-format-paramlist)
	(ada-get-indent-case, ada-check-matching-start)
	(ada-check-defun-name, ada-goto-matching-decl-start)
	(ada-goto-matching-start, ada-goto-matching-end, ada-tab)
	(ada-untab, ada-move-to-start, ada-fill-comment-paragraph)
	(ada-make-subprogram-body): Follow error conventions.
	(ada-case-exception-file, ada-indent-comment-as-code)
	(ada-indent-handle-comment-special, ada-indent-renames)
	(ada-indent-return, ada-search-directories-internal)
	(ada-tab-policy, ada-case-exception-substring)
	(ada-other-file-alist, ada-matching-start-re)
	(ada-matching-decl-start-re, ada-contextual-menu-last-point)
	(ada-imenu-generic-expression, ada-compile-goto-error)
	(ada-in-comment-p, ada-in-string-p, ada-in-string-or-comment-p)
	(ada-popup-menu, ada-add-extensions, ada-mode)
	(ada-region-selected, ada-create-case-exception)
	(ada-create-case-exception-substring, ada-after-keyword-p)
	(ada-activate-keys-for-case, ada-adjust-case-region)
	(ada-adjust-case-buffer, ada-format-paramlist)
	(ada-scan-paramlist, ada-insert-paramlist)
	(ada-indent-newline-indent)
	(ada-indent-newline-indent-conditional)
	(ada-justified-indent-current, ada-goto-previous-word)
	(ada-indent-current, ada-get-indent-open-paren)
	(ada-get-indent-paramlist, ada-get-indent-end)
	(ada-get-indent-case, ada-get-indent-when, ada-get-indent-if)
	(ada-get-indent-block-start, ada-get-indent-subprog)
	(ada-get-indent-noindent, ada-get-indent-label)
	(ada-get-indent-loop, ada-get-indent-type, ada-goto-stmt-start)
	(ada-search-prev-end-stmt, ada-goto-next-non-ws)
	(ada-goto-stmt-end, ada-goto-next-word)
	(ada-check-matching-start, ada-check-defun-name)
	(ada-goto-matching-decl-start, ada-goto-matching-start)
	(ada-goto-matching-end, ada-search-ignore-string-comment)
	(ada-in-decl-p, ada-looking-at-semi-or)
	(ada-looking-at-semi-private, ada-in-paramlist-p)
	(ada-in-open-paren-p, ada-tab, ada-indent-current-function)
	(ada-untab-hard, ada-move-to-start, ada-move-to-end)
	(ada-next-procedure, ada-previous-procedure, ada-next-package)
	(ada-previous-package, ada-create-menu)
	(ada-fill-comment-paragraph-justify)
	(ada-fill-comment-paragraph-postfix, ada-fill-comment-paragraph)
	(ada-other-file-name, ada-last-which-function-line)
	(ada-last-which-function-subprog, ada-which-function)
	(ada-get-body-name, ada-outline-level, ada-narrow-to-defun)
	(ada-gen-treat-proc, ada-check-emacs-version)
	(ada-continuation-indent, ada-align-region-separate):
	Fix typos in docstrings.
	(ada-adjust-case, ada-adjust-case-interactive): Doc fixes.

2005-06-16  Lute Kamstra  <lute@gnu.org>

	* simple.el (fundamental-mode): Run after-change-major-mode-hook
	conditionally.

2005-06-16  Juanma Barranquero  <lekktu@gmail.com>

	* comint.el (comint-replace-by-expanded-filename)
	(comint-prompt-regexp, comint-delimiter-argument-list)
	(comint-preinput-scroll-to-bottom):
	* info.el (Info-hide-cookies-node):
	* ls-lisp.el (ls-lisp-classify):
	* find-file.el (ff-search-directories, ff-special-constructs)
	(ff-find-other-file):
	* font-lock.el (font-lock-keywords):
	* shell.el (shell-prompt-pattern)
	(shell-dynamic-complete-functions, shell-mode)
	(shell-delimiter-argument-list):
	* term.el (term-replace-by-expanded-filename)
	(term-prompt-regexp, term-delimiter-argument-list):
	* woman.el (woman-ignore, woman0-if):
	* emacs-lisp/derived.el (derived-mode-init-mode-variables):
	* emacs-lisp/elint.el (elint-init-env):
	* emacs-lisp/regexp-opt.el (regexp-opt-depth):
	* eshell/esh-mode.el (eshell-preinput-scroll-to-bottom):
	* language/ethio-util.el (ethio-tilde-escape)
	(ethio-use-three-dot-question):
	* net/zone-mode.el (zone-mode-load-time-setup):
	* progmodes/cc-align.el (c-lineup-argcont):
	* progmodes/cc-awk.el (c-awk-beginning-of-defun):
	* progmodes/cperl-mode.el (cperl-set-style-back):
	* progmodes/inf-lisp.el (inferior-lisp-prompt):
	* progmodes/vhdl-mode.el (vhdl-beginning-of-libunit):
	Fix spellings in docstrings.

	* textmodes/sgml-mode.el (sgml-calculate-indent, html-tag-help):
	* progmodes/modula2.el (m2-for): Fix spellings.

	* menu-bar.el (menu-bar-games-menu): Fix typo in menu help string.

	* simple.el (undo-more): Don't use `format' on `error' arguments.
	Improve argument/docstring consistency.
	(pending-undo-list): Doc fix.

	* smerge-mode.el (smerge-ensure-match):
	* emulation/vip.el (vip-ex):
	* net/zone-mode.el (zone-mode-update-serial):
	* progmodes/idlwave.el (idlwave-complete):
	* progmodes/vhdl-mode.el (vhdl-visit-file)
	(vhdl-compose-wire-components):
	Don't use `format' on `error' arguments.

	* tooltip.el (tooltip-start-delayed-tip, tooltip-timeout)
	(tooltip-use-echo-area, tooltip-process-prompt-regexp)
	(tooltip-help-tips): Fix typos in docstrings.

2005-06-16  David Ponce  <david@dponce.com>

	* tree-widget.el (tree-widget-value-create): Simplify last change.

2005-06-15  Matt Hodges  <MPHodges@member.fsf.org>

	* ido.el (ido-incomplete-regexp): New variable.
	(ido-set-matches-1): Handle invalid-regexp error and set
	ido-incomplete-regexp.
	(ido-incomplete-regexp): New face.
	(ido-completions): Use it.
	(ido-complete, ido-exit-minibuffer, ido-completions):
	Handle incomplete regexps.
	(ido-completions): Add check for complete match when entering a regexp.

2005-06-15  Stefan Monnier  <monnier@iro.umontreal.ca>

	* subr.el (add-to-ordered-list): Use a weak hash-table to avoid leaks.

2005-06-15  Roland Winkler  <Roland.Winkler@physik.uni-erlangen.de>

	* textmodes/bibtex.el (bibtex-Preamble): Enclose BibTeX preamble
	by field delimiters.

2005-06-15  David Ponce  <david@dponce.com>

	* tree-widget.el: eval-and-compile inlined functions so they will
	be available at run-time too.
	(tree-widget-super-format-handler)
	(tree-widget-format-handler): Remove.
	(tree-widget-value-create): Handle the :indent property.

2005-06-15  Miles Bader  <miles@gnu.org>

	* progmodes/which-func.el (which-func): Only inherit
	`font-lock-function-name-face' when that makes sense against the
	default mode-line face, otherwise set the face color explicitly.

	* progmodes/cperl-mode.el (cperl-init-faces): Use literal cperl
	faces instead of (non-existent) variables.

2005-06-14  Stefan Monnier  <monnier@iro.umontreal.ca>

	* iswitchb.el (iswitchb-to-end): Replace mapcar with dolist.
	(iswitchb-get-matched-buffers): Likewise.  Simplify.

2005-06-14  Miles Bader  <miles@gnu.org>

	* progmodes/ld-script.el (ld-script-location-counter):
	Remove "-face" suffix from face name.
	(ld-script-location-counter-face):
	New backward-compatibility alias for renamed face.
	(ld-script-location-counter-face): Use renamed face.

	* progmodes/cperl-mode.el (cperl-nonoverridable, cperl-array)
	(cperl-hash): Remove "-face" suffix from face names.
	(cperl-nonoverridable-face, cperl-array-face, cperl-hash-face):
	New backward-compatibility aliases for renamed faces.
	(cperl-find-pods-heres, cperl-init-faces, cperl-ps-print-init)
	(cperl-ps-print-face-properties): Use renamed cperl-mode faces.

	* progmodes/which-func.el (which-func): Remove "-face" suffix from face
	name.
	(which-func-face): New backward-compatibility alias for renamed face.
	(which-func-format): Use renamed which-func face.

	* progmodes/vhdl-mode.el (vhdl-prompt, vhdl-attribute, vhdl-enumvalue)
	(vhdl-function, vhdl-directive, vhdl-reserved-word)
	(vhdl-translate-off): Remove "-face" suffix and "font-lock-" from face
	names.
	(vhdl-speedbar-entity, vhdl-speedbar-architecture)
	(vhdl-speedbar-configuration, vhdl-speedbar-package)
	(vhdl-speedbar-library, vhdl-speedbar-instantiation)
	(vhdl-speedbar-subprogram, vhdl-speedbar-entity-selected)
	(vhdl-speedbar-architecture-selected)
	(vhdl-speedbar-configuration-selected)
	(vhdl-speedbar-package-selected)
	(vhdl-speedbar-instantiation-selected): Remove "-face" suffix from face
	names.
	(vhdl-font-lock-keywords-2, vhdl-font-lock-keywords-5):
	Use renamed faces.
	(vhdl-prompt-face, vhdl-attribute-face, vhdl-enumvalue-face)
	(vhdl-function-face, vhdl-directive-face, vhdl-reserved-words-face)
	(vhdl-translate-off-face): Variables renamed to remove "font-lock-".
	Use renamed faces.
	(syntax-alist): Don't use "font-lock-" or "-face" in generated face
	names.
	(vhdl-font-lock-init, vhdl-ps-print-settings): Use renamed faces.
	(vhdl-speedbar-insert-hierarchy, vhdl-speedbar-expand-entity)
	(vhdl-speedbar-expand-package, vhdl-speedbar-update-current-unit)
	(vhdl-speedbar-make-inst-line, vhdl-speedbar-make-pack-line)
	(vhdl-speedbar-make-subpack-line, vhdl-speedbar-make-subprogram-line)
	(vhdl-speedbar-item-info, vhdl-speedbar-check-unit): Use renamed faces.

	* progmodes/sh-script.el (sh-heredoc): Remove "-face" suffix from
	face name.
	(sh-heredoc-face): New backward-compatibility alias for renamed face.
	(sh-heredoc-face): Use renamed sh-heredoc face.

	* progmodes/idlw-help.el (idlwave-help-link):
	Remove "-face" suffix from face name.
	(idlwave-help-link-face):
	New backward-compatibility alias for renamed face.
	(idlwave-highlight-linked-completions): Use renamed idlwave-help faces.

	* progmodes/idlw-shell.el (idlwave-shell-bp-face)
	(idlwave-shell-disabled-bp): Remove "-face" suffix from face names.
	(idlwave-shell-bp-face, idlwave-shell-disabled-bp):
	New backward-compatibility aliases for renamed faces.
	(idlwave-shell-disabled-breakpoint-face)
	(idlwave-shell-breakpoint-face): Use renamed idlwave-shell faces.

	* progmodes/flymake.el (flymake-errline, flymake-warnline):
	Remove "-face" suffix from face names.
	(flymake-errline-face, flymake-warnline-face):
	New backward-compatibility aliases for renamed faces.
	(flymake-highlight-line): Use renamed flymake faces.

	* progmodes/ebrowse.el (ebrowse-tree-mark, ebrowse-root-class)
	(ebrowse-file-name, ebrowse-default, ebrowse-member-attribute)
	(ebrowse-member-class, ebrowse-progress):
	Remove "-face" suffix from face names.
	(ebrowse-tree-mark-face, ebrowse-root-class-face)
	(ebrowse-file-name-face, ebrowse-default-face)
	(ebrowse-member-attribute-face, ebrowse-member-class-face)
	(ebrowse-progress-face):
	New backward-compatibility aliases for renamed faces.
	(ebrowse-show-progress, ebrowse-show-file-name-at-point)
	(ebrowse-set-mark-props, ebrowse-draw-tree-fn)
	(ebrowse-draw-member-buffer-class-line, ebrowse-draw-member-long-fn)
	(ebrowse-draw-member-short-fn): Use renamed ebrowse faces.

	* progmodes/antlr-mode.el (antlr-default, antlr-keyword,
	antlr-syntax)
	(antlr-ruledef, antlr-tokendef, antlr-ruleref, antlr-tokenref)
	(antlr-literal): Remove "-face" suffix and "font-lock-" from face
	names.
	(antlr-font-lock-default-face, antlr-font-lock-keyword-face)
	(antlr-font-lock-syntax-face, antlr-font-lock-ruledef-face)
	(antlr-font-lock-tokendef-face, antlr-font-lock-ruleref-face)
	(antlr-font-lock-tokenref-face, antlr-font-lock-literal-face): New
	backward-compatibility aliases for renamed faces.
	(antlr-default-face, antlr-keyword-face, antlr-syntax-face)
	(antlr-ruledef-face, antlr-tokendef-face, antlr-ruleref-face)
	(antlr-tokenref-face, antlr-literal-face): Variables renamed to
	remove "font-lock-".  Use renamed antlr-mode faces.
	(antlr-font-lock-additional-keywords): Use renamed faces.  Replace
	literal face-names with face variable references.

	* buff-menu.el (Buffer-menu-buffer): Remove "-face" suffix from
	face name.
	(Buffer-menu-buffer-face): New backward-compatibility alias for
	renamed face.
	(list-buffers-noselect): Use renamed Buffer-menu-buffer face.

2005-06-15  Daniel Pfeiffer  <occitan@esperanto.org>

	* progmodes/make-mode.el (makefile-space, makefile-makepp-perl):
	Eliminate "-face" suffix.
	(makefile-targets): Inherit from font-lock-function-name-face and
	eliminate "-face" suffix.
	(makefile-shell): Remove attributes and eliminate "-face" suffix.
	(makefile-*-font-lock-keywords): Append makefile-targets in rule
	actions, instead of prepending, to make it less visible.
	(makefile-previous-dependency, makefile-match-dependency):
	Don't match a target on a continuation line.

	* files.el (auto-mode-alist): Put Makefile in gmake mode.

2005-06-15  Nick Roberts  <nickrob@snap.net.nz>

	* progmodes/gdb-ui.el (menu): Re-order menu items.
	(gdb-tooltip-print): Respect tooltip-use-echo-area.

	* progmodes/gud.el (tooltip-use-echo-area): Remove alias.
	Define in tooltip.el.
	(gud-tooltip-process-output): Respect tooltip-use-echo-area.
	(gud-tooltip-tips): Respect tooltip-use-echo-area and
	gud-tooltip-echo-area.

	* tooltip.el (tooltip-use-echo-area): Restore from gud.el for
	backward compatibility and make obsolete.
	(tooltip-help-tips): Use tooltip-use-echo-area.
	(tooltip-show-help-function): Rename to...
	(tooltip-show-help): ...this, because it is a function.
	(tooltip-mode, tooltip-help-message): Call tooltip-show-help.

2005-06-14  Luc Teirlinck  <teirllm@auburn.edu>

	* emacs-lisp/edebug.el (edebug-all-defs, edebug-initial-mode)
	(edebug-print-length, edebug-print-level, edebug-print-circle)
	(edebug-modify-breakpoint, edebug-eval-last-sexp)
	(edebug-eval-print-last-sexp): Doc fixes.

2005-06-14  Kim F. Storm  <storm@cua.dk>

	* ido.el (ido-mode): Make a new keymap every time we enable ido,
	as the coverage buffer/file/both may change.

2005-06-14  Lute Kamstra  <lute@gnu.org>

	* net/ange-ftp.el (internal-ange-ftp-mode): Use delay-mode-hooks
	and run-mode-hooks.  Simplify.

	* mail/rmailedit.el (rmail-edit-mode):
	* progmodes/octave-inf.el (inferior-octave-mode):
	* progmodes/sql.el (sql-interactive-mode): Use delay-mode-hooks.

	* recentf.el (recentf-dialog-mode): Use kill-all-local-variables
	and run-mode-hooks.
	(recentf-edit-list, recentf-open-files): Don't call
	kill-all-local-variables directly.

	* emacs-lisp/debug.el (debug-on-entry): Fix docstring.

2005-06-14  Juanma Barranquero  <lekktu@gmail.com>

	* emacs-lisp/byte-run.el (make-obsolete)
	(define-obsolete-function-alias): Rename arguments FUNCTION and
	NEW to OBSOLETE-NAME and CURRENT-NAME respectively.
	(make-obsolete-variable, define-obsolete-variable-alias):
	Rename arguments VARIABLE and NEW to OBSOLETE-NAME and CURRENT-NAME
	respectively.

	* isearchb.el (isearchb-activate):
	* pcvs.el (cvs-mode):
	* ses.el (ses-load):
	* vc-arch.el (vc-arch-checkin, vc-arch-diff):
	* net/tramp.el (tramp-find-file-exists-command)
	(tramp-find-shell):
	* progmodes/ada-mode.el (ada-create-case-exception)
	(ada-create-case-exception-substring, ada-make-subprogram-body):
	* progmodes/idlw-shell.el (idlwave-shell-move-to-bp):
	* progmodes/idlwave.el (idlwave-complete-class-structure-tag-help):
	* progmodes/vhdl-mode.el (vhdl-speedbar-place-component):
	* textmodes/org.el (org-promote, org-evaluate-time-range)
	(org-agenda-next-date-line, org-agenda-previous-date-line)
	(org-agenda-error, org-open-at-point, org-table-move-row)
	(org-format-table-table-html-using-table-generate-source)
	(org-shiftcursor-error, org-ctrl-c-ctrl-c):
	* textmodes/reftex.el (reftex-access-scan-info):
	* textmodes/reftex-toc.el (reftex-toc-dframe-p)
	(reftex-toc-promote-prepare): Follow error conventions.

	* diff-mode.el (diff-mode): Fix typo in docstring.

	* forms.el (forms--intuit-from-file): Fix reference to
	`forms-number-of-fields' in error message.
	(forms-print): Fix quoting in error message.

	* forms.el (forms-mode):
	* emulation/vi.el (vi-goto-insert-state):
	* progmodes/flymake.el (flymake-new-err-info)
	(flymake-start-syntax-check-for-current-buffer)
	(flymake-simple-cleanup):
	* eshell/esh-var.el (eshell/export):
	* progmodes/gud.el (xdb):
	* textmodes/flyspell.el (flyspell-incorrect-hook)
	(flyspell-maybe-correct-transposition)
	(flyspell-maybe-correct-doubling): Fix quoting in docstring.

2005-06-13  Luc Teirlinck  <teirllm@auburn.edu>

	* emacs-lisp/debug.el (cancel-debug-on-entry): Mention default in
	minibuffer prompt.

2005-06-13  Kim F. Storm  <storm@cua.dk>

	* subr.el (add-to-ordered-list): New defun.

	* emulation/cua-base.el (cua-mode): Use add-to-ordered-list to
	add cua--keymap-alist to emulation-mode-map-alists.

2005-06-13  Stefan Monnier  <monnier@iro.umontreal.ca>

	* subr.el (complete-in-turn): New macro.
	(dynamic-completion-table, lazy-completion-table): Add debug info.

	* faces.el (read-face-name): Use complete-in-turn complete non-aliases
	in preference to face aliases.

	* textmodes/fill.el (fill-match-adaptive-prefix): New function.
	(fill-context-prefix): Use it to avoid guessing absurdly long prefixes.
	Remove unused vars `start' and `firstline'.
	(fill-nobreak-p): Fix line-move-invisible -> line-move-invisible-p.
	(justify-current-line, fill-individual-paragraphs): Remove unused vars.

2005-06-13  Eli Zaretskii  <eliz@gnu.org>

	* cus-start.el (all): Don't complain about missing GTK-related
	variables, unless either `gtk' is boundp or this isn't a
	`windows-nt' build.

2005-06-13  Lute Kamstra  <lute@gnu.org>

	* abbrev.el (edit-abbrevs-mode): Use kill-all-local-variables and
	run-mode-hooks.

	* ediff-mult.el (ediff-meta-mode):
	* ediff-util.el (ediff-mode): Use run-mode-hooks.

	* ledit.el (ledit-mode): Use delay-mode-hooks.

	* woman.el (woman-mode-line-format): Delete constant.
	(woman-mode-map): Initialize it properly.
	(woman-mode): Set mode-class property to special.
	Use delay-mode-hooks and run-mode-hooks.  Use the right keymap.
	Set major-mode and mode-name.  Don't set mode-line-format directly.
	(Man-getpage-in-background): Don't reference woman-mode-line-format.

	* emacs-lisp/debug.el (cancel-debug-on-entry): Make the empty
	string argument obsolete.

2005-06-13  Carsten Dominik  <dominik@science.uva.nl>

	* textmodes/org.el (org-CUA-compatible): New option.
	(org-disputed-keys): New variable.
	(org-key): New function.
	(orgtbl-make-binding): Add docstring to the created function.
	(org-mode): Set paragraph start/separate regexps.
	(orgtbl-mode): Don't start `orgtbl-mode' in `org-mode' buffers.
	(org-archive-location, org-archive-mark-done)
	(org-archive-stamp-time): New options.
	(org-archive-subtree): New command.
	(org-fill-paragraph): New function.
	(org-mode): Set `fill-paragraph-function' to `org-fill-paragraph'.
	(org-fake-empty-table-line): Function removed.
	(org-format-org-table-html): Do not create empty table lines at
	separator lines.  Improved table header treatment.
	(org-link-format): New option.
	(org-make-link): New function.
	(org-insert-link, org-store-link): Use org-make-link.
	(org-open-file): Quote file name for shell command, to allow
	spaces in file names.
	(org-link-regexp): Fix bug with mailto link.
	(org-link-maybe-angles-regexp, org-protected-link-regexp):
	New constants.
	(org-export-as-html): Deal with the optional angles around a link.
	Better treatment of file: links.
	(org-open-at-point): Replace @{ and @} with < and >.
	(org-run-mode-hooks): Function removed.
	(org-agenda-mode): No longer use `org-run-mode-hooks'.

2005-06-13  Nick Roberts  <nickrob@snap.net.nz>

	* progmodes/gdb-ui.el (gdb-registers-mode): Let gdbmi use
	MI command -data-list-register-values.
	(gdb-post-prompt): Indent properly.

2005-06-13  Juanma Barranquero  <lekktu@gmail.com>

	* hilit-chg.el (highlight-changes-colors): Rename from
	`highlight-changes-colours'.
	(highlight-changes-colours): Keep as obsolete alias.
	(highlight-changes-face-list): Doc fix.
	(hilit-chg-make-list): Use `highlight-changes-colors'.

2005-06-12  Mark A. Hershberger  <mah@everybody.org>

	* progmodes/cperl-mode.el (cperl-mode): Remove stray paren in
	defun-prompt-regexp.

2005-06-12  Eli Zaretskii  <eliz@gnu.org>

	* loadup.el: Don't say we are dumping under 2 names on windows-nt
	and cygwin.

	* makefile.w32-in (bootstrap-clean-CMD, bootstrap-clean-SH):
	Don't use an old loaddefs.el, as in Makefile.in.

2005-06-12  Lute Kamstra  <lute@gnu.org>

	* Makefile.in (bootstrap-prepare): Don't use an old loaddefs.el.

	* man.el (Man-mode-map): Initialize it properly.
	(Man-mode): Set mode-class property to special.

	* calendar/calendar.el (calendar-mode): Use run-mode-hooks.

2005-06-11  Luc Teirlinck  <teirllm@auburn.edu>

	* menu-bar.el (menu-bar-make-toggle): Remove stray backslash.
	A newline is needed in the docstring there.

	* emacs-lisp/debug.el (debug-on-entry, cancel-debug-on-entry):
	Doc fixes.

2005-06-11  Vinicius Jose Latorre  <viniciusjl@ig.com.br>

	* printing.el: Doc fix.  The menubar is no more changed when printing
	is loaded, it only changes when pr-menu-bind or pr-update-menus is
	called.  Now, the menubar changing will work in Emacs 20, 21 and 22.
	(pr-version): New version number (6.8.4).
	(pr-menu-bind): New command.
	(pr-update-menus): Docstring and code fix.
	(pr-menu-print-item): Now is a global var in Emacs and XEmacs.
	Docstring fix.
	(pr-txt-printer-alist, pr-ps-printer-alist, pr-gv-command)
	(pr-gs-command, pr-gs-switches, pr-ps-utility-alist): Docstring fix.

2005-06-11  Thien-Thi Nguyen  <ttn@gnu.org>

	* emacs-lisp/ewoc.el: Doc fixes for public funcs:
	"Returns" to "return", document useful return values, etc.

2005-06-11  Alan Mackenzie  <acm@muc.de>

	* fill.el (fill-context-prefix): Try `adaptive-fill-function'
	BEFORE `adaptive-fill-regexp' when determining a fill prefix.
	(adaptive-file-function): Minor amendment to doc-string.

2005-06-11  Frederik Fouvry  <fouvry@CoLi.Uni-SB.DE>

	* thumbs.el (thumbs-per-line, thumbs-thumbsdir-max-size)
	(thumbs-relief, thumbs-margin, thumbs-image-resizing-step):
	Fix :type--it is `integer', not `string'.

	* faces.el (modeline-highlight): Rename from (the erroneous)
	`modeline-higilight'.

2005-06-11  Lute Kamstra  <lute@gnu.org>

	* emacs-lisp/edebug.el (edebug-eval-mode-map): Don't copy
	lisp-interaction-mode-map but make it the parent.
	(edebug-eval-mode): Use define-derived-mode.

2005-06-11  Andreas Schwab  <schwab@suse.de>

	* bindings.el: Add binding of `ESC functionkey' for every
	`M-functionkey'.
	* hexl.el (hexl-mode-map): Likewise.

2005-06-10  Michael Hotchin  <michael@hotchin.net>  (tiny change)

	* progmodes/compile.el (compilation-error-regexp-alist-alist)
	[msft]: update regexp for newer msft compilers.

2005-06-10  Mark A. Hershberger  <mah@everybody.org>

	* xml.el (start-chars, xml-parse-dtd): Add the ability to skip
	ATTLIST portions of included DTDs.
	(xml-parse-dtd): Eliminate use of inefficient match-data.

2005-06-10  Miles Bader  <miles@gnu.org>

	* play/mpuz.el (mpuz-unsolved, mpuz-solved, mpuz-trivial)
	(mpuz-text): Remove "-face" suffix from face names.
	(mpuz-unsolved-face, mpuz-solved-face, mpuz-trivial-face)
	(mpuz-text-face): New backward-compatibility aliases for renamed faces.
	(mpuz-create-buffer, mpuz-paint-digit): Use renamed mpuz faces.

	* play/gomoku.el (gomoku-O, gomoku-X):
	Remove "-face" suffix from face names.
	(gomoku-font-lock-O-face, gomoku-font-lock-X-face):
	New backward-compatibility aliases for renamed faces.
	(gomoku-font-lock-keywords): Use renamed gomoku faces.

2005-06-10  Juanma Barranquero  <lekktu@gmail.com>

	* thumbs.el: Fixes for changes of 2005-06-09.
	(thumbs-thumbsdir): Force `thumbs-thumbsdir' to be interpretable
	as a directory.
	(thumbs-thumbname): Remove directory separator from format string;
	`thumbs-thumbsdir' now returns a valid directory name.
	(thumbs-temp-dir): New defsubst.
	(thumbs-temp-file, thumbs-resize-image, thumbs-modify-image):
	Use it.

	* cus-edit.el (minibuffer):
	* files.el (make-backup-file-name-function):
	* filesets.el (filesets-external-viewers):
	* hilit-chg.el (highlight-changes-colours)
	(highlight-changes-face-list, highlight-changes-rotate-faces):
	* ielm.el (ielm-dynamic-return, inferior-emacs-lisp-mode):
	* kmacro.el (kmacro-call-macro):
	* log-edit.el (log-edit-changelog-full-paragraphs):
	* mouse.el (mouse-1-click-follows-link):
	* skeleton.el (skeleton-autowrap):
	* subr.el (insert-for-yank-1):
	* tempo.el (tempo-insert-region):
	* terminal.el (terminal-emulator):
	* time.el (display-time-mail-face):
	* vc.el (vc-annotate):
	* vcursor.el (vcursor-copy-line):
	* woman.el (woman-bold-headings, woman-ignore)
	(woman-default-faces, woman-monochrome-faces):
	* calendar/todo-mode.el (todo-insert-threshold):
	* emulation/pc-select.el (pc-select-selection-keys-only)
	(pc-selection-mode):
	* emulation/vip.el (vip-find-char-forward):
	* emulation/viper-cmd.el (viper-find-char-forward):
	* international/mule-cmds.el
	(select-safe-coding-system-accept-default-p)
	(input-method-exit-on-invalid-key):
	* international/mule-diag.el (describe-coding-system):
	* international/ucs-tables.el (unify-8859-on-encoding-mode):
	* net/browse-url.el (browse-url-xterm-program):
	* obsolete/lazy-lock.el (lazy-lock-mode):
	* progmodes/cperl-mode.el (cperl-info-on-command-no-prompt)
	(cperl-mode):
	* progmodes/cpp.el (cpp-face-light-name-list)
	(cpp-face-dark-name-list):
	* progmodes/delphi.el (delphi-newline-always-indents):
	Fix spellings in docstrings.

	* ido.el (ido-mode, ido-file-extensions-order)
	(ido-default-file-method, ido-default-buffer-method)
	(ido-max-prospects, ido-slow-ftp-hosts, ido-setup-hook)
	(ido-decorations, ido-read-file-name-as-directory-commands)
	(ido-read-file-name-non-ido, ido-work-directory-list)
	(ido-ignore-item-temp-list, ido-current-directory)
	(ido-magic-forward-char, ido-enter-find-file)
	(ido-enter-switch-buffer, ido-visit-buffer, ido-switch-buffer)
	(ido-find-file, ido-read-buffer): Fix typos in docstrings.

2005-06-10  Lute Kamstra  <lute@gnu.org>

	* play/dunnet.el (dun-mode): Use define-derived-mode.
	(dungeon-mode-map): Rename to dun-mode-map.  Keep old name as an
	obsolete alias.

	* play/doctor.el (doctor-mode-map): Remove defvar.
	(doctor-mode): Use define-derived-mode.

	* mail/mspools.el (mspools-mode):
	* net/eudc-hotlist.el (eudc-hotlist-mode):
	* play/blackbox.el (blackbox-mode): Use run-mode-hooks.

2005-06-10  Miles Bader  <miles@gnu.org>

	* textmodes/flyspell.el (flyspell-incorrect, flyspell-duplicate):
	Remove "-face" suffix from face names.
	(flyspell-incorrect-face, flyspell-duplicate-face):
	New backward-compatibility aliases for renamed faces.
	(flyspell-mode-on, make-flyspell-overlay)
	(flyspell-highlight-incorrect-region)
	(flyspell-highlight-duplicate-region)
	(flyspell-display-next-corrections)
	(flyspell-auto-correct-previous-word): Use renamed flyspell faces.

	* textmodes/texinfo.el (texinfo-heading): Remove "-face" suffix
	from face name.
	(texinfo-heading-face): New backward-compatibility alias for
	renamed face.
	(texinfo-heading-face): Use renamed texinfo-heading face.

	* textmodes/tex-mode.el (tex-math, tex-verbatim): Remove "-face"
	suffix from face names.
	(tex-math-face, tex-verbatim-face):
	New backward-compatibility aliases for renamed faces.
	(tex-math-face, tex-verbatim-face): Use renamed tex-mode faces.
	(tex-insert-quote): Use `tex-verbatim-face' variable instead of
	literal face name.

	* textmodes/table.el (table-cell): Remove "-face" suffix from face
	name.
	(table-cell-face): New backward-compatibility alias for renamed face.
	(table--put-cell-face-property, table--update-cell-face):
	Use renamed table-cell face.

	* textmodes/sgml-mode.el (sgml-namespace): Remove "-face" suffix
	from face name.
	(sgml-namespace-face): New backward-compatibility alias for
	renamed face.
	(sgml-namespace-face): Use renamed sgml-namespace face.

	* textmodes/org.el (org-level-1, org-level-2, org-level-3)
	(org-level-4, org-level-5, org-level-6, org-level-7)
	(org-level-8, org-warning, org-headline-done)
	(org-deadline-announce, org-scheduled-today)
	(org-scheduled-previously, org-link, org-done, org-table)
	(org-time-grid): Remove "-face" suffix from face names.
	(org-level-1-face, org-level-2-face, org-level-3-face)
	(org-level-4-face, org-level-5-face, org-level-6-face)
	(org-level-7-face, org-level-8-face, org-warning-face)
	(org-headline-done-face, org-deadline-announce-face)
	(org-scheduled-today-face, org-scheduled-previously-face)
	(org-link-face, org-done-face, org-table-face)
	(org-time-grid-face):
	New backward-compatibility aliases for renamed faces.
	(org-level-faces, org-set-font-lock-defaults, org-timeline)
	(org-agenda, org-agenda-get-todos, org-agenda-get-deadlines)
	(org-agenda-get-timestamps, org-agenda-get-scheduled)
	(org-agenda-add-time-grid-maybe, org-table-p): Use renamed org faces.

	* emulation/viper-init.el (viper-search, viper-replace-overlay)
	(viper-minibuffer-emacs, viper-minibuffer-insert)
	(viper-minibuffer-vi): Remove "-face" suffix from face names.
	(viper-search-face, viper-replace-overlay-face)
	(viper-minibuffer-emacs-face, viper-minibuffer-insert-face)
	(viper-minibuffer-vi-face):
	New backward-compatibility aliases for renamed faces.
	(viper-search-face, viper-replace-overlay-face)
	(viper-minibuffer-emacs-face, viper-minibuffer-insert-face)
	(viper-minibuffer-vi-face): Use renamed viper faces.

	* emacs-lisp/testcover.el (testcover-nohits, testcover-1value):
	Remove "-face" suffix from face names.
	(testcover-nohits-face, testcover-1value-face):
	New backward-compatibility aliases for renamed faces.
	(testcover-mark): Use renamed testcover faces.

	* calendar/diary-lib.el (diary-button): Remove "-face" suffix from
	face name.
	(diary-button-face): New backward-compatibility alias for renamed face.
	(diary-entry): Use renamed diary-button face.

	* calendar/calendar.el (diary, calendar-today, holiday)
	(mark-visible-calendar-date): Remove "-face" suffix from face names.
	(diary-face, calendar-today-face, holiday-face):
	New backward-compatibility aliases for renamed faces.
	(eval-after-load "facemenu", diary-entry-marker)
	(calendar-today-marker, calendar-holiday-marker, diary-face):
	Use renamed calendar faces.

	* compare-w.el (compare-windows): Remove "-face" suffix from face name.
	(compare-windows-face): New backward-compatibility alias for
	renamed face.
	(compare-windows-highlight): Use renamed compare-windows face.

	* strokes.el (strokes-char): Remove "-face" suffix from face name.
	(strokes-char-face): New backward-compatibility alias for renamed face.
	(strokes-encode-buffer): Use renamed strokes-char face.

	* pcvs-info.el (cvs-header, cvs-filename, cvs-unknown)
	(cvs-handled, cvs-need-action, cvs-marked, cvs-msg):
	Remove "-face" suffix from face names.
	(cvs-header-face, cvs-filename-face, cvs-unknown-face)
	(cvs-handled-face, cvs-need-action-face, cvs-marked-face)
	(cvs-msg-face): New backward-compatibility aliases for renamed faces.
	(cvs-fi-up-to-date-face, cvs-fi-unknown-face, cvs-fileinfo-pp):
	Use renamed pcvs faces.
	* pcvs.el (cvs-mode-find-file): Use renamed pcvs faces.
	* pcvs-defs.el (cvs-mode-map): Likewise.
	* cvs-status.el (cvs-status-font-lock-keywords): Likewise.

	* info.el (info-title-1, info-title-2, info-title-3)
	(info-title-4): Remove "-face" suffix from and downcase face names.
	(Info-title-1-face, Info-title-2-face, Info-title-3-face)
	(Info-title-4-face):
	New backward-compatibility aliases for renamed faces.
	(Info-fontify-node): Use renamed info faces.

	* hilit-chg.el (highlight-changes, highlight-changes-delete):
	Remove "-face" suffix from face names.
	(highlight-changes-face, highlight-changes-delete-face):
	New backward-compatibility aliases for renamed faces.
	(hilit-chg-cust-fix-changes-face-list, hilit-chg-make-ov)
	(hilit-chg-make-list): Use renamed highlight-changes faces.

	* generic-x.el (show-tabs-tab, show-tabs-space):
	Remove "-face" suffix from face names.
	(show-tabs-tab-face, show-tabs-space-face):
	New backward-compatibility aliases for renamed faces.
	(show-tabs-generic-mode-font-lock-defaults-1)
	(show-tabs-generic-mode-font-lock-defaults-2):
	Use renamed show-tabs faces.

	* smerge-mode.el (smerge-mine, smerge-other, smerge-base)
	(smerge-markers): Remove "-face" suffix from face names.
	(smerge-mine-face, smerge-other-face, smerge-base-face)
	(smerge-markers-face):
	New backward-compatibility aliases for renamed faces.
	(smerge-mine-face, smerge-other-face, smerge-base-face)
	(smerge-markers-face): Use renamed smerge faces.

	* log-view.el (log-view-file, log-view-message): Remove "-face"
	suffix from face names.
	(log-view-file-face, log-view-message-face): New
	backward-compatibility aliases for renamed faces.
	(log-view-file-face, log-view-message-face): Use renamed log-view
	faces.

	* paren.el (show-paren-match, show-paren-mismatch):
	Remove "-face" suffix from face names.
	(show-paren-match-face, show-paren-mismatch-face):
	New backward-compatibility aliases for renamed faces.
	(show-paren-function): Use renamed show-paren faces.

	* ruler-mode.el (ruler-mode-default, ruler-mode-pad)
	(ruler-mode-margins, ruler-mode-fringes)
	(ruler-mode-column-number, ruler-mode-fill-column)
	(ruler-mode-comment-column, ruler-mode-goal-column)
	(ruler-mode-tab-stop, ruler-mode-current-column): Remove "-face"
	suffix from face names.
	(ruler-mode-default-face, ruler-mode-pad-face)
	(ruler-mode-margins-face, ruler-mode-fringes-face)
	(ruler-mode-column-number-face, ruler-mode-fill-column-face)
	(ruler-mode-comment-column-face, ruler-mode-goal-column-face)
	(ruler-mode-tab-stop-face, ruler-mode-current-column-face): New
	backward-compatibility aliases for renamed faces.
	(ruler-mode-pad, ruler-mode-margins, ruler-mode-fringes)
	(ruler-mode-column-number, ruler-mode-fill-column)
	(ruler-mode-comment-column, ruler-mode-goal-column)
	(ruler-mode-tab-stop, ruler-mode-current-column)
	(ruler-mode-mouse-grab-any-column, ruler-mode-ruler): Use renamed
	faces.

	* whitespace.el (whitespace-highlight): Remove "-face" suffix from
	face name.
	(whitespace-highlight-the-space): Use renamed face.
	(whitespace-highlight-face): New backward-compatibility alias for
	renamed face.

	* woman.el (woman-italic, woman-bold, woman-unknown)
	(woman-addition, woman-symbol-face):
	Remove "-face" suffix from face names.
	(woman-italic-face, woman-bold-face, woman-unknown-face)
	(woman-addition-face):
	New backward-compatibility aliases for renamed faces.
	(woman-default-faces, woman-monochrome-faces, woman-man-buffer)
	(woman-decode-region, woman-replace-match)
	(woman-display-extended-fonts, woman-special-characters)
	(woman-font-alist, woman-change-fonts, woman2-TH, woman2-SH):
	Use renamed woman faces.

	* longlines.el (longlines-visible-face): Face removed.

	* diff-mode.el (diff-header, diff-file-header, diff-index)
	(diff-hunk-header, diff-removed, diff-added, diff-changed)
	(diff-function, diff-context, diff-nonexistent): Remove "-face"
	suffix from face names.
	(diff-header-face, diff-file-header-face, diff-index-face)
	(diff-hunk-header-face, diff-removed-face, diff-added-face)
	(diff-changed-face, diff-function-face, diff-context-face)
	(diff-nonexistent-face): New backward-compatibility aliases for
	renamed faces.
	(diff-header-face, diff-file-header-face)
	(diff-index, diff-index-face, diff-hunk-header)
	(diff-hunk-header-face, diff-removed, diff-removed-face)
	(diff-added, diff-added-face, diff-changed-face, diff-function)
	(diff-function-face, diff-context-face, diff-nonexistent)
	(diff-nonexistent-face): Use renamed diff-mode faces.

	* progmodes/compile.el (compilation-warning-face)
	(compilation-info-face): Remove "-face" suffix from face names.
	(compilation-warning-face, compilation-info-face):
	New backward-compatibility aliases for renamed faces.
	(compilation-warning-face, compilation-info-face):
	Use renamed compilation faces.

	* add-log.el (change-log-date, change-log-name)
	(change-log-email, change-log-file, change-log-list)
	(change-log-conditionals, change-log-function)
	(change-log-acknowledgement): Remove "-face" suffix from face names.
	(change-log-date-face, change-log-name-face)
	(change-log-email-face, change-log-file-face)
	(change-log-list-face, change-log-conditionals-face)
	(change-log-function-face, change-log-acknowledgement-face):
	New backward-compatibility aliases for renamed faces.
	(change-log-font-lock-keywords): Use renamed change-log faces.

	* cus-edit.el (custom-invalid, custom-rogue, custom-modified)
	(custom-set, custom-changed, custom-saved, custom-button)
	(custom-button-pressed, custom-documentation, custom-state)
	(custom-comment, custom-comment-tag, custom-variable-tag)
	(custom-variable-button, custom-face-tag, custom-group-tag-1)
	(custom-group-tag): Remove "-face" suffix from face names.
	(custom-magic-alist, custom-magic-value-create)
	(custom-group-sample-face-get, custom-mode): Use renamed custom faces.
	(custom-invalid-face, custom-rogue-face, custom-modified-face)
	(custom-set-face, custom-changed-face, custom-saved-face)
	(custom-button-face, custom-button-pressed-face)
	(custom-documentation-face, custom-state-face)
	(custom-comment-face, custom-comment-tag-face)
	(custom-variable-tag-face, custom-variable-button-face)
	(custom-face-tag-face, custom-group-tag-face-1)
	(custom-group-tag-face):
	New backward-compatibility aliases for renamed faces.

	* wid-edit.el (widget-documentation, widget-button)
	(widget-field, widget-single-line-field, widget-inactive)
	(widget-button-pressed): "-face" suffix removed from face names.
	(widget-documentation-face, widget-button-face)
	(widget-field-face, widget-single-line-field-face)
	(widget-inactive-face, widget-button-pressed-face):
	New backward-compatibility aliases for renamed faces.
	(widget-documentation-face, widget-button-face)
	(widget-button-pressed-face, widget-specify-field)
	(widget-specify-inactive): Use renamed widget faces.

2005-06-10  Kenichi Handa  <handa@m17n.org>

	* term/x-win.el (x-clipboard-yank): Remove condition-case
	wrapping.

2005-06-11  Kenichi Handa  <handa@m17n.org>

	* add-log.el (change-log-font-lock-keywords): Make the regexp for
	date lines stricter.

2005-06-10  Zhang Wei  <id.brep@gmail.com>  (tiny change)

	* term/x-win.el (x-clipboard-yank): Use x-selection-value instead
	of x-get-selection.

2005-06-10  Juanma Barranquero  <lekktu@gmail.com>

	* comint.el (comint-mode, comint-snapshot-last-prompt):
	* frame.el (frame-current-scroll-bars):
	* term.el (term-mode, term-check-proc, term-input-sender)
	(term-simple-send, term-extract-string, term-word)
	(term-match-partial-filename):
	* window.el (window-current-scroll-bars):
	* emulation/cua-base.el (cua-normal-cursor-color)
	(cua-read-only-cursor-color, cua-overwrite-cursor-color)
	(cua-global-mark-cursor-color):
	* mail/undigest.el (rmail-forward-separator-regex):
	Fix typos in docstrings.

	* comint.el (comint-check-proc, make-comint-in-buffer)
	(comint-source-default): Doc fixes.

	* term.el (term-send-string): Improve argument/docstring
	consistency.

2005-06-09  Luc Teirlinck  <teirllm@auburn.edu>

	* comint.el (comint-send-input): Bind `inhibit-read-only' around
	call to `delete-region'.
	(comint-mode-hook): Do not enable Font Lock by default.

2005-06-09  Lute Kamstra  <lute@gnu.org>

	* textmodes/ispell.el (ispell-menu-map-needed): flyspell-mode
	could be void.

2005-06-09  Stefan Monnier  <monnier@iro.umontreal.ca>

	* emacs-lisp/debug.el (debugger-will-be-back): New var.
	(debug): Use it.
	(debugger-step-through, debugger-continue, debugger-jump)
	(debugger-return-value): Set it when needed.
	(debugger-make-xrefs, debugger-frame, debugger-frame-clear):
	Use inhibit-read-only.

2005-06-09  Juanma Barranquero  <lekktu@gmail.com>

	* window.el (shrink-window-if-larger-than-buffer)
	(window-size-fixed): Fix typo in docstring.

	* thumbs.el: Don't set `auto-image-file-mode'.  Do not create the
	thumbnails directory on loading.
	(thumbs-conversion-program): Use `eq' to check the system type,
	not `equal'.
	(thumbs-temp-dir): Initialize to `temporary-file-directory',
	not "/tmp".  Fix docstring.
	(thumbs-thumbsdir): New function to return the thumbnails
	directory, creating it if needed.
	(thumbs-cleanup-thumbsdir, thumbs-thumbname): Use it.
	(thumbs-temp-file): Delete variable and make it into a function.
	(thumbs-resize-image, thumbs-modify-image): Use it.
	(thumbs-kill-buffer): Simplify.
	(thumbs-gensym): Defalias or duplicate CL `gensym'.
	(thumbs-resize-image, thumbs-resize-interactive): Fix typos in
	docstrings.

2005-06-09  Kim F. Storm  <storm@cua.dk>

	* subr.el (save-match-data): Add RESEAT arg `evaporate' to
	set-match-data to free markers in match-data.

	* replace.el (replace-match-data): Pass RESEAT arg `t' to
	match-data to unchain markers in match-data.

2005-06-08  Stefan Monnier  <monnier@iro.umontreal.ca>

	* emacs-lisp/debug.el (debug): Don't iconify if we know we'll re-enter
	the debugger immediately anyway.  Undo the 2005-06-06 change, rendered
	unnecessary now.

2005-06-08  Richard M. Stallman  <rms@gnu.org>

	* emacs-lisp/easy-mmode.el (define-minor-mode): If BODY is empty,
	give the variable a doc string that doesn't say don't set it directly.

	* textmodes/ispell.el (ispell-check-version):
	Use match-string-no-properties.
	(ispell-region,	ispell-buffer-local-parsing, ispell-buffer-local-dict)
	(ispell-buffer-local-words): Likewise.

	* progmodes/make-mode.el (makefile-shell-face): Make this a no-op
	except on terminals with enough colors to really display it.
	(makefile-dependency-regex): Delete spurious `bb'.

	* faces.el (escape-glyph): Use blue once again in last case.
	(no-break-space): Redefine so that it isn't invisible on a tty.

2005-06-08  Kim F. Storm  <storm@cua.dk>

	* ido.el (ido-read-file-name): Fallback to read-file-name on C-f
	also when reading directory name.

2005-06-08  Lute Kamstra  <lute@gnu.org>

	* textmodes/flyspell.el (flyspell-mode): Use define-minor-mode.
	(flyspell-mode-line-string): Remove autoload cookie.
	(flyspell-mode): Remove defvar.

2005-06-07  Lute Kamstra  <lute@gnu.org>

	* textmodes/org.el (org-run-mode-hooks): New function.
	(org-agenda-mode): Use it.

2005-06-07  David McCabe  <davemccabe@gmail.com>  (tiny change)

	* emacs-lisp/lisp-mode.el (defstruct): Set `doc-string-elt' property.

2005-06-06  Stefan Monnier  <monnier@iro.umontreal.ca>

	* international/iso-cvt.el (iso-sgml2iso-trans-tab): Add NBSP.

2005-06-06  Luc Teirlinck  <teirllm@auburn.edu>

	* font-lock.el (font-lock-add-keywords): Doc fix.

2005-06-06  Stefan Monnier  <monnier@iro.umontreal.ca>

	* textmodes/tex-mode.el (tex-guess-mode): Add RequirePackage.
	(tex-compile-default): In the absence of any history, use the order in
	tex-compile-alist to choose the preferred command.
	(tex-compile-commands): Reorder a bit.

	* textmodes/flyspell.el (flyspell-auto-correct-binding)
	(flyspell-incorrect-face, flyspell-duplicate-face):
	Use (X)Emacs-agnostic code.
	(flyspell-mode-map): Don't overwrite at each load.  Remove code
	redundant with the subsequent add-minor-mode.  Merge Emacs and
	XEmacs code.
	(flyspell-word): Minor simplification.
	(flyspell-math-tex-command-p): Quieten the byte-compiler.
	(flyspell-external-point-words): Remove unused vars `size' and
	`start'.
	(flyspell-do-correct): Rename from flyspell-xemacs-correct.  Merge
	the corresponding Emacs code.
	(flyspell-correct-word, flyspell-xemacs-popup): Use
	flyspell-do-correct.

	* emacs-lisp/debug.el (debug): Don't bury the buffer unless it's in
	a dedicated window.

	* international/latexenc.el (latexenc-find-file-coding-system):
	Undo part of last patch, to turn off a compiler warning.

2005-06-06  Juri Linkov  <juri@jurta.org>

	* tmm.el (tmm-inactive, tmm-remove-inactive-mouse-face):
	Rename `tmm-inactive-face' to `tmm-inactive'.

2005-06-06  Matt Hodges  <MPHodges@member.fsf.org>

	* iswitchb.el: Rename faces.

2005-06-06  Kim F. Storm  <storm@cua.dk>

	* emulation/cua-base.el (cua-rectangle, cua-rectangle-noselect)
	(cua-global-mark): Remove -face suffix from face names.

	* emulation/cua-gmrk.el (cua--init-global-mark):
	Remove cua-global-mark face setup.

2005-06-06  Richard M. Stallman  <rms@gnu.org>

	* progmodes/make-mode.el (makefile-dependency-regex): Handle whitespace
	just like other allowed characters.
	(makefile-match-dependency): Exclude leading and training whitespace
	from the range of regexp subexp 1.
	(makefile-macroassign-regex): Don't try to match the body,
	just the name of the macro being defined.

	* info.el (Info-read-node-name-2): New function.
	(Info-read-node-name-1): Use that.
	Add a completion-base-size-function property.

	* simple.el (completion-setup-function): Look for
	completion-base-size-function property of
	minibuffer-completion-table.

	* files.el (locate-file-completion): Doc fix.

	* printing.el: Don't call pr-update-menus; user must do that.

	* emacs-lisp/debug.el (debugger-window): New variable.
	(debug): Use debugger-window if it is set and still alive.
	Record debugger-window for next entry.

	* mail/supercite.el (sc-mail-glom-frame): Mark as risky.

2005-06-06  Matthias F,Av(Brste  <slashdevslashnull@gmx.net>

	* files.el (hack-local-variables-confirm): New arg FLAG-TO-CHECK.
	(hack-one-local-variable, hack-local-variables)
	(hack-local-variables-prop-line): Pass that arg.

2005-06-06  Kim F. Storm  <storm@cua.dk>

	* ido.el (ido-first-match, ido-only-match, ido-subdir)
	(ido-indicator): Remove -face suffix from face names.

2005-06-06  Juri Linkov  <juri@jurta.org>

	* font-lock.el (font-lock-regexp-backslash)
	(font-lock-regexp-backslash-construct): New faces.
	(lisp-font-lock-keywords-2): Use new faces.  Match `?:' only
	after `('.  Add `while-no-input' to control structures.

	* faces.el (no-break-space, shadow): New faces.
	(escape-glyph): Use less loud colors pink2 and red4.

	* diff-mode.el (diff-context-face)
	* dired.el (dired-ignored)
	* rfn-eshadow.el (file-name-shadow)
	* tmm.el (tmm-inactive-face): Inherit from `shadow' face.

	* info.el (Info-title-1-face): Use green instead of yellow because
	bold yellow is not readable on light backgrounds.

	* progmodes/compile.el (compilation-start): Move `erase-buffer' up
	before selecting the desired mode to not spend time fontifying
	old contents.

2005-06-06  Juanma Barranquero  <lekktu@gmail.com>

	* thumbs.el (thumbs-thumbsdir-max-size, thumbs-image-resizing-step)
	(thumbs-thumbsdir-auto-clean): Fix typos in docstrings.

	* ps-print.el (ps-default-fg, ps-default-bg):
	Fix typos in docstrings.

	* isearchb.el (isearchb): Don't pass a spurious second argument to
	`iswitchb-completions'.

2005-06-05  Nick Roberts  <nickrob@snap.net.nz>

	* progmodes/gdb-ui.el (gdb-info-locals-handler): Use window point
	to preserve point.
	(gdb-find-file-hook): Add doc string.

	* progmodes/gud.el (gdb, gud-menu-map): Add command to evaluate
	C dereferenced pointer expression.
	(gud-tool-bar-map): Put it on the tool bar.  Re-order icons.

	* toolbar/gud-pstar.xpm, toolbar/gud-pstar.pbm: New files.

	* toolbar/gud-break.xpm, toolbar/gud-cont.xpm, toolbar/gud-down.xpm
	* toolbar/gud-finish.xpm, toolbar/gud-ni.xpm, toolbar/gud-n.xpm
	* toolbar/gud-print.xpm, toolbar/gud-remove.xpm, toolbar/gud-run.xpm
	* toolbar/gud-si.xpm, toolbar/gud-s.xpm, toolbar/gud-until.xpm
	* toolbar/gud-up.xpm, toolbar/gud-watch.xpm:
	Make background transparent.

2005-06-04  Luc Teirlinck  <teirllm@auburn.edu>

	* font-lock.el (font-lock-add-keywords): Doc fix.  Comment change.
	(font-lock-remove-keywords): Doc fix.
	(font-lock-mode-major-mode): Compiler defvar.
	(font-lock-set-defaults): Use `font-lock-mode-major-mode'.

	* font-core.el (font-lock-mode-major-mode): Compiler defvar.
	(font-lock-mode): Update `font-lock-mode-major-mode'.
	(font-lock-set-defaults): Compiler defvar.
	(font-lock-default-function): Take `font-lock-mode-major-mode'
	into account.

	* emacs-lisp/easy-mmode.el (define-global-minor-mode): Make it
	keep track of which major mode it enabled the minor mode for.
	Use find-file-hook again.  Update docstring.

	* simple.el (eval-expression-print-level)
	(eval-expression-print-length, eval-expression-debug-on-error):
	Doc fixes.

2005-06-04  Matt Hodges  <MPHodges@member.fsf.org>

	* iswitchb.el (iswitchb-single-match-face)
	(iswitchb-current-match-face, iswitchb-virtual-matches-face)
	(iswitchb-invalid-regexp-face): New faces.
	(iswitchb-completions): Use them.
	(iswitchb-use-faces): Rename from iswitchb-use-fonts, which is
	now marked as an obsolete alias.
	(iswitchb-read-buffer): Remove check for bound font variables.
	(iswitchb-invalid-regexp): New free variable.
	(iswitchb-get-matched-buffers): Catch invalid-regexp errors and
	set iswitchb-invalid-regexp.
	(iswitchb, iswitchb-complete, iswitchb-completions): Deal with
	invalid regexps.
	(iswitchb-completions): Add check for complete match when entering
	a regexp.
	(iswitchb-completions): Remove require-match argument.
	(iswitchb-exhibit): Fix caller.
	(iswitchb-common-match-inserted): New variable.
	(iswitchb-complete, iswitchb-completion-help): Use it.

2005-06-04  David Reitter  <david.reitter@gmail.com>  (tiny change)

	* url-http.el (url-http-chunked-encoding-after-change-function):
	Use `url-http-debug' instead of `message'.

2005-06-04  Thierry Emery  <thierry.emery@free.fr>  (tiny change)

	* url-http.el (url-http-parse-headers): Pass redirected URL as a
	callback argument.

2005-06-04  Kim F. Storm  <storm@cua.dk>

	* simple.el (line-move): Only call sit-for when moving backwards.

	* ido.el (ido-make-merged-file-list-1): New defun split from
	ido-make-merged-file-list.
	(ido-make-merged-file-list): Bind throw-on-input around call to
	ido-make-merged-file-list-1.  Return input-pending-p if
	interrupted by more input available.
	(ido-read-internal): Handle input-pending-p return value from
	ido-make-merged-file-list.

2005-06-03  Stefan Monnier  <monnier@iro.umontreal.ca>

	* textmodes/flyspell.el (flyspell-check-word-p): Simplify silly
	compatibility code.

	* international/latexenc.el (latexenc-find-file-coding-system):
	Don't inherit the EOL part of the coding-system from the
	tex-main buffer.  Fit within 80 columns.

2005-06-03  Matt Hodges  <MPHodges@member.fsf.org>

	* tmm.el (tmm-inactive-face): New face.
	(tmm-remove-inactive-mouse-face): New function.
	(tmm-prompt, tmm-add-one-shortcut)
	(tmm-add-prompt, tmm-get-keymap): Make active menu items visible
	but not selectable.

2005-06-03  Juanma Barranquero  <lekktu@gmail.com>

	* faces.el (face-equal): Improve argument/docstring consistency.

2005-06-03  Daniel Pfeiffer  <occitan@esperanto.org>

	* progmodes/make-mode.el (makefile-targets-face)
	(makefile-shell-face, makefile-makepp-perl-face): Add :version.
	(makefile-bsdmake-dependency-regex)
	(makefile-makepp-rule-action-regex)
	(makefile-bsdmake-rule-action-regex): New constants.
	(makefile-makepp-mode, makefile-bsdmake-mode): Use them.

	* progmodes/compile.el (compilation-error-regexp-alist-alist):
	Allow (...) within `...' for makepp messages.

2005-06-03  Michael Kifer  <kifer@cs.stonybrook.edu>

	* ediff-diff.el (ediff-same-contents): Eliminate CL-type functions.

	* ediff-mult.el (ediff-intersect-directories): Make sure that ".." and
	"." files are deleted from all file lists before comparison.

	* viper-keym.el (viper-toggle-key, viper-quoted-insert-key)
	(viper-ESC-key): Made them customizable.

	* viper.el (viper-non-hook-settings): Fix the names of defadvices.

2005-06-01  Luc Teirlinck  <teirllm@auburn.edu>

	* autorevert.el (auto-revert-buffers): Use save-match-data.

2005-06-01  Stefan Monnier  <monnier@iro.umontreal.ca>

	* emacs-lisp/easymenu.el (easy-menu-return-item): Quick fix to find
	menu items with a nil command binding.

2005-06-01  Juanma Barranquero  <lekktu@gmail.com>

	* emacs-lisp/cl-macs.el (defsetf):
	Improve argument/docstring consistency.

	* faces.el (list-faces-display): Improve the formatting by
	computing the maximum length required for any face-name (reworked
	patch of 1999-01-11, accidentally deleted on 1999-07-21).
	(internal-find-face): Remove redundant info in docstring.

2005-06-01  Nick Roberts  <nickrob@snap.net.nz>

	* progmodes/gdb-ui.el (gdb-set-gud-minor-mode-1)
	(gdb-info-breakpoints-custom, gdb-delete-breakpoint)
	(gdb-goto-breakpoint, gdb-source-info, gdb-get-location)
	(gdb-assembler-custom): Improve regexps.
	(def-gdb-auto-update-handler): Use window point to preserve point.

2005-05-31  Stefan Monnier  <monnier@iro.umontreal.ca>

	* thumbs.el (thumbs-mode): Fix misuse of make-variable-buffer-local.

2005-05-31  Jay Belanger  <belanger@truman.edu>

	* calc/calc-embed.el (calc-embedded-word): Change argument passed
	to calc-embedded.
	(calc-embedded-make-info): Have plain prefix argument select
	entire line.

2005-05-31  Juanma Barranquero  <lekktu@gmail.com>

	* faces.el (list-faces-display): Signal error if passed a regexp
	that matches no face name.

	* simple.el (filter-buffer-substring): Fix typo in docstring.

2005-05-31  Richard M. Stallman  <rms@gnu.org>

	* progmodes/vhdl-mode.el (vhdl-fill-region): Test ARG, not INTERACTIVE.
	(vhdl-emacs-21): Doc fix.
	(vhdl-mode): Unconditionally set comment-padding.
	(vhdl-fixup-whitespace-region): Insert spaces only where
	there are none.
	(vhdl-statistics-buffer): Make the Emacs 21 behavior universal.

2005-05-30  John Wiegley  <johnw@newartisans.com>

	* eshell/em-cmpl.el, eshell/em-dirs.el, eshell/em-glob.el
	* eshell/em-unix.el, eshell/esh-ext.el, eshell/esh-io.el
	* eshell/esh-util.el, eshell/esh-var.el: Change all uses of
	`directory-sep-char' to ?/, and all uses of `string-to-int' to
	`string-to-number'.

2005-05-30  Jay Belanger  <belanger@truman.edu>

	* calc/calc.el (calc-bug-address): Fix docstring.
	(calc-window-hook, calc-trail-window-hook): New variables.
	(calc-trail-display): Restore use of calc-trail-window-hook.
	(calc): Restore use of calc-window-hook.

2005-05-31  Masatake YAMATO  <jet@gyve.org>

	* emacs-lisp/find-func.el (find-function-noselect): Handle subroutines.

	* help-fns.el (help-C-file-name): Add autoload mark for
	`find-function-noselect'.

2005-05-30  Stefan Monnier  <monnier@iro.umontreal.ca>

	* textmodes/tex-mode.el (tex-compile-commands, tex-compile)
	(tex-start-tex): Undo all but the last part of the 2005-05-28 change.

2005-05-30  Glenn Morris  <gmorris@ast.cam.ac.uk>

	* calendar/diary-lib.el (mark-included-diary-files): Only kill
	included diary buffer if it was not already being visited.
	Reported by Stephen Berman <Stephen.Berman@gmx.net>.

	* calendar/icalendar.el (top-level): Do not require 'appt.

	* mail/supercite.el (sc-select-attribution): Only use a list
	element from sc-attrib-selection-list if it returns a string.
	Reported by Davide G. M. Salvetti <salve@debian.org>.

2005-05-30  Juanma Barranquero  <lekktu@gmail.com>

	* thumbs.el (thumbs-thumbname): The resulting thumbname now
	includes a hash value to improve its uniqueness, and has a ".jpg"
	extension.  Also, it is now a valid filename on all systems.
	(thumbs-make-thumb): Use `let', not `let*'.
	(thumbs-show-thumbs-list): Check for JPEG availability.

2005-05-30  Richard M. Stallman  <rms@gnu.org>

	* filesets.el (filesets-menu-ensure-use-cached):
	Prevent warning when emacs-version>= is undefined.

	* printing.el (pr-interactive-n-up): Use string-to-number.

	* emulation/tpu-mapper.el: Use eval-buffer, not eval-current-buffer.

	* emacs-lisp/bytecomp.el (byte-compile-nogroup-warn):
	Warn only when name to be defined is quoted.

2005-05-30  Nick Roberts  <nickrob@snap.net.nz>

	* progmodes/gdb-ui.el (gdb-toggle-breakpoint):
	Make regexp more robust.
	(gdb-display-assembler-buffer, gdb-frame-assembler-buffer):
	Force regeneration of disassembly.

2005-05-29  Jay Belanger  <belanger@truman.edu>

	* calc/calc.el (calc-user-invocation): Check if
	calc-invocation-macro is non-nil.

2005-05-29  Juri Linkov  <juri@jurta.org>

	* add-log.el (change-log-font-lock-keywords):
	Add `+' to e-mail regexp to accept mail address with keywords.

	* man.el (Man-name-regexp): Add `:' to accept qualified names.

2005-05-29  Luc Teirlinck  <teirllm@auburn.edu>

	* progmodes/inf-lisp.el (inferior-lisp-mode): Use delay-mode-hooks.

	* ielm.el (inferior-emacs-lisp-mode): Ditto.

2005-05-29  Richard M. Stallman  <rms@gnu.org>

	* textmodes/flyspell.el (flyspell-auto-correct-previous-word):
	Undo the change that moves to end of the current word.

2005-05-29  Nick Roberts  <nickrob@snap.net.nz>

	* progmodes/gdb-ui.el (gdb-memory-set-repeat-count):
	Throw error when count <= 0 to ensure input is a number.
	(gdb-read-memory-custom): Pick up address from buffer.
	(gdb-memory-mode): Allow user to increment and decrement
	memory address from header line.

2005-05-29  Richard M. Stallman  <rms@gnu.org>

	* flyspell.el (flyspell-version): Function deleted.
	(flyspell-auto-correct-previous-hook): Doc fix.

	* jit-lock.el (jit-lock-function, jit-lock-after-change):
	Do nothing if memory is full.

	* font-lock.el (font-lock-fontify-syntactically-region):
	Pass t for GREEDY to looking-back.

	* saveplace.el (save-place-alist-to-file): Write the file
	using write-region.

	* subr.el (looking-back): New argument GREEDY.

	* progmodes/compile.el (compilation-start): Set the mode
	before inserting the initial text.

	* progmodes/which-func.el (which-func-update-1): Turn the mode
	off in case of error by setting which-func-mode.

2005-05-29  Peter Heslin  <p.j.heslin@durham.ac.uk>  (tiny change)

	* flyspell.el (flyspell-auto-correct-previous-word):
	Narrow down to what's on the screen, and recenter overlays
	at the end of the next word.

2005-05-29  Manuel Serrano  <Manuel.Serrano@sophia.inria.fr>

	* flyspell.el (flyspell-emacs, flyspell-use-local-map): Vars moved up.
	(flyspell-default-delayed-commands): Add backward-delete-char-untabify.
	(flyspell-abbrev-p): Default to nil.
	(flyspell-use-global-abbrev-table-p): Doc fix.
	(flyspell-large-region): Allow nil as value.
	(flyspell-use-meta-tab, flyspell-auto-correct-binding): New variables.

	(mail-mode-flyspell-verify): More robust handling
	of `mail-header-separator'.  More efficient signature detection.
	Allow for regexp metacharacters in message-header-separator.
	Adding `To' not to be checked in mail-mode-flyspell-verify.

	(flyspell-prog-mode): Run flyspell-prog-mode-hook.
	(flyspell-mouse-map): Bind M-TAB only if flyspell-use-meta-tab.
	Bind flyspell-auto-correct-binding.
	Bind C-. and C-, .
	(flyspell-mode-map): Likewise.
	(flyspell-mode): Doc fix.
	(flyspell-accept-buffer-local-defs): Preserve current buffer.
	(flyspell-mode-on): Bind flyspell-mouse-map and flyspell-mode-map.
	(flyspell-word-cache-result): New var, always local.
	(flyspell-check-pre-word-p): Doc fix.
	(flyspell-check-changed-word-p): Handle spc like newline.
	(flyspell-post-command-hook): Set flyspell-word-cache-result.
	(flyspell-word-search-backward, flyspell-word-search-forward):
	New functions.
	(flyspell-word): Return t if nothing to check.
	When parsing TeX code, check for after } or \.
	Use flyspell-word-search-backward to find previous word.
	Return nil if duplicated word.
	For word already checked, return same value as last time.
	Set flyspell-word-cache-result after checking.
	Don't clobber the return value.
	(flyspell-get-word): Major rewrite.
	(flyspell-external-point-words): New locals pword, pcount.
	Fix size used in progress message.
	Find the proper corresponding word in flyspell-large-region-buffer.
	(flyspell-region): Check for flyspell-large-region = nil.
	(flyspell-highlight-incorrect-region): Clean up overlays in region.
	(flyspell-auto-correct-word): Check that WORD is a cons.
	(flyspell-correct-word): Likewise.

2005-05-29  Daniel Pfeiffer  <occitan@esperanto.org>

	* progmodes/make-mode.el (makefile-rule-action-regex)
	(makefile-macroassign-regex, makefile-makepp-mode)
	(makefile-bsdmake-mode): Continuation lines may be empty.
	Reported by Joshua Varner.
	(makefile-makepp-font-lock-keywords): Add $(stem).

2005-05-28  Karl Berry  <karl@gnu.org>

	* textmodes/tex-mode.el: Now that tex-send-command calls
	shell-quote-argument (2005-03-31 change), remove all calls to
	shell-quote-argument; they all end up invoking tex-send-command.
	The double quoting loses on filenames with non-safe characters,
	such as "@".  Reported by Frederik Fouvry.

2005-05-29  Nick Roberts  <nickrob@snap.net.nz>

	* progmodes/gdb-ui.el (gdb-assembler-custom): Be more careful
	about preserving point.

2005-05-27  Jay Belanger  <belanger@truman.edu>

	* calc/calc-misc.el (calc-info-goto-node): Use info instead of
	Info-goto-node.

	* calc/calc-embed.el (calc-embed-arg): New variable.
	(calc-do-embedded-activate, calc-embedded-activate-formula)
	(calc-embedded-edit, calc-do-embedded-activate): Replace undeclared
	variable by new variable.
	(calc-embedded-make-info): Replace undeclared variable by new
	variable.  When selecting region with positive prefix
	argument, use end of previous line instead of beginning of line.

	* calc/calc-aent.el (calc-arg-values): Declare it.

	* calc/calc-ext.el (calc-help-map, calc-alg-map, calc-alg-esc-map):
	Declare them.

	* calc/calc-stuff.el (math-decls-cache-tag): Declare it.

	* calc/calc.el (calc-alg-map): Declare it.

	* calc/calcalg2.el (math-decls-cache, math-decls-all): Declare them.

2005-05-28  Nick Roberts  <nickrob@snap.net.nz>

	* progmodes/gdb-ui.el (gdb-all-registers): New variable.
	(gdb-registers-buffer, toggle-gdb-all-registers):
	Toggle display of floating point registers.
	(gdb-registers-mode-map): Bind SPC to toggle-gdb-all-registers.

	* progmodes/gud.el (gud-goto-info): Use info.  Don't use require.
	(toggle-gud-tooltip-dereference):
	Rename from gud-toggle-tooltip-dereference.

2005-05-27  Stefan Monnier  <monnier@iro.umontreal.ca>

	* info.el (Info-goto-node): Revert autoload addition (2004-06-12).

2005-05-27  Jay Belanger  <belanger@truman.edu>

	* calc/calc-prog.el (calc-kbd-report): Remove.
	(calc-kbd-query): Rewrite.

2005-05-27  Juanma Barranquero  <lekktu@gmail.com>

	* image.el (image-library-alist): Move to image.c.
	(image-type-available-p): Doc fix.

2005-05-27  Lute Kamstra  <lute@gnu.org>

	* calc/calc.el (calc):
	* outline.el (outline-1, outline-2, outline-3, outline-4)
	(outline-5, outline-6, outline-7, outline-8):
	* textmodes/dns-mode.el (dns-mode):
	* textmodes/sgml-mode.el (sgml-namespace-face):
	* textmodes/tex-mode.el (superscript, subscript, tex-math-face)
	(tex-verbatim-face, tex-use-reftex):
	* textmodes/texinfo.el (texinfo-heading-face):
	Specify customization group.

	* longlines.el: Don't require easy-mmode.
	(longlines-visible-face): Specify customization group.

2005-05-27  Kenichi Handa  <handa@m17n.org>

	* language/cyrillic.el: Add cyrillic-iso8859-5 characters in the
	encoding table of windows-1251.

	* international/ucs-tables.el (ucs-set-table-for-input):
	If translation-table-for-input of a coding system is a symbol, get
	its translation-table property.

	* international/code-pages.el: Don't register a coding system into
	non-iso-charset-alist more than once.
	(cp-make-coding-system): Likewise.

2005-05-26  John Wiegley  <johnw@newartisans.com>

	* eshell/esh-cmd.el (eshell-eval-command): If the return value of
	`eshell-resume-eval' is wrapped in a list, it indicates that the
	command was run asynchronously.  In that case, unwrap the value
	before checking the delimiter value.

	* eshell/em-cmpl.el (eshell-complete-parse-arguments): If the
	character before a space at the end of a line is \, assume the space
	is part of the last argument rather than a final argument separator.

	* eshell/esh-io.el (eshell-get-target): If `eshell-buffer-shorthand'
	is in use, and the target is `t' or `nil' (which are the most common
	values), don't assume that the symbol target is a buffer.

2005-05-26  Luc Teirlinck  <teirllm@auburn.edu>

	* calendar/calendar.el (calendar-mode-line-format):
	Use mode-line-highlight as mouse-face.

	* time.el (display-time-string-forms, display-time-update):
	Use mode-line-highlight as mouse-face.

2005-05-26  Jay Belanger  <belanger@truman.edu>

	* calc/calc.el (calc-language-alist): Remove extra defvar.

2005-05-26  Lute Kamstra  <lute@gnu.org>

	* arc-mode.el (archive-mode):
	* bookmark.el (bookmark-read-annotation-mode)
	(bookmark-edit-annotation-mode, bookmark-bmenu-mode):
	* bs.el (bs-mode):
	* calc/calc-yank.el (calc-edit-mode):
	* calc/calc.el (calc-mode, calc-trail-mode):
	* calculator.el (calculator-mode):
	* chistory.el (command-history-mode):
	* comint.el:
	* cus-edit.el (custom-mode):
	* descr-text.el (describe-text-mode):
	* ebuff-menu.el (Electric-buffer-menu-mode):
	* ediff-util.el (ediff-mode):
	* emacs-lisp/re-builder.el (reb-mode):
	* emulation/vi.el (vi-mode-setup):
	* emulation/ws-mode.el (wordstar-mode):
	* eshell/esh-mode.el (eshell-mode):
	* forms.el (forms-mode):
	* help-mode.el (help-mode):
	* hexl.el (hexl-mode):
	* ibuffer.el (ibuffer-mode):
	* ielm.el (inferior-emacs-lisp-mode):
	* info.el (Info-mode, Info-edit-mode):
	* international/swedish.el:
	* ledit.el (ledit-from-lisp-mode):
	* locate.el (locate-mode):
	* mail/rmail.el (rmail-mode):
	* mail/rmailedit.el (rmail-edit-mode):
	* mail/rmailsum.el (rmail-summary-mode):
	* mail/supercite.el (sc-electric-mode):
	* net/eudc.el (eudc-mode):
	* net/quickurl.el (quickurl-list-mode):
	* net/snmp-mode.el (snmp-mode, snmpv2-mode):
	* obsolete/ooutline.el (outline-mode):
	* obsolete/options.el (Edit-options-mode):
	* obsolete/rnews.el (news-mode):
	* obsolete/rnewspost.el (news-reply-mode):
	* play/5x5.el (5x5-mode):
	* play/decipher.el (decipher-mode, decipher-stats-mode):
	* play/gomoku.el (gomoku-mode):
	* play/snake.el (snake-mode):
	* play/solitaire.el (solitaire-mode):
	* play/tetris.el (tetris-mode):
	* progmodes/ada-mode.el (ada-mode):
	* progmodes/antlr-mode.el (antlr-mode):
	* progmodes/autoconf.el (autoconf-mode):
	* progmodes/dcl-mode.el (dcl-mode):
	* progmodes/delphi.el (delphi-mode):
	* progmodes/ebrowse.el (ebrowse-tree-mode)
	(ebrowse-electric-list-mode, ebrowse-member-mode)
	(ebrowse-electric-position-mode):
	* progmodes/f90.el (f90-mode):
	* progmodes/fortran.el (fortran-mode):
	* progmodes/icon.el (icon-mode):
	* progmodes/idlw-help.el (idlwave-help-mode):
	* progmodes/idlw-shell.el (idlwave-shell-mode):
	* progmodes/idlwave.el (idlwave-mode):
	* progmodes/inf-lisp.el (inferior-lisp-mode):
	* progmodes/m4-mode.el (m4-mode):
	* progmodes/meta-mode.el (metafont-mode, metapost-mode):
	* progmodes/modula2.el (modula-2-mode):
	* progmodes/octave-inf.el (inferior-octave-mode):
	* progmodes/octave-mod.el (octave-mode):
	* progmodes/pascal.el (pascal-mode):
	* progmodes/sh-script.el (sh-mode):
	* progmodes/sql.el (sql-mode, sql-interactive-mode):
	* progmodes/vhdl-mode.el (vhdl-mode):
	* progmodes/xscheme.el (scheme-interaction-mode):
	* replace.el (occur-mode):
	* ses.el (ses-mode):
	* simple.el (completion-list-mode):
	* skeleton.el:
	* speedbar.el (speedbar-mode):
	* term.el (term-mode):
	* terminal.el (terminal-edit-mode):
	* textmodes/reftex-index.el (reftex-index-mode)
	(reftex-index-phrases-mode):
	* textmodes/reftex-sel.el (reftex-select-label-mode)
	(reftex-select-bib-mode):
	* textmodes/reftex-toc.el (reftex-toc-mode):
	* wdired.el (wdired-change-to-wdired-mode):
	* wid-browse.el (widget-browse-mode):
	Use run-mode-hooks.

	* array.el (array-mode):
	* calendar/todo-mode.el (todo-mode):
	* man.el (Man-mode):
	* play/landmark.el (lm-mode):
	* play/mpuz.el (mpuz-mode):
	Use kill-all-local-variables and run-mode-hooks.

	* subr.el (delay-mode-hooks): Specify indentation.

2005-05-26  Mark A. Hershberger  <mah@everybody.org>

	* xml.el (xml-substitute-special): Don't die for undefined xml
	entities.

2005-05-26  Jay Belanger  <belanger@truman.edu>

	* calc/calc-prog.el (calc-user-define-edit): Don't find substring
	of nil.

2005-05-27  Nick Roberts  <nickrob@snap.net.nz>

	* progmodes/gdb-ui.el (gdb-frame-address):
	Rename from gdb-current-address.
	(gdb-previous-frame-address): Rename from gdb-previous-address.
	(gdb-selected-frame): Rename from gdb-current-frame.
	(gdb-get-selected-frame): Rename from gdb-get-current-frame.
	(gdb-frame-number): Rename from gdb-current-stack-level.
	(gdb-ann3): Match new mode-name for disassembly buffer.
	Extend initialization of variables.
	(gdb-post-prompt): Update disassembly from gdb-frame-handler.
	(gdb-memory-mode): Use mouse-face in header line.
	(gdb-assembler-buffer-name): Call it disassembly and give frame
	in mode line.
	(gdb-source-spec-regexp, gdb-assembler-custom)
	(gdb-invalidate-assembler, gdb-frame-handler):
	Make robust to leading zeroes in address format.

2005-05-26  Carsten Dominik  <dominik@science.uva.nl>

	* textmodes/org.el (org-mode): Use `define-derived-mode' to
	define `org-mode'.
	(org-agenda-mode): Use `run-mode-hooks' instead of `run-hooks'.

2005-05-26  Stefan Monnier  <monnier@iro.umontreal.ca>

	* log-edit.el (log-edit-changelog-entries): Distinguish between
	filenames like xfns.c and fns.c.

2005-05-25  Luc Teirlinck  <teirllm@auburn.edu>

	* buff-menu.el (Buffer-menu-revert-function): Improve handling of
	point after reverting.
	(Buffer-menu-make-sort-button): Handle the case where
	`Buffer-menu-use-header-line' is nil.

2005-05-25  Thien-Thi Nguyen  <ttn@gnu.org>

	* vms-patch.el (vms-magic-right-square-brace, vms-magic-colon):
	New funcs.  In minibuffer-local-completion-map bind `]', `/'
	and `:' to them.

2005-05-25  Stefan Monnier  <monnier@iro.umontreal.ca>

	* startup.el (normal-top-level): Allow modification of load-path while
	we're iterating over it.

2005-05-25  Juanma Barranquero  <lekktu@gmail.com>

	* thumbs.el (thumbs-thumbsdir-max-size, thumbs-temp-file)
	(thumbs-cleanup-thumbsdir, thumbs-call-convert)
	(thumbs-resize-interactive, thumbs-insert-image)
	(thumbs-insert-thumb, thumbs-dired-show-marked)
	(thumbs-find-image-at-point, thumbs-delete-images)
	(thumbs-rename-images, thumbs-next-image, thumbs-dired-setroot)
	(thumbs-increment-image-size, thumbs-decrement-image-size):
	Fix typos in docstrings.

2005-05-24  Andre Spiegel  <spiegel@gnu.org>

	* progmodes/cperl-mode.el (cperl-vc-header-alist): Obsolete.
	(cperl-vc-rcs-header, cperl-vc-sccs-header): New user options.
	(cperl-mode): Use them.

2005-05-24  Juanma Barranquero  <lekktu@gmail.com>

	* window.el (quit-window, shrink-window-if-larger-than-buffer):
	Doc fixes.

2005-05-24  Nick Roberts  <nickrob@snap.net.nz>

	* progmodes/gdb-ui.el (gdb-inferior-io-mode-map):
	Bind C-d to gdb-inferior-io-eof.

	* dired.el (dired-dnd-popup-notice): Use message-box.

2005-05-23  Masatake YAMATO  <jet@gyve.org>

	* bindings.el (mode-line-major-mode-keymap):
	Bind [mode-line down-mouse-1] to `mouse-major-mode-menu'.

	* faces.el (mode-line-highlight): New face.

	* ruler-mode.el (ruler-mode-ruler): Use mode-line-highlight
	as mouse-face.

	* bindings.el (top-level, help-echo, mode-line-modified)
	(mode-line-mule-info, mode-line-eol-desc): Use mode-line-highlight
	as mouse-face.

2005-05-23  Juanma Barranquero  <lekktu@gmail.com>

	* progmodes/cc-engine.el (c-guess-basic-syntax):
	Remove spurious call to `zerop'.

	* emacs-lisp/cl.el (acons, pairlis): Add docstring.

2005-05-23  Martin Stjernholm  <bug-cc-mode@gnu.org>

	CC Mode update to 5.30.10:

	* cc-fonts.el (c-font-lock-declarators): Fix bug where the point
	could go past the limit in decoration level 2, thereby causing
	errors during interactive fontification.

	* cc-mode.el (c-make-inherited-keymap): Fix cc-bytecomp bug when
	the file is evaluated interactively.

	* cc-engine.el (c-guess-basic-syntax): Handle operator
	declarations somewhat better in C++.

	* cc-styles.el, cc-mode.el (c-run-mode-hooks): New helper macro to
	make use of `run-mode-hooks' which has been added in Emacs 21.1.
	(c-mode, c++-mode, objc-mode, java-mode, idl-mode, pike-mode)
	(awk-mode): Use it.
	(make-local-hook): Suppress warning about obsoleteness.

	* cc-engine.el, cc-align.el, cc-cmds.el
	(c-append-backslashes-forward, c-delete-backslashes-forward)
	(c-find-decl-spots, c-semi&comma-no-newlines-before-nonblanks):
	Compensate for return value from `forward-line' when it has moved
	but not to a different line due to eob.

	* cc-engine.el (c-guess-basic-syntax): Fix anchoring in
	`objc-method-intro' and `objc-method-args-cont'.

2005-05-23  Alan Mackenzie  <bug-cc-mode@gnu.org>

	CC Mode update to 5.30.10:

	* cc-mode.el, cc-engine.el, cc-align.el: Change the FSF's address
	in the copyright statement.  Incidentally, change "along with GNU
	Emacs" to "along with this program" where it occurs.

	* cc-mode.el: Add a fourth parameter `t' to the awk-mode autoload,
	so that it is interactive, hence can be found by M-x awk-mode
	whilst cc-mode is yet to be loaded.  Reported by Glenn Morris
	<gmorris+emacs@ast.cam.ac.uk>.

	* cc-awk.el: Add character classes (e.g. "[:alpha:]") into AWK
	Mode's regexps.

2005-05-23  Kevin Ryde  <user42@zip.com.au>

	* cc-align.el (c-lineup-argcont): Ignore conses for {} pairs from
	c-parse-state, to avoid a lisp error (on bad code).

2005-05-23  Lute Kamstra  <lute@gnu.org>

	* subr.el (font-lock-defaults): Remove defvar as it's already
	defined in font-core.el.

	* font-lock.el (font-lock-beginning-of-syntax-function): Fix docstring.

2005-05-23  Nick Roberts  <nickrob@snap.net.nz>

	* progmodes/gdb-ui.el (gdb-info-locals-handler): Make regexps
	more general and work when GDB variable "print pretty" is on,
	as with Emacs, for example.

2005-05-22  Luc Teirlinck  <teirllm@auburn.edu>

	* font-core.el: Update comment.

	* emacs-lisp/easy-mmode.el (define-global-minor-mode):
	Use `after-change-major-mode-hook' instead of `find-file-hook'.

	* buff-menu.el (Buffer-menu-mode): Use `run-mode-hooks'.

2005-05-22  Eli Zaretskii  <eliz@gnu.org>

	* simple.el (yank, yank-pop): Mention `yank-excluded-properties'
	and `yank-handler' in the doc strings.

2005-05-22  Stefan Monnier  <monnier@iro.umontreal.ca>

	* emacs-lisp/cl.el (eql): Remove.  It's a builtin already.

2005-05-22  Richard M. Stallman  <rms@gnu.org>

	* help.el (describe-key): Move print-help-return-message call
	out of conditional.

	* progmodes/etags.el (list-tags): Use with-no-warnings.

	* mail/smtpmail.el (smtpmail-open-stream): Use with-no-warnings.
	(smtpmail-send-queued-mail): Avoid beginning-of-buffer.
	(starttls-extra-args, starttls-extra-arguments): Add defvars.

	* mail/mailalias.el (mail-get-names): Avoid beginning-of-buffer.

	* language/viet-util.el (viet-viscii-nonascii-translation-table):
	Add defvar.

	* emulation/viper-ex.el (viper-ex-work-buf, viper-ex-print-buf):
	Use defvar, not defconst.

	* hexl.el (hexl-follow-line): Use with-no-warnings.

	* emulation/tpu-extras.el: Use write-file-functions instead of
	write-file-hooks.

	* dired.el (dired-font-lock-keywords): Fontify files with junk
	extensions even if marked by -F.

2005-05-22  Juanma Barranquero  <lekktu@gmail.com>

	* emacs-lisp/cl.el (pushnew, cl-macroexpand, floatp-safe, plusp)
	(minusp, oddp, evenp, mapcar*, list*, copy-list, adjoin, subst):
	* emacs-lisp/cl-extra.el (coerce, map, maplist, cl-mapc, mapl)
	(mapcan, mapcon, some, every, notany, notevery, signum, isqrt)
	(concatenate, list-length, get*, getf, cl-remprop):
	* emacs-lisp/cl-macs.el (function*, case, ecase, typecase)
	(etypecase, progv, lexical-let, lexical-let*)
	(multiple-value-bind, multiple-value-setq, shiftf):
	Improve argument/docstring consistency.

	* subr.el (focus-frame, unfocus-frame):
	Revert deletion on 2005-05-01.

2005-05-22  Andre Spiegel  <spiegel@gnu.org>

	* vc-cvs.el (vc-cvs-checkout-model): Handle the case where FILE
	doesn't exist.

	* vc.el (vc-trunk-p): Add autoload cookie.  The function is used in
	vc-rcs.el when vc-mistrust-permissions is t, which is not the default.

2005-05-22  Nick Roberts  <nickrob@snap.net.nz>

	* emacs-lisp/bytecomp.el: Remove make-obsolete-variable for
	already deleted variables: auto-fill-hook, blink-paren-hook,
	lisp-indent-hook, inhibit-local-variables, unread-command-event,
	suspend-hooks, comment-indent-hook, meta-flag,
	before-change-function, after-change-function,
	font-lock-doc-string-face.

2005-05-21  Luc Teirlinck  <teirllm@auburn.edu>

	* emacs-lisp/derived.el (define-derived-mode): Doc fix.

2005-05-21  Eli Zaretskii  <eliz@gnu.org>

	* mail/rmail.el (rmail-reply): Filter the list in reply-to through
	rmail-dont-reply-to.

2005-05-21  Frederik Fouvry  <fouvry@CoLi.Uni-SB.DE>

	* mail/sendmail.el (mail-send): Use [[:space:]] instead of a
	literal blank when splitting new-header-values.

2005-05-21  Matt Hodges  <MPHodges@member.fsf.org>

	* calendar/cal-menu.el (cal-menu-update): Add separator as a
	string so that tmm doesn't create a completion entry for it.

	* textmodes/table.el (table-disable-menu): Ditto.

2005-05-21  Richard M. Stallman  <rms@gnu.org>

	* progmodes/idlwave.el (idlwave-doc-header): Use insert-file-contents.

	* progmodes/flymake.el (flymake-makehash): Use with-no-warnings.

	* net/rcompile.el (remote-compile): Use compilation-start.

	* tmm.el (tmm-shortcut): Avoid using beginning-of-buffer.

2005-05-21  Daniel Pfeiffer  <occitan@esperanto.org>

	* files.el (auto-mode-alist): Check GNUmakefile before makefile.
	Default to makefile-bsdmake-mode on BSD systems.

	* imenu.el (imenu-generic-expression, imenu--generic-function'):
	REGEXP may also be a search function now.  The part of doc-string
	for describing the structure was 95% identical to that of
	`imenu--generic-function'.  Unify it there.

	* progmodes/make-mode.el (makefile-imenu-generic-expression):
	Use function to find dependencies, because regexp alone is so complex,
	it easily goes into an endless loop.
	(makefile-makepp-mode): Also add submenu for Perl functions
	defined in the makefile.
	(makefile-bsdmake-mode): Special imenu-generic-expression no
	longer needed, due to function call.
	(makefile-match-dependency): Take BOUND into account when checking
	if we're through.

2005-05-20  Jay Belanger  <belanger@truman.edu>

	* calc/calc-units.el (calc-invalidate-units-table):
	Use inhibit-read-only.
	(math-build-units-table-buffer): Use view-mode.

2005-05-20  David Kastrup  <dak@gnu.org>

	* emacs-lisp/easymenu.el (easy-menu-add): Correct docstring since
	easy-menu-add is not a nop on Emacs; and clarify when to call it.

2005-05-20  Lute Kamstra  <lute@gnu.org>

	* diff-mode.el (diff-header-face, diff-file-header-face)
	(diff-index-face, diff-hunk-header-face, diff-removed-face)
	(diff-added-face, diff-changed-face, diff-function-face)
	(diff-context-face, diff-nonexistent-face): Put them in the
	diff-mode customization group.

2005-05-20  Stefan Monnier  <monnier@iro.umontreal.ca>

	* progmodes/vhdl-mode.el (vhdl-font-lock-match-item): Simplify regexp.

	* progmodes/sh-script.el (sh-mode, sh-get-word): Minor regexp fixes.

	* font-lock.el (lisp-font-lock-keywords-2): Don't error.
	Minor regexp-optimization.

2005-05-20  Carsten Dominik  <dominik@science.uva.nl>

	* textmodes/org.el (org-agenda-toggle-time-grid): New command.
	(org-agenda-use-time-grid, org-agenda-time-grid): New options.
	(org-agenda-add-time-grid-maybe): New function.
	(org-agenda): Call `org-agenda-add-time-grid-maybe'.
	(org-table-create): `dotimes' instead of `mapcar'.
	(org-xor): Simplify implementation.
	(org-agenda): `inhibit-redisplay' turned on.
	(org-agenda-change-all-lines): Use `org-format-agenda-item' to get
	a consistent line after a state change.
	(org-agenda-remove-times-when-in-prefix): New option.
	(org-prefix-has-time): New variable.
	(org-parse-time-string): Optional argument NODEFAULT.
	(org-format-agenda-item): Parse items for time-of-day
	specifications and move these into the prefix if possible.
	(org-agenda-priority): Get current heading, not previous heading
	during agenda remote editing.

2005-05-20  Juanma Barranquero  <lekktu@gmail.com>

	* emacs-lisp/cl-seq.el (reduce, fill, replace, remove*)
	(remove-if, remove-if-not, delete*, delete-if, delete-if-not)
	(remove-duplicates, delete-duplicates, substitute)
	(substitute-if, substitute-if-not, nsubstitute, nsubstitute-if)
	(nsubstitute-if-not, find, find-if, find-if-not, position)
	(position-if, position-if-not, count, count-if, count-if-not)
	(mismatch, search, sort*, stable-sort, merge, member*)
	(member-if, member-if-not, assoc*, assoc-if, assoc-if-not)
	(rassoc*, rassoc-if, rassoc-if-not, union, nunion)
	(intersection, nintersection, set-difference, nset-difference)
	(set-exclusive-or, nset-exclusive-or, subsetp, subst-if)
	(subst-if-not, nsubst, nsubst-if, nsubst-if-not, sublis)
	(nsublis, tree-equal): Improve argument/docstring consistency.

	* subr.el (send-string, send-region):
	Remove obsolescence declaration.
	(window-dot, set-window-dot, read-input, show-buffer)
	(eval-current-buffer, string-to-int):
	Add release number to obsolescence declarations.

2005-05-19  Kim F. Storm  <storm@cua.dk>

	* ido.el (ido-magic-forward-char): Enter ido-find-file at end of input.
	(ido-magic-backward-char): Enter ido-switch-buffer at start of input.

2005-05-20  Matt Hodges  <MPHodges@member.fsf.org>

	* faces.el (list-faces-display): Make back button respect optional
	regexp arg.

2005-05-19  Juanma Barranquero  <lekktu@gmail.com>

	* calculator.el (calculator-radix-grouping-mode)
	(calculator-radix-grouping-digits, calculator-displayer)
	(calculator-radix-grouping-separator, calculator-copy-displayer):
	* dabbrev.el (dabbrev-search-these-buffers-only):
	* diff-mode.el (diff-jump-to-old-file, diff-update-on-the-fly)
	(diff-advance-after-apply-hunk, diff-mode-hook)
	(diff-minor-mode-prefix):
	* imenu.el (imenu-use-popup-menu):
	* jit-lock.el (jit-lock-context-time):
	* newcomment.el (comment-fill-column, comment-column)
	(comment-style, comment-padding, comment-multi-line)
	(comment-empty-lines, comment-auto-fill-only-comments):
	* reveal.el (reveal-around-mark):
	* uniquify.el (uniquify-buffer-name-style)
	(uniquify-after-kill-buffer-p)
	(uniquify-ask-about-buffer-names-p, uniquify-ignore-buffers-re)
	(uniquify-min-dir-content, uniquify-separator)
	(uniquify-trailing-separator-p, uniquify-strip-common-suffix):
	* w32-vars.el (w32-fixed-font-alist):
	* emacs-lisp/testcover.el (testcover-potentially-1value-functions):
	* obsolete/rsz-mini.el (resize-minibuffer-frame-max-height):
	* progmodes/antlr-mode.el (antlr-font-lock-maximum-decoration):
	* progmodes/perl-mode.el (perl-indent-level)
	(perl-continued-statement-offset, perl-continued-brace-offset)
	(perl-brace-offset, perl-brace-imaginary-offset)
	(perl-label-offset, perl-indent-continued-arguments)
	(perl-tab-always-indent, perl-tab-to-comment, perl-nochange):
	* progmodes/tcl.el (tcl-indent-level)
	(tcl-continued-indent-level, tcl-auto-newline)
	(tcl-tab-always-indent, tcl-electric-hash-style)
	(tcl-help-directory-list, tcl-use-smart-word-finder)
	(tcl-application, tcl-command-switches, tcl-prompt-regexp)
	(inferior-tcl-source-command):
	* textmodes/fill.el (enable-kinsoku):
	* textmodes/reftex-vars.el (reftex-index-phrases-wrap-long-lines):
	* textmodes/table.el (table-yank-handler):
	Specify missing group (and type, if simple) in defcustom.

2005-05-19  Luc Teirlinck  <teirllm@auburn.edu>

	* progmodes/compile.el (compilation-finish-function): Fix defvar.

2005-05-19  Richard M. Stallman  <rms@gnu.org>

	* progmodes/make-mode.el (makefile-mode): Use run-mode-hooks.

	* subr.el (event-basic-type): Don't get an error.
	(left-fringe-p): Function deleted.

	* buff-menu.el (Buffer-menu-buffer-face): In group Buffer-menu.
	(list-buffers-noselect): Set `font-lock-face' property, not `face'.

	* dired-aux.el (dired-copy-file-recursive): Handle symlinks
	in recursive copy.

	* frame.el (show-trailing-whitespace): In group `whitespace-faces'.

	* emacs-lisp/byte-run.el (eval-when-compile): Doc fix.

	* emacs-lisp/bytecomp.el
	(byte-compile-file-form-custom-declare-variable): Call
	byte-compile-nogroup-warn if appropriate.

	* progmodes/compile.el (compilation-finish-function): Mark obsolete.
	(compilation-set-window): Don't call left-fringe-p; do it directly.

2005-05-19  Jay Belanger  <belanger@truman.edu>

	* calc/calc-graph.el (calc-graph-format-data): Make sure
	var-PlotRejects is bound before trying to check its value.

2005-05-19  Carsten Dominik  <dominik@science.uva.nl>

	* textmodes/reftex.el (reftex-isearch-minor-mode): Move the
	definition of this variable from reftex-global.el to reftex.el,
	because it is needed in the menu.

2005-05-19  Lute Kamstra  <lute@gnu.org>

	* emacs-lisp/copyright.el (copyright-fix-years): Make sure all
	years are fixed.  Don't insert a space after a dash.

2005-05-19  Kim F. Storm  <storm@cua.dk>

	* emulation/crisp.el (crisp-home, crisp-end): Put CUA property.

2005-05-19  Daniel Pfeiffer  <occitan@esperanto.org>

	* font-lock.el (lisp-font-lock-keywords-2): Do \\) only in
	strings, because (eq ... ?\\) is fairly frequent.

	* progmodes/make-mode.el (makefile-add-this-line-targets):
	Simplify and integrate into `makefile-pickup-targets'.
	(makefile-add-this-line-macro): Simplify and integrate into
	`makefile-pickup-macros.
	(makefile-pickup-filenames-as-targets): Simplify.
	(makefile-previous-dependency, makefile-match-dependency):
	Don't stumble over `::'.

2005-05-19  Nick Roberts  <nickrob@snap.net.nz>

	* subr.el (post-command-idle-hook, post-command-idle-delay):
	Remove obsoletion of post-command-idle-hook and
	post-command-idle-delay.

	* faces.el (list-faces-display): Provide button when describe-face
	is called to take user back to the list of faces.

	* help-fns.el (describe-variable): Remove hyperlinks in a
	variable's value as these are quite frequently inappropriate.

	* follow.el (follow-submit-feedback, follow-mode):
	Remove references to post-command-idle-hook.

2005-05-18  Daniel Pfeiffer  <occitan@esperanto.org>

	* progmodes/make-mode.el (makefile-previous-dependency)
	(makefile-match-dependency): Check for := (and in bsd mode also
	!=) to give a better result, even when font-lock is not on.

2005-05-18  Jay Belanger  <belanger@truman.edu>

	* calc/calc-help.el (calc-s-prefix-help):
	Add `calc-copy-special-constant' to help string.

2005-05-18  Luc Teirlinck  <teirllm@auburn.edu>

	* emacs-lisp/eldoc.el (eldoc-mode): Doc fix.

2005-05-18  Jay Belanger  <belanger@truman.edu>

	* calc/calc-poly.el (math-factor-poly-coefs): Make sure the terms
	in linear factors are in proper order.

2005-05-18  Carsten Dominik  <dominik@science.uva.nl>

	* textmodes/reftex-vars.el (reftex-cite-format-builtin):
	Support for jurabib.

	* textmodes/reftex.el (featurep): Define aliases for overlay
	commands, for XEmacs compatibility, and use these aliases in
	overlay initializations.
	(reftex-highlight): Use `reftex-move-overlay'.
	(reftex-unhighlight): Use `reftex-delete-overlay'.
	(reftex-uniq): Function removed.  Use `reftex-uniquify' instead.
	(reftex-access-search-path): Use `reftex-uniquify' instead of
	`reftex-uniq'

	* textmodes/reftex-sel.el (reftex-select-unmark): Overlay
	`before-string' property modification enables for Emacs as well.
	(reftex-select-item): Use `reftex-delete-overlay'.
	(reftex-select-mark): Use `reftex-make-overlay' and
	`reftex-overlay-put'.
	(reftex-select-unmark): Use `reftex-delete-overlay' and
	`reftex-overlay-put'.

2005-05-18  Lute Kamstra  <lute@gnu.org>

	* emacs-lisp/lisp.el (check-parens): Fix docstring.

2005-05-18  Juanma Barranquero  <lekktu@gmail.com>

	* add-log.el (add-change-log-entry):
	* array.el (array-make-template, array-reconfigure-rows)
	(array-init-max-row, array-init-max-column)
	(array-init-columns-per-line, array-init-field-width):
	* replace.el (replace-match-maybe-edit, perform-replace):
	* textmodes/spell.el (spell-region):
	Replace `read-input' by `read-string'.

	* forms.el (forms-mode):
	* finder.el (finder-compile-keywords):
	* shadowfile.el (shadow-read-files):
	Replace `eval-current-buffer' by `eval-buffer'.

	* terminal.el (te-pass-through):
	* net/ange-ftp.el (ange-ftp-process-filter, ange-ftp-gwp-filter)
	(ange-ftp-raw-send-cmd):
	* net/telnet.el (telnet-interrupt-subjob, telnet-c-z)
	(send-process-next-char, telnet-initial-filter, telnet):
	Replace `send-string' by `process-send-string'.

	* progmodes/prolog.el (inferior-prolog-mode): Doc fix.
	(prolog-consult-region): Replace `send-string' by
	`process-send-string'; replace `send-region' by `process-send-region'.

	* progmodes/delphi.el (delphi-log-msg):
	Replace `set-window-dot' by `set-window-point'.

	* subr.el (window-dot, set-window-dot, read-input, send-string)
	(send-region, show-buffer, eval-current-buffer):
	Make really obsolete, as the comment says.

2005-05-17  Kim F. Storm  <storm@cua.dk>

	* emulation/cua-base.el (cua-use-hyper-key): Doc fix.
	(cua--init-keymaps): Bind C-return instead of S-return to set
	rectangle mark.

	* emulation/cua-rect.el (cua--init-rectangles): Bind C-return
	instead of S-return to toggle/clear rectangle mark.

2005-05-17  Daniel Pfeiffer  <occitan@esperanto.org>

	* progmodes/make-mode.el (makefile-dependency-skip): New variable.
	(makefile-macroassign-regex, makefile-make-font-lock-keywords):
	Also fontify plain strings assigned to variables, mostly so that a
	colon has a face and is thus not taken as a dependency separator.
	(makefile-previous-dependency): Inline the new matcher, because it
	is too complex to work in both directions.
	(makefile-match-dependency): Eliminate `backward' arg (see above).
	Completely reimplemented so as to not sometimes go into an endless
	loop.  It should also be more efficient, because first it only
	searches for `:', instead of applying the very complex regexp.
	(makefile-mode): Cancel `font-lock-support-mode', because blocks
	to be fontified in one piece can be too long for JIT.
	Makefiles are never *that* big.

2005-05-17  Reiner Steib  <Reiner.Steib@gmx.de>

	* dired.el (dired-mode): Simplify.

2005-05-17  Lute Kamstra  <lute@gnu.org>

	* emacs-lisp/easy-mmode.el (define-minor-mode): Don't generate a
	defcustom for the mode hook variable.

	* emacs-lisp/authors.el (authors): Do parse the ChangeLogs of the
	Emacs Lisp Reference Manual.

2005-05-17  Juanma Barranquero  <lekktu@gmail.com>

	* emacs-lisp/cl.el (eql, floatp-safe, plusp, minusp, oddp)
	(evenp, list*):
	* emacs-lisp/cl-macs.el (macrolet, symbol-macrolet):
	* emacs-lisp/cl-seq.el (subsetp, tree-equal): Doc fixes.

	* net/tramp-smb.el (tramp-smb-open-connection):
	Pass `tramp-chunksize' as fifth (required) argument.

2005-05-16  Daniel Pfeiffer  <occitan@esperanto.org>

	* font-lock.el (lisp-font-lock-keywords-1):
	Set `font-lock-negation-char-face' for [^...] char group.
	(lisp-font-lock-keywords-2): Highlight regexp's \\( \\| \\).

	* progmodes/make-mode.el (makefile-dependency-regex): Turn it into
	a var, and refine it to mask one more level of nested vars.
	(makefile-rule-action-regex): Turn it into a var, and refine it so
	it recognizes backslashed continuation lines as belonging to the
	same command.
	(makefile-macroassign-regex): Refine it so it recognizes
	backslashed continuation lines as belonging to the same command.
	(makefile-var-use-regex): Don't look at the next char, because it
	might be the same one to be skipped by the initial [^$], leading
	to an overlooked variable use.
	(makefile-make-font-lock-keywords): Remove two parameters, which
	are now variables that some of the modes set locally.
	Handle dependency and rule action matching through functions, because
	regexps alone match too often.  Dependency matching now comes
	last, so it can check, whether a colon already matched something else.
	(makefile-mode): Inform that font-lock improves makefile parsing
	capabilities.
	(makefile-match-dependency, makefile-match-action): New functions.

2005-05-16  Juanma Barranquero  <lekktu@gmail.com>

	* emacs-lisp/cl-extra.el (equalp): Doc fix.

	* align.el (align-regexp):
	* ansi-color.el (ansi-color-get-face):
	* array.el (array-reconfigure-rows, array-init-max-row)
	(array-init-max-column, array-init-columns-per-line)
	(array-init-field-width):
	* dired-aux.el (dired-trample-file-versions):
	* dired-x.el (dired-mark-sexp):
	* ediff-diff.el (ediff-extract-diffs, ediff-get-diff3-group):
	* edmacro.el (edmacro-finish-edit, edmacro-parse-keys):
	* emerge.el (emerge-extract-diffs, emerge-get-diff3-group):
	* faces.el (face-read-integer):
	* files.el (backup-extract-version, insert-directory):
	* hexl.el (hexl-insert-decimal-char):
	* server.el (server-process-filter):
	* shell.el (shell-extract-num):
	* startup.el (command-line-1):
	* term.el (term-command-hook):
	* time-stamp.el (time-stamp, time-stamp-string-preprocess)
	(time-stamp-do-number):
	* time.el (display-time-update):
	* timezone.el (timezone-parse-date, timezone-zone-to-minute)
	(timezone-fix-time):
	* vms-patch.el (vms-suspend-resume-hook):
	* calendar/appt.el (appt-convert-time):
	* calendar/cal-bahai.el (mark-bahai-diary-entries):
	* calendar/cal-hebrew.el (mark-hebrew-diary-entries):
	* calendar/cal-islam.el (mark-islamic-diary-entries):
	* calendar/calendar.el (calendar-cursor-to-date)
	(calendar-star-date):
	* calendar/diary-lib.el (diary-attrtype-convert)
	(mark-diary-entries, diary-entry-time):
	* calendar/solar.el (solar-get-number):
	* emacs-lisp/lisp-mnt.el (lm-last-modified-date):
	* emacs-lisp/re-builder.el (reb-display-subexp):
	* emulation/edt.el (edt-set-scroll-margins):
	* emulation/tpu-extras.el (tpu-set-scroll-margins):
	* emulation/vip.el (vip-get-ex-token, vip-get-ex-buffer)
	(vip-get-ex-count):
	* emulation/viper-ex.el (viper-get-ex-token)
	(viper-get-ex-buffer, viper-get-ex-count, ex-next):
	* international/fontset.el (fontset-plain-name):
	* mail/feedmail.el (feedmail-look-at-queue-directory):
	* mail/mailalias.el (mail-get-names):
	* mail/rmail.el (rmail-convert-to-babyl-format):
	* mail/rmailsum.el (rmail-make-basic-summary-line)
	(rmail-summary-next-same-subject, rmail-summary-rmail-update)
	(rmail-summary-goto-msg):
	* mail/smtpmail.el (smtpmail-read-response):
	* net/ange-ftp.el (ange-ftp-guess-hash-mark-size)
	(ange-ftp-vms-add-file-entry):
	* play/gametree.el (gametree-looking-at-ply)
	(gametree-current-branch-score):
	* progmodes/ada-xref.el (ada-prj-find-prj-file)
	(ada-xref-find-in-modified-ali, ada-find-in-src-path):
	* progmodes/cperl-mode.el (condition-case):
	* progmodes/ebrowse.el (ebrowse-set-tree-indentation)
	(ebrowse-set-member-buffer-column-width)
	(ebrowse-select-1st-to-9nth):
	* progmodes/etags.el (etags-snarf-tag):
	* progmodes/flymake.el (flymake-parse-line):
	* progmodes/idlw-shell.el (idlwave-shell-parse-line)
	(idlwave-shell-filter-bp, idlwave-shell-goto-next-error)
	(idlwave-shell-menu-def):
	* progmodes/ps-mode.el (ps-run-goto-error):
	* progmodes/vhdl-mode.el (vhdl-read-offset, vhdl-load-cache)
	(vhdl-speedbar-contract-level):
	* term/mac-win.el (x-handle-numeric-switch):
	* term/sun-mouse.el (sun-get-frame-data):
	* term/w32-win.el (x-handle-numeric-switch):
	* term/x-win.el (x-handle-numeric-switch):
	* textmodes/ispell.el (ispell-parse-output):
	* textmodes/nroff-mode.el (nroff-outline-level):
	* textmodes/reftex-cite.el (reftex-bib-sort-year)
	(reftex-bib-sort-year-reverse, reftex-format-citation):
	* textmodes/reftex-parse.el (reftex-init-section-numbers)
	(reftex-section-number):
	* textmodes/texinfmt.el (texinfo-paragraphindent):
	Replace `string-to-int' by `string-to-number'.

	* international/latexenc.el: Add page marker to force the "Local
	Variables:" string out of the last page.

2005-05-16  Nick Roberts  <nickrob@snap.net.nz>

	* progmodes/gud.el (gud-tooltip-mode): Add gud prefix to
	tooltip-change-major-mode.
	(gud-tooltip-print-command): Remove case where gud-minor-mode
	is gdb ("--fullname").
	(gud-tooltip-tips): Turn GUD tooltips off for this case and
	explain to user.

2005-05-16  Jay Belanger  <belanger@truman.edu>

	* calc/calc-store.el (calc-copy-special-constant): New function.

	* calc/calc-ext.el (calc-init-extensions): Add binding for
	`calc-copy-special-constant'.

	* calc/calc-prog.el (calc-edit-format-macro-buffer): Add a case
	for the `calc-copy-special-constant' command.

2005-05-16  Nick Roberts  <nickrob@snap.net.nz>

	* subr.el (left-fringe-p): New function.

	* progmodes/compile.el (compilation-setup): Set local value of
	overlay-arrow-string to "" always.
	(compilation-set-window): Left fringe then don't scroll.
	No left fringe then no arrow and scroll message to top.
	(compilation-context-lines): Adjust doc string accordingly.

2005-05-16  Kim F. Storm  <storm@cua.dk>

	* ido.el (ido-magic-forward-char, ido-magic-backward-char)
	(ido-magic-delete-char): New commands for C-f, C-b, C-d.
	(ido-wide-find-dir-or-delete-dir): New command for M-d.
	(ido-define-mode-map): Bind them.  Add C-x prefix to fallback commands.
	(ido-read-file-name): Handle commands with ido property value
	equal to find-file as reading a file name, to allow C-d to enter dired.
	(ibuffer-find-file): Add ido property with value find-file.

2005-05-15  Kim F. Storm  <storm@cua.dk>

	* subr.el (open-network-stream-nowait): Remove.
	(open-network-stream-server): Remove.

2005-05-15  Richard M. Stallman  <rms@gnu.org>

	* faces.el (describe-face): Output a definition link button.

	* help-mode.el (help-face-def): New button type.

	* emacs-lisp/copyright.el (copyright-fix-years):
	Match properly if the first year is 2-digit.
	Don't mess up the whitespace after the years by filling.

	* dired-aux.el (dired-mark-confirm):
	Pass t to dired-get-marked-files for DISTINGUISH-ONE-MARKED.

	* dired.el (dired-map-over-marks): New arg DISTINGUISH-ONE-MARKED.
	(dired-get-marked-files): New arg DISTINGUISH-ONE-MARKED.
	(dired-mark-pop-up): Handle FILES = (t FILE) specially.

	* emacs-lisp/lisp-mode.el (lisp-mode-variables):
	Set font-lock-comment-start-skip.

	* font-lock.el (font-lock-comment-start-skip): New variable.
	(font-lock-comment-end-skip): New variable.
	(font-lock-fontify-syntactically-region): Use them if non-nil.

2005-05-15  Jay Belanger  <belanger@truman.edu>

	* calc/calc-store.el (calc-store-value): Return a string rather
	than display it as a message.
	Use calc-var-name for variable name.
	(calc-store-into): Add the result of calc-store-value to message.
	(calc-copy-variable): Add a message.
	(calc-store-exchange): Improve error messages.
	(calc-store-binary, calc-store-map): Don't reset the values of
	special constants.

2005-05-14  Luc Teirlinck  <teirllm@auburn.edu>

	* emacs-lisp/derived.el (define-derived-mode): Add link to Elisp
	manual to docstring.

	* files.el (hack-local-variables-confirm): Add STRING argument.
	Make the function handle non file visiting buffers correctly.
	(hack-local-variables-prop-line, hack-local-variables)
	(hack-one-local-variable): Use STRING arg of
	`hack-local-variables-confirm'.

2005-05-14  Michael Albinus  <michael.albinus@gmx.de>

	Sync with Tramp 2.0.49.

	* tramp.el (tramp-handle-dired-call-process)
	(tramp-handle-insert-directory):`insert-buffer' cannot be used
	because the contents of the Tramp buffer is changed before
	insertion (`expand-file' and alike).
	(tramp-handle-insert-directory): If `localname' has an empty
	nondirectory name, it must not be quoted.
	(tramp-pre-connection): Add parameter CHUNKSIZE.  Make local
	variable `tramp-chunksize'.  Change callees.
	(tramp-open-connection-setup-interactive-shell): Check remote host
	for buggy `send-process-string' implementation.
	Set `tramp-chunksize' if found.  Reported by Michael Kifer
	<kifer@cs.sunysb.edu> (and a lot of other people all the years).
	(tramp-handle-shell-command): `insert-buffer' cannot be used
	because the contents of the Tramp buffer is changed before
	insertion (`expand-file' and alike).  Reported by Fr,Ai(Bd,Ai(Bric Bothamy
	<frederic.bothamy@free.fr>.
	(tramp-set-auto-save): Actions should be done for Tramp file name
	handler only.  Ange-FTP has its own auto-save mechanism.
	Reported by Richard G. Bielawski <Richard.G.Bielawski@wellsfargo.com>.
	(tramp-set-auto-save-file-modes): Set file modes of
	`buffer-auto-save-file-name' to ?\600 as fallback solution.
	Reported by Ferenc Wagner <wferi@tba.elte.hu>.
	(tramp-bug): Remove obsolete variable.
	(tramp-append-tramp-buffers): Rewrite partly.  More suitable check
	for presence of `mml-mode'.  Make it running for older Emacsen as well.

2005-05-14  John Paul Wallington  <jpw@pobox.com>

	* ibuf-ext.el (define-ibuffer-filter filename):
	If `dired-directory' is a list, use its car.

2005-05-14  Daniel Brockman  <daniel@brockman.se>  (tiny change)

	* ibuffer.el (define-ibuffer-column filename):
	If `dired-directory' is a list, use its car.

2005-05-14  Richard M. Stallman  <rms@gnu.org>

	* subr.el (symbol-file): Doc fix.

	* emacs-lisp/bytecomp.el (byte-compile-nogroup-warn): New function.
	(byte-compile-form): Call byte-compile-nogroup-warn.
	(byte-compile-warning-types): Doc fix.

	* eshell/esh-mode.el (eshell-find-tag): Use with-no-warnings.

	* progmodes/cc-engine.el (c-literal-faces):
	Add font-lock-comment-delimiter-face.

	* net/net-utils.el (dig): Use with-no-warnings.

	* mail/supercite.el (sc-cite-frame-alist, sc-uncite-frame-alist)
	(sc-recite-frame-alist, sc-default-cite-frame)
	(sc-default-uncite-frame, sc-default-recite-frame)
	(sc-attrib-selection-list, sc-rewrite-header-list):
	Mark as risky-local-variable.

	* international/ogonek.el (ogonek-jak, ogonek-how):
	Don't use beginning-of-buffer.

	* emacs-lisp/eldoc.el (eldoc-documentation-function): Add autoload.

	* calendar/solar.el (solar-data-list): Move definition up.

	* dnd.el (dnd-protocol-alist): Add autoload.

	* progmodes/sh-script.el: Many doc usage fixes.
	(sh-indent-after-do): Change default to match common styles.

2005-05-13  Luc Teirlinck  <teirllm@auburn.edu>

	* files.el (interpreter-mode-alist)
	(auto-mode-interpreter-regexp): Doc fixes.

2005-05-13  Matt Hodges  <MPHodges@member.fsf.org>

	* tmm.el (tmm-get-keymap): Include only active menus and menu items.

	* emacs-lisp/easymenu.el (easy-menu-define): Doc fixes.

2005-05-13  Jan Dj,Ad(Brv  <jan.h.d@swipnet.se>

	* dired.el (dired-mode): make-variable-buffer-local =>
	make-local-variable.

2005-05-13  YAMAMOTO Mitsuharu  <mituharu@math.s.chiba-u.ac.jp>

	* term/mac-win.el (mac-select-convert-to-string): Try coding
	systems in mac-script-code-coding-systems if specified one cannot
	encode string for `com.apple.traditional-mac-plain-text'.

2005-05-13  Daniel Pfeiffer  <occitan@esperanto.org>

	* progmodes/make-mode.el (makefile-targets-face)
	(makefile-shell-face, makefile-makepp-perl-face): New faces.
	(makefile-dependency-regex): Fix it to not make the colon in
	$(var:a=b) special.
	(makefile-rule-action-regex): New regexp for highlighting embedded
	Shell strings.
	(makefile-macroassign-regex): Handle != for highlighting as
	embedded Shell strings.
	(makefile-var-use-regex): New const.
	(makefile-statements, makefile-automake-statements)
	(makefile-gmake-statements, makefile-makepp-statements)
	(makefile-bsdmake-statements): New consts.
	(makefile-make-font-lock-keywords): New function.
	(makefile-automake-font-lock-keywords)
	(makefile-gmake-font-lock-keywords)
	(makefile-makepp-font-lock-keywords)
	(makefile-bsdmake-font-lock-keywords): New consts.
	(makefile-mode-map): Add switchers between the various submodes.
	(makefile-mode): Document the availability of the variants.
	(makefile-automake-mode, makefile-gmake-mode)
	(makefile-makepp-mode, makefile-bsdmake-mode): New derived modes.

	* files.el (auto-mode-alist, interpreter-mode-alist): Set up the
	new variants of makefile-mode.

2005-05-12  Stefan Monnier  <monnier@iro.umontreal.ca>

	* font-lock.el (font-lock-comment-delimiter-face): Fix up
	the inheritance.

2005-05-12  Luc Teirlinck  <teirllm@auburn.edu>

	* progmodes/inf-lisp.el (inferior-lisp-mode-hook)
	(inferior-lisp-load-hook): Convert defcustoms back to defvars.

	* files.el (normal-mode): Extend the scope of the
	`enable-local-variables' binding to include the `set-auto-mode' call.
	(magic-mode-alist): Doc fix.

2005-05-12  Stefan Monnier  <monnier@iro.umontreal.ca>

	* font-lock.el (font-lock-comment-delimiter-face): Inherit from
	font-lock-comment-face rather than copying its setting.

2005-05-12  Andreas Schwab  <schwab@suse.de>

	* eshell/esh-mode.el (eshell-send-input): Doc fix.

2005-05-12  Lute Kamstra  <lute@gnu.org>

	* emacs-lisp/generic.el (define-generic-mode): Don't generate a
	defcustom for the mode hook variable.  Delete the last argument.
	* generic-x.el: Fix callers of define-generic-mode.
	(generic-x-modes): Delete group.
	(show-tabs-tab-face, show-tabs-space-face): Put them in the
	generic-x customization group.

2005-05-12  Kim F. Storm  <storm@cua.dk>

	* font-lock.el (font-lock-negation-char-face): Default to "off".

	* progmodes/cc-fonts.el (c-basic-matchers-before): Don't apply
	font-lock-negation-char-face to ! in !=.

2005-05-12  Masatake YAMATO  <jet@gyve.org>

	* add-log.el (find-change-log): Fix typos in the docstring
	of function.

2005-05-11  Arne J,Ax(Brgensen  <arne@arnested.dk>

	* international/latexenc.el (latexenc-find-file-coding-system):
	Avoid `re-search-forward' when looking for input encoding because
	of speed and safety.  Better regular expressions for recognizing
	input encoding.  Limit a search for TeX-master/tex-main-file to
	the local variable section.

2005-05-11  Dan Nicolaescu  <dann@ics.uci.edu>

	* progmodes/sh-script.el (sh-mode-default-syntax-table): Set the
	syntax of $ to "'" (quote).

2005-05-11  Reiner Steib  <Reiner.Steib@gmx.de>

	* dnd.el (dnd-protocol-alist): Improve custom type.

	* dired.el (dired-dnd-protocol-alist): New variable.
	(dired-mode): Use `dired-dnd-protocol-alist'.  Move call of
	`dired-mode-hook' to the end.

2005-05-11  Stefan Monnier  <monnier@iro.umontreal.ca>

	* font-lock.el (font-lock-fontify-syntactically-region): Don't use
	comment-end if comment-start-skip is not set.
	Obey the font-lock-comment-delimiter-face variables.

2005-05-11  Stefan Monnier  <monnier@iro.umontreal.ca>

	* files.el (executable-find): Move from executable.el.  Use
	locate-file.
	* progmodes/executable.el (executable-find): Move to files.el.

	* font-lock.el (font-lock-fontify-keywords-region): Use a marker
	when trying to ensure forward progress.

2005-05-11  Chong Yidong  <cyd@stupidchicken.com>

	* mouse-sel.el (mouse-sel-follow-link-p): New function.
	(mouse-select, mouse-select-internal, mouse-extend-internal):
	Use it to implement mouse-1-click-follows-link functionality.

2005-05-11  Richard M. Stallman  <rms@gnu.org>

	* font-lock.el (font-lock-fontify-syntactically-region):
	Use font-lock-comment-delimiter-face for comment delimiters.

2005-05-10  Jay Belanger  <belanger@truman.edu>

	* calc/calc-help.el (calc-m-prefix-help): Add mention of
	preserving embedded modes.

2005-05-10  Richard M. Stallman  <rms@gnu.org>

	* progmodes/sh-script.el (sh-indent-for-do): Default to 0.

	* progmodes/ada-mode.el (ada-adjust-case-skeleton):
	Move from ada-stmt.el.
	(ada-mode): Add ada-adjust-case-skeleton to skeleton-end-hook.

	* progmodes/ada-stmt.el (ada-adjust-case-skeleton):
	Move to ada-mode.el.
	(ada-stmt-mode-hook): Delete; do the work in ada-mode.

	* cus-edit.el (custom-file): Call file-chase-links.

	* files.el (read-directory-name): Fix previous change.
	(hack-local-variables-confirm): New function.
	(hack-local-variables-prop-line, hack-local-variables)
	(hack-one-local-variable): Use it.

2005-05-10  Lute Kamstra  <lute@gnu.org>

	* font-lock.el (font-lock-keywords-alist)
	(font-lock-removed-keywords-alist): Clarify docstrings.

2005-05-10  Nick Roberts  <nickrob@snap.net.nz>

	* progmodes/gdb-ui.el (gdb-macro-info): New variable.
	(gdb-source-info): Check for preprocessor info.
	(gdb-tooltip-print-1): New function.  Don't print tooltip if it is
	a macro for a function.
	(gdb-info-breakpoints-custom): Try to find file again if not already
	found (user might have used GDB dir command).
	(gdb-get-location): Update gdb-location-alist correctly for change
	to gdb-info-breakpoints-custom.

	* progmodes/gud.el (gud-tooltip-mode): Require tooltip to be safe.
	(gud-tooltip-print-command): Add gdbmi case.
	(gud-tooltip-tips): Call gdb-tooltip-print-1 first if there is
	preprocessor info.

2005-05-09  Reiner Steib  <Reiner.Steib@gmx.de>

	* startup.el (fancy-splash-insert): Fix typo in doc string.

2005-05-09  Juanma Barranquero  <lekktu@gmail.com>

	* obsolete/float.el (string-to-float):
	* obsolete/hilit19.el (hilit-add-pattern):
	* obsolete/rnews.el (news-parse-range, news-select-message)
	(news-get-pruned-list-of-files): Replace `string-to-int' by
	`string-to-number'.

	* obsolete/uncompress.el: Set `find-file-not-found-functions', not
	`find-file-not-found-hooks'; use `add-hook'.
	(uncompress-while-visiting): Set `write-file-functions', not
	`write-file-hooks'; use `add-hook'.

2005-05-09  Kim F. Storm  <storm@cua.dk>

	* emulation/cua-base.el (cua-copy-region, cua-cut-region)
	(cua-paste): Handle clipboard action.
	(cua--init-keymaps): Remap clipboard-kill-region and
	clipboard-kill-ring-save.

2005-05-08  Eli Zaretskii  <eliz@gnu.org>

	* emacs-lisp/easy-mmode.el (easy-mmode-pretty-mode-name):
	Improve commentary.

	* simple.el (next-error-overlay-arrow-position): Revert the change
	made on 2005-04-30.

2005-05-07  Jay Belanger  <belanger@truman.edu>

	* calc/calcsel2.el (calc-commute-left, calc-commute-right)
	(calc-sel-unpack, calc-sel-isolate): Rename variable `reselect' to
	`calc-sel-reselect'.

	* calc/calc-mode.el (calc-save-modes): Reset the modes list if
	Calc is in embedded mode.

2005-05-07  Eli Zaretskii  <eliz@gnu.org>

	* progmodes/compile.el (compilation-setup):
	Set overlay-arrow-string to an empty string on text terminals.

	* textmodes/ispell.el (ispell-program-name): Try looking for
	"aspell" along exec-path, and if found, use it as the default
	speller program.

2005-05-07  Jirka Kosek  <jirka@kosek.cz>  (tiny change)

	* international/mule.el (sgml-xml-auto-coding-function):
	Recognize encoding='FOO' in single quotes as well as in double quotes.

2005-05-07  Johan Bockg,Ae(Brd  <bojohan@dd.chalmers.se>

	* emacs-lisp/cl-macs.el (cl-transform-lambda): Recognize `declare'
	as well as `interactive', so that defmacro* would recognize
	`declare' forms.

2005-05-07  Eli Zaretskii  <eliz@gnu.org>

	* emacs-lisp/easy-mmode.el (easy-mmode-pretty-mode-name):
	Explain more about the LIGHTER arg's usage in the doc string.
	Add commentary to clarify what the code does.  Fix the regexp that
	strips whitespace from LIGHTER.  Quote LIGHTER before using it,
	since it could have characters special to regular expressions.

2005-05-07  Matt Hodges  <MPHodges@member.fsf.org>  (tiny change)

	* replace.el (occur-1): Bind inhibit-read-only so that
	erase-buffer doesn't barf on read-only text properties (likewise
	for add-text-properties in occur-engine).  Mark buffer as unmodified.
	(occur-engine): Don't set buffer-read-only here.

2005-05-06  Stefan Monnier  <monnier@iro.umontreal.ca>

	* pcvs.el (cvs-mode-commit, cvs-mode-edit-log): Don't fiddle with
	list-buffers-directory.  This caused the *cvs-commit* buffer to be
	sometimes mistakenly reused as a *cvs* buffer.

2005-05-07  Nick Roberts  <nickrob@snap.net.nz>

	* tooltip.el: Move code for GUD tooltips into gud.el.
	(require): CL no longer needed to compile case.
	(tooltip-mode): Do not toggle functions for GUD tooltips.
	(tooltip-gud-tips-p): Remove.  Replace with minor mode
	gud-tooltip-mode in gud.el.
	(tooltip-gud-modes, tooltip-gud-display, tooltip-gud-echo-area)
	(tooltip-gud-toggle-dereference): Rename in gud.el by replacing
	tooltip-gud prefix with gud-tooltip and obsolete.
	(tooltip-change-major-mode, tooltip-activate-mouse-motions-if-enabled)
	(tooltip-mouse-motions-active, tooltip-activate-mouse-motions)
	(tooltip-mouse-motion): Mouse movement functions/variable.
	Rename in gud.el by adding gud prefix.
	(tooltip-gud-original-filter, tooltip-gud-dereference)
	(tooltip-gud-event, tooltip-toggle-gud-tips)
	(tooltip-gud-process-output, tooltip-gud-print-command)
	(tooltip-gud-tips): GUD tooltip functions/variables.  Rename in
	gud.el by replacing tooltip-gud prefix with gud-tooltip.
	(gdb-tooltip-print): Move to gdb-ui.el.

	* progmodes/gud.el: Move code for GUD tooltips from tooltip.el.
	(require): CL needed to compile case.
	(gud-tooltip-mode): Use to toggle GUD tooltips instead of
	tooltip-gud-tips-p.  Make it a minor-mode.
	(gud-find-file): Only prepare GUD tooltips if gud-tooltip-mode is t.
	(gud-menu-map): GUD tooltips use gud-tooltip-mode now.
	(gud-tooltip-modes, gud-tooltip-display, gud-tooltip-echo-area)
	(gud-tooltip-change-major-mode)
	(gud-tooltip-activate-mouse-motions-if-enabled)
	(gud-tooltip-mouse-motions-active, gud-tooltip-activate-mouse-motions)
	(gud-tooltip-mouse-motion, gud-tooltip-toggle-dereference)
	(gud-tooltip-original-filter, gud-tooltip-dereference)
	(gud-tooltip-event, tooltip-toggle-gud-tips)
	(gud-tooltip-process-output, gud-tooltip-print-command)
	(gud-tooltip-tips): Move from tooltip.el.

	* progmodes/gdb-ui.el (gdb-tooltip-print): Move from tooltip.el.
	(gdb-cpp-define-alist-flags): Doc fix.
	(gdb-set-gud-minor-mode-1): Only prepare GUD tooltips if
	gud-tooltip-mode is t.

2005-05-06  Stefan Monnier  <monnier@iro.umontreal.ca>

	* net/goto-addr.el (goto-address-fontify): Make sure the overlays
	evaporate if their text is deleted.
	(goto-address-at-point): Make it work as a mouse binding as well.
	(goto-address-at-mouse): Obsolete it.  Update users.

2005-05-06  Glenn Morris  <gmorris@ast.cam.ac.uk>

	* calendar/appt.el (top-level): No longer activate on load.

2005-05-06  Juanma Barranquero  <lekktu@gmail.com>

	* calendar/cal-bahai.el (mark-bahai-diary-entries):
	* net/webjump.el (webjump):
	* progmodes/idlw-help.el (idlwave-do-context-help1)
	(idlwave-highlight-linked-completions):
	* textmodes/po.el (po-find-file-coding-system-guts):
	Replace `assoc-ignore-case' by `assoc-string'.

2005-05-06  Eli Zaretskii  <eliz@gnu.org>

	* files.el (locate-file): Doc fix.

	* progmodes/gdb-ui.el (gdb-cpp-define-alist-program): Doc fix.
	Remove the redundant test for ms-dos.

	* progmodes/cmacexp.el (c-macro-preprocessor): Use locate-file to
	look for the preprocessor with exec-suffixes.  If not found in
	standard places, look in exec-path.  Remove most of the tests that
	used system-type.

	* loadup.el: Load jka-cmpr-hook instead of jka-comp-hook.

	* jka-compr.el (jka-compr-uninstall): Add autoload cookie.

	* jka-cmpr-hook.el: Renamed from jka-comp-hook.el, to avoid
	file-name clash with jka-compr.el on 8+3 filesystems.

2005-05-06  YAMAMOTO Mitsuharu  <mituharu@math.s.chiba-u.ac.jp>

	* term/mac-win.el: Don't define or bind scroll bar functions if
	x-toolkit-scroll-bars is t.
	(x-select-text, x-get-selection-value): Clear
	x-last-selected-text-clipboard if x-select-enable-clipboard is
	nil.
	(PRIMARY): Put mac-scrap-name property.
	(mac-select-convert-to-file-url): New function.
	(public.file-url): New selection target type.  Add to
	selection-converter-alist.
	(x-get-selection, x-selection-value): Handle it.
	(x-cut-buffer-or-selection-value): New alias.

2005-05-05  Roland Winkler  <Roland.Winkler@physik.uni-erlangen.de>

	* textmodes/bibtex.el (bibtex-summary): Use current BibTeX
	entry to avoid calling bibtex-find-entry with arg global
	being t.  Remove arg key.
	(bibtex-summary-function, bibtex-complete-crossref-cleanup)
	(bibtex-copy-summary-as-kill): Change accordingly.

2005-05-05  Stefan Monnier  <monnier@iro.umontreal.ca>

	* textmodes/org.el (org-get-entries-from-diary): Remove unused vars.
	(org-agenda-date-later): Use with-current-buffer.

2005-05-05  Luc Teirlinck  <teirllm@auburn.edu>

	* emacs-lisp/byte-run.el (define-obsolete-function-alias)
	(define-obsolete-variable-alias): Doc Fixes.

2005-05-06  Kim F. Storm  <storm@cua.dk>

	* simple.el (line-move-1): Fix 2005-04-26 change.  Must still use
	vertical-motion when selective-display is active.

	* ido.el (ido-setup-hook): New hook.
	(ido-define-mode-map-hook): Remove hook; use ido-setup-hook instead.
	(ido-input-stack): New var.
	(ido-define-mode-map): Bind M-b to ido-push-dir.  Move old
	ido-next-work-file binding to M-O.
	Bind M-f to ido-wide-find-file-or-pop-dir.
	(ido-define-mode-map): Don't run ido-define-mode-map-hook.
	(ido-read-internal): Run ido-setup-hook.
	Catch quit in read-file-name and read-string to cancel edit.
	Handle new push, pop, and pop-all exit codes (for M-b/M-f).
	Automatically pop-all when completing a directory name (RET).
	(ido-file-internal): Add with-no-warnings around ffap and dired code.
	(ido-exit-minibuffer): Use exit-minibuffer instead of throw.
	(ido-wide-find-file, ido-wide-find-dir): Catch quit to cancel find.
	(ido-push-dir, ido-pop-dir, ido-wide-find-file-or-pop-dir):
	New functions for M-b/M-f to move among the directory components.
	(ido-make-merged-file-list): Catch quit to cancel merge.
	(ido-make-dir-list): Delete "." when ido-input-stack is non-empty.
	(ido-completion-help): No warnings for ido-completion-buffer-full.

2005-05-05  Daniel Pfeiffer  <occitan@esperanto.org>

	* font-lock.el (font-lock-negation-char-face): New face and variable.
	* progmodes/cc-fonts.el (c-cpp-matchers): Use it.
	* progmodes/sh-script.el (sh-font-lock-keywords): Use it.
	* progmodes/cperl-mode.el (cperl-init-faces): Use it.
	* progmodes/make-mode.el (makefile-font-lock-keywords): Use it.

2005-05-05  Juanma Barranquero  <lekktu@gmail.com>

	* emacs-lisp/byte-run.el (define-obsolete-function-alias):
	Fix typo in docstring.

	* progmodes/ebrowse.el (ebrowse-install-1-to-9-keys)
	(ebrowse-print-statistics-line)
	(ebrowse-electric-position-mode-hook): Fix typo in docstring.

	* term/w32-win.el (image-library-alist): Add additional name for
	Xpm library.

2005-05-05  Nick Roberts  <nickrob@snap.net.nz>

	* progmodes/cmacexp.el (c-macro-preprocessor): Update for BSD and
	use gcc instead of cpp.

	* progmodes/gdb-ui.el (gdb-cpp-define-alist-flags): New variable.
	(gdb-create-define-alist): Use it.
	(gdb-cpp-define-alist-program): Update for MS-DOS.

2005-05-04  Nick Roberts  <nickrob@snap.net.nz>

	* progmodes/cmacexp.el (c-macro-preprocessor): Update for Mac OS X.

2005-05-04  Richard M. Stallman  <rms@gnu.org>

	* help.el (describe-key): No error when UNTRANSLATED is nil.

	* simple.el (line-move-1): Fix previous change to signal errors
	appropriately.

2005-05-03  Ulf Jasper  <ulf.jasper@web.de>

	* calendar/icalendar.el (icalendar-version): Now at 0.12.
	(icalendar-duration-correction): Remove.
	(icalendar--get-event-properties): Split result at commas.
	(icalendar--decode-isoduration): New optional argument
	DURATION-CORRECTION.
	(icalendar--convert-ordinary-to-ical, icalendar--convert-sexp-to-ical)
	(icalendar--convert-yearly-to-ical, icalendar--convert-weekly-to-ical)
	(icalendar--convert-block-to-ical, icalendar--convert-float-to-ical)
	(icalendar--convert-date-to-ical, icalendar--convert-cyclic-to-ical)
	(icalendar--convert-anniversary-to-ical): New functions, extracted
	from icalendar-export-region, with bug fixes.
	(icalendar-export-region): Use the above functions.
	(icalendar-import-buffer): Check before saving diary file.
	(icalendar--convert-recurring-to-diary)
	(icalendar--convert-non-recurring-all-day-to-diary)
	(icalendar--convert-non-recurring-not-all-day-to-diary): New functions,
	extracted from icalendar--convert-ical-to-diary, with bug fixes.
	(icalendar--convert-ical-to-diary): Use the above functions.

2005-05-03  Nick Roberts  <nickrob@snap.net.nz>

	* progmodes/cc-mode.el (cc-define-alist, cc-create-define-alist):
	Remove these recent additions.
	(c-mode): Restore to before 2005-04-28.

	* progmodes/cc-vars.el (cc-define-list-program): Remove this
	recent addition.

	* progmodes/gdb-ui.el (gdb-cpp-define-alist-program)
	(gdb-define-alist): New variables.
	(gdb-create-define-alist): New function.
	(gdb-set-gud-minor-mode-1): Handle gdb-define-alist.
	(gdb-source, gdb-memory-set-repeat-count): Replace string-to-int
	with string-to-number.
	(gdb-reset): Kill gdb-define-alist.  Move assignments outside loop.

	* progmodes/gud.el: Replace string-to-int with string-to-number.
	(gud-find-file): Handle gdb-define-alist.

	* tooltip.el (tooltip-gud-tips): Use gdb-define-alist.

2005-05-02  Jay Belanger  <belanger@truman.edu>

	* calc/calc-aent.el (math-read-token):
	* calc/calc-bin.el (calc-word-size):
	* calc/calc-ext.el (calc-read-number-fancy):
	* calc/calc-forms.el (calc-time, calc-date-notation, math-this-year)
	(math-parse-date, math-parse-standard-date, calcFunc-tzone):
	* calc/calc-frac.el (calc-over-notation):
	* calc/calc-graph.el (calc-graph-plot, calc-graph-set-styles)
	(calc-graph-num-points, calc-graph-init):
	* calc/calc-prog.el (calc-read-parse-table-part)
	(calc-edit-macro-repeats):
	* calc/calc-yank.el (calc-do-grab-rectangle):
	* calc/calc.el (calcDigit-key, math-read-number, math-read-bignum):
	Replace `string-to-int' by `string-to-number'.

2005-05-02  Kim F. Storm  <storm@cua.dk>

	* kmacro.el: Use executing-kbd-macro-index variable.

2005-05-02  Thien-Thi Nguyen  <ttn@gnu.org>

	* net/rlogin.el (rlogin-parse-words): Delete func.
	(rlogin): Use split-string, not rlogin-parse-words.
	Also, if there are option-like elements in the parsed args,
	take the host to be the first arg immediately following them.
	Suggested by Michael Mauger.

2005-05-01  Luc Teirlinck  <teirllm@auburn.edu>

	* subr.el (executing-macro): Use `define-obsolete-variable-alias'.

2005-05-02  Nick Roberts  <nickrob@snap.net.nz>

	* progmodes/cc-mode.el (cc-create-define-alist): Use a shell.
	(cc-mode-cpp-program): Rename to cc-define-list-program and
	move to cc-vars.el.

	* progmodes/cc-vars.el (cc-define-list-program):
	Change to "gcc -E -dM -".  Make customizable.

2005-05-02  Kim F. Storm  <storm@cua.dk>

	* emulation/cua-base.el: Fix check for CUA-mode if no init file.

2005-05-02  Nick Roberts  <nickrob@snap.net.nz>

	* progmodes/cc-mode.el (cc-mode-cpp-program): Change to "gcc -E".

	* international/mule-util.el (truncate-string): Remove alias and
	obsolete declaration.

	* international/mule-cmds.el (update-iso-coding-systems):
	Remove alias and obsolete declaration.

	* international/mule.el (coding-system-parent): Remove alias and
	obsolete declaration.

	* subr.el (define-function, sref): Remove aliases and obsolete
	declarations.
	(chars-in-region): Remove obsolete declaration.

2005-05-01  Richard M. Stallman  <rms@gnu.org>

	* info.el (Info-mode): Set widen-automatically to nil, locally.

	* simple.el (widen-automatically): New variable.
	(pop-global-mark): Obey widen-automatically.

2005-05-01  Dan Nicolaescu  <dann@ics.uci.edu>

	* term/xterm.el (function-key-map): Call substitute-key-definition
	before the keymap size is increased by a lot of define-key calls.

2005-05-01  Richard M. Stallman  <rms@gnu.org>

	* subr.el (add-to-invisibility-spec, remove-from-invisibility-spec):
	Rename ARG to ELEMENT.  Doc fix.

2005-05-01  Nick Roberts  <nickrob@snap.net.nz>

	* allout.el (allout-exposure): Remove macro and obsolete declaration.
	Remove references to allout-exposure/change to allout-new-exposure.

	* emacs-lisp/bytecomp.el (dot, dot-min, dot-max): Don't create
	bytecode symbols.

	* subr.el (dot, dot-marker, dot-min, dot-max, buffer-flush-undo)
	(compiled-function-p, focus-frame, unfocus-frame):
	Remove aliases and obsolete declarations.
	Back out inadvertent changes from previous commit.

2005-05-01  Luc Teirlinck  <teirllm@auburn.edu>

	* files.el (require-final-newline): Make Custom tags consistent
	with mode-require-final-newline.
	(mode-require-final-newline): Doc fix.

2005-05-01  Stefan Monnier <monnier@iro.umontreal.ca>

	* international/latexenc.el (latexenc-find-file-coding-system):
	Fix regular expressions.

2005-05-01  David Kastrup <dak@gnu.org>

	* international/latexenc.el (latexenc-find-file-coding-system):
	Fix regular expressions.

2005-05-01  Nick Roberts  <nickrob@snap.net.nz>

	* subr.el (string-to-int): Make obsolete.

2005-04-30  Richard M. Stallman  <rms@gnu.org>

	* simple.el (next-error-overlay-arrow-position): Turn off, for ttys.

	* loadup.el: load jka-comp-hook.

	* jka-compr.el: Many functions and vars moved to jka-comp-hook.el.
	(jka-compr-handler): Add autoload.  `put' calls moved
	to jka-comp-hook.el.
	(compression, jka-compr): defgroups moved to jka-comp-hook.el.
	(jka-compr-inhibit): Autoload.

	* jka-comp-hook.el: New file.
	Enable the mode by default.

	* files.el (backup-buffer-copy): Use copy-file instead
	of write-region, and put back the 'excl.

2005-04-30  Chong Yidong  <cyd@stupidchicken.com>

	* progmodes/flymake.el (flymake-split-string)
	(flymake-split-string, flymake-log, flymake-pid-to-names)
	(flymake-reg-names, flymake-get-source-buffer-name)
	(flymake-unreg-names, flymake-add-line-err-info)
	(flymake-add-err-info): Clarify docstrings.
	(flymake-popup-menu, flymake-make-emacs-menu)
	(flymake-make-xemacs-menu): Add docstrings.
	(flymake-get-buffer-*, flymake-set-buffer-*): Functions deleted.
	Set variables directly throughout.

2005-04-30  Nick Roberts  <nickrob@snap.net.nz>

	* progmodes/cc-mode.el (cc-create-define-alist): Check that file
	exists.  Initialize cc-define-alist.
	(c-mode): Add cc-create-define-alist locally to after-save-hook.
	If there is no file (Macroexpansion) don't create an alist.

2005-04-29  Sam Steingold  <sds@gnu.org>

	* progmodes/cc-mode.el (cc-mode-cpp-program): New user variable.
	(cc-create-define-alist): Use it instead of the hard-coded string.

2005-04-29  Stefan Monnier  <monnier@iro.umontreal.ca>

	* international/mule-conf.el (file-coding-system-alist): Fix regexp
	for latexenc.

2005-04-29  Lute Kamstra  <lute@gnu.org>

	* emacs-lisp/generic.el: Improve commentary section.
	(define-generic-mode): Improve docstring.

2005-04-29  Carsten Dominik  <dominik@science.uva.nl>

	* textmodes/org.el (many places): Change to quiet the byte compiler.
	(org-prefix-format-compiled): New variable.
	(org-compile-prefix-format): New function.
	(org-timeline, org-agenda, org-diary): Call org-compile-prefix-format.
	(org-agenda-prefix-format,org-timeline-prefix-format): New options.
	(org-agenda-get-scheduled): Check if file is opened in `org-mode'.
	(org-get-entries-from-diary): Use `org-get-time-of-day' for
	consistency with entries from `org-mode' files.
	(org-get-time-of-day): Fix bug with partial matches early in a line.
	(org-non-link-chars): New constant.
	(org-link-regexp): Respect `org-non-link-chars'.
	(org-agenda-day-view): Remove command.
	(org-agenda-toggle-week-view): Rename from `org-agenda-week-view'.
	(org-follow-bbdb-link, org-store-link): Search also company field.
	(org-highlight-overlay): New variable.
	(org-highlight, org-unhighlight): New functions.
	(org-agenda-mode): Add pre-command-hook to remove highlight.
	(org-evaluate-time-range): Behavior depends upon whether time stamp
	contains a time or not.
	(org-show-subtree, org-show-entry): New functions.
	(org-agenda-cleanup-fancy-diary): Remove empty lines.

2005-04-28  Luc Teirlinck  <teirllm@auburn.edu>

	* comint.el (comint-output-filter-functions): Add autoload cookie.

2005-04-28  Kim F. Storm  <storm@cua.dk>

	* ido.el (ido-everywhere): Fix last change.

2005-04-28  Arne J,Ax(Brgensen  <arne@arnested.dk>

	* international/latexenc.el: New file.
	* international/mule-conf.el (file-coding-system-alist): For .tex,
	.ltx, .dtx and .drv extensions, use `latexenc-find-file-coding-system'.

2005-04-28  Lute Kamstra  <lute@gnu.org>

	* font-lock.el (font-lock-add-keywords)
	(font-lock-remove-keywords): Clarify docstring.
	(font-lock-keywords-alist, font-lock-removed-keywords-alist):
	Don't start docstrings with a `*'.
	(font-lock-update-removed-keyword-alist): Give it a docstring.

	* generic-x.el: Update commentary section.
	Only require font-lock when compiling.
	Define all modes conditionally.
	Place all generic modes in the generic-x-modes customization group.
	(generic-x-modes): New customization group.
	(generic-default-modes, generic-mswindows-modes)
	(generic-unix-modes, generic-other-modes): New constants.
	(generic-define-mswindows-modes, generic-define-unix-modes):
	Update docstrings.  Make them obsolete.
	(generic-extras-enable-list): New default value.  Update docstring.
	Improve :type.  Change :set function.
	(bat-generic-mode-syntax-table, rul-generic-mode-syntax-table):
	Fix docstring.

	* emacs-lisp/generic.el (generic-mode-internal):
	Simplify font-lock-defaults.
	(define-generic-mode): Fix docstring.

2005-04-28  Stefan Monnier  <monnier@iro.umontreal.ca>

	* progmodes/grep.el (grep-mode-font-lock-keywords): Use the
	font-lock-face property to highlight matches.

2005-04-28  Nick Roberts  <nickrob@snap.net.nz>

	* progmodes/cc-mode.el (cc-create-define-alist): New function.
	(cc-define-alist): New variable.
	(c-mode): Make it local and initialize it.

	* progmodes/gdb-ui.el (gdb-active-process): New variable.
	(gdb-exited): New function.
	(gdb-annotation-rules): Use it.
	(gdb-starting): Set gdb-active-process to t.
	(gdb-stopping): Amend doc string.
	(gdb-reset): Set gdb-active-process to nil.

	* tooltip.el (tooltip-gud-tips): Show the associated #define
	directives when a C program under GDB is not executing.

2005-04-27  Stefan Monnier  <monnier@iro.umontreal.ca>

	* progmodes/cperl-mode.el (cperl-mode): Don't precompile the
	font-lock-fontify-syntactic-keywords.

	* font-lock.el (font-lock-default-fontify-region): Don't force
	parse-sexp-lookup-properties to nil.

2005-04-27  Alexander Klimov  <alserkli@inbox.ru>  (tiny change)

	* man.el (man-mode-syntax-table): Set up `:' to have
	word-constituent syntax.

2005-04-27  Lute Kamstra  <lute@gnu.org>

	* novice.el (disable-command): Don't add spurious newlines to the
	init file.  Reported by Dan Jacobson <jidanni@jidanni.org>.

2005-04-26  Jay Belanger  <belanger@truman.edu>

	* calc/calc-yank.el (calc-edit-finish): Make sure there is more
	than one window before deleting window.

2005-04-26  Luc Teirlinck  <teirllm@auburn.edu>

	* shell.el (shell-prompt-pattern): Doc fix.
	(shell-mode): Set paragraph-separate buffer locally to "\\'".

	* comint.el (comint-prompt-regexp, comint-get-old-input)
	(comint-use-prompt-regexp)
	(comint-use-prompt-regexp-instead-of-fields)
	(comint-replace-by-expanded-history, comint-send-input)
	(comint-output-filter, comint-get-old-input-default)
	(comint-line-beginning-position, comint-bol, comint-show-output)
	(comint-backward-matching-input, comint-forward-matching-input)
	(comint-next-prompt, comint-previous-prompt):
	Rename `comint-use-prompt-regexp-instead-of-fields' to
	`comint-use-prompt-regexp'.  Keep old name as alias and declare
	obsolete.
	(comint-use-prompt-regexp): Shorten first line of doc string.

	* ielm.el (inferior-emacs-lisp-mode): Adapt to above name change.
	Set paragraph-separate buffer locally to "\\'".

	* hippie-exp.el (try-expand-line, try-expand-line-all-buffers):
	Adapt to above name change.

	* net/net-utils.el (nslookup-prompt-regexp, ftp-prompt-regexp)
	(smbclient-prompt-regexp): Ditto.

	* progmodes/inf-lisp.el (inferior-lisp-prompt): Ditto.

2005-04-27  Nick Roberts  <nickrob@snap.net.nz>

	* progmodes/gdb-ui.el (gdb-location-alist): Rename from
	gdb-location-list.
	Break lines that are over 80 characters wide.

2005-04-26  Stefan Monnier  <monnier@iro.umontreal.ca>

	* pcvs-info.el (cvs-fileinfo->full-path, cvs-display-full-path):
	New fun and var, to preserve compatibility.

	* pcvs.el, pcvs-info.el: Rename "full-path" -> "full-name".

2005-04-26  Dominique de Waleffe  <ddw@missioncriticalit.com>  (tiny change)

	* pcvs-info.el (cvs-fileinfo->backup-file): Don't pass the full file
	name to file-newer-than-file-p.

2005-04-26  Richard M. Stallman  <rms@gnu.org>

	* simple.el (line-move-1): Avoid using vertical-motion in easy cases.

	* progmodes/python.el (python-mode):
	Use new name eldoc-documentation-function.

	* hexl.el (hexl-mode): Use new name eldoc-documentation-function.

	* emacs-lisp/eldoc.el (eldoc-mode): Doc fix.
	(eldoc-documentation-function):
	Rename from eldoc-print-current-symbol-info-function.  Calls changed.

2005-04-26  Nick Roberts  <nickrob@snap.net.nz>

	* emacs-lisp/byte-run.el (define-obsolete-function-alias): New macro.

2005-04-25  Dan Nicolaescu  <dann@ics.uci.edu>

	* term/xterm.el (function-key-map): Fix strings for
	{C,S,A,C-S}-f[1-4].  Use substitute-key-definition to bind
	{C,S,A,C-S}-{f1-f12}.

2005-04-26  Kenichi Handa  <handa@m17n.org>

	* international/mule-cmds.el (select-safe-coding-system):
	Fix previous change.

2005-04-26  Lute Kamstra  <lute@gnu.org>

	* emacs-lisp/easy-mmode.el (define-minor-mode): Fix docstring.

	* font-lock.el (font-lock-fontify-region-function): Fix docstring.
	(font-lock-comment-delimiter-face): Ditto.

	* calc/calc.el (calc-trail-mode): Don't set font-lock-defaults.

2005-04-25  Jay Belanger  <belanger@truman.edu>

	* calc/calc-help.el (calc-view-news): Let-bind inhibit-read-only
	to t while inserting information; use help-mode.

2005-04-25  Dan Nicolaescu  <dann@ics.uci.edu>

	* term.el (ansi-term-color-vector): Use the xterm colors.
	(term-raw-map): Don't add mappings for \eO and \e[.  Map deletechar.

2005-04-25  Lute Kamstra  <lute@gnu.org>

	* font-core.el (font-lock-defaults): Fix docstring.

	* font-lock.el (font-lock-syntactic-face-function): Fix docstring.

2005-04-25  Kenichi Handa  <handa@m17n.org>

	* international/mule-cmds.el (select-safe-coding-system):
	Don't check consistency with coding: spec, etc if raw-text or
	no-conversion was found to be safe.

2005-04-24  Richard M. Stallman  <rms@gnu.org>

	* mail/sendmail.el (mail-font-lock-keywords): Match any number of
	citation markers at start of each line.

	* mail/rmail.el (rmail-font-lock-keywords): Match any number of
	citation markers at start of each line.

	* font-lock.el (font-lock-comment-delimiter-face): Doc fix.

	* files.el (mode-require-final-newline): Fix previous change.
	(require-final-newline): Fix type label.

2005-04-24  Glenn Morris  <gmorris@ast.cam.ac.uk>

	* progmodes/f90.el (f90-calculate-indent): Fix treatment of first
	statement in buffer (broken by 2004-11-24 change).

2005-04-24  Kim F. Storm  <storm@cua.dk>

	* ido.el (ido-everywhere): Save and restore old read-buffer-function
	and read-file-name-function values.  Don't overwrite existing
	non-nil values if ido-mode is enabled without ido-everywhere.

2005-04-24  Luc Teirlinck  <teirllm@auburn.edu>

	* files.el (mode-require-final-newline): Minor doc fix.

2005-04-24  Eli Zaretskii  <eliz@gnu.org>

	* subr.el (syntax-after): Doc fix.
	(syntax-class): If argument is nil, return nil.  Mask off upper 16
	bits, not 8 bits.

	* files.el (mode-require-final-newline): Doc fix.
	(backup-buffer-copy): Fix last change.

2005-04-24  YAMAMOTO Mitsuharu  <mituharu@math.s.chiba-u.ac.jp>

	* term/mac-win.el: Require select.  Set selection-coding-system to
	mac-system-coding-system.  Call menu-bar-enable-clipboard.
	(x-last-selected-text-clipboard, x-last-selected-text-primary)
	(x-select-enable-clipboard): New variables.
	(x-select-text, x-get-selection, x-selection-value)
	(x-get-selection-value, mac-select-convert-to-string)
	(mac-services-open-file, mac-services-open-selection)
	(mac-services-insert-text): New functions.
	(CLIPBOARD, FIND): Put mac-scrap-name property.
	(com.apple.traditional-mac-plain-text, public.utf16-plain-text)
	(public.tiff): Put mac-ostype property.
	(selection-converter-alist): Add entries for them.
	(mac-application-menu-map): New keymap.
	(interprogram-cut-function, interprogram-paste-function): Set to
	x-select-text and x-get-selection-value, respectively.
	(split-window-keep-point): Set to t.

2005-04-23  Richard M. Stallman  <rms@gnu.org>

	* files.el (read-directory-name): Always pass non-nil
	DEFAULT-FILENAME arg to read-file-name.
	(backup-buffer-copy, basic-save-buffer-2): Take care against
	writing thru an unexpected existing symlink.
	(revert-buffer): In indirect buffer, revert the base buffer.
	(magic-mode-alist): Doc fix.
	(buffer-stale-function): Doc fix.
	(minibuffer-with-setup-hook): Avoid warning.
	(mode-require-final-newline): Doc and custom fix.

	* follow.el (follow-end-of-buffer): Use with-no-warnings.

	* font-lock.el (font-lock-comment-face): On terminals with few colors,
	use the default appearance.
	(font-lock-comment-delimiter-face): New face, new variable.

	* imenu.el (imenu--generic-function): The official position of a
	definition is the start of the line that BEG is in.

	* midnight.el (midnight-timer): Move defvar up.

	* mouse.el (mouse-drag-region-1): Delete some debugging code.

	* saveplace.el (save-place-to-alist): Use with-no-warnings.

	* startup.el (command-line): Use with-no-warnings.

	* window.el (window-size-fixed): New defvar.

	* emacs-lisp/easymenu.el (easy-menu-do-define): Use defalias, not fset.

	* mail/rmail.el (rmail-font-lock-keywords):
	Use font-lock-comment-delimiter-face.

	* mail/sendmail.el (mail-font-lock-keywords):
	Use font-lock-comment-delimiter-face.

	* progmodes/compile.el (next-error-highlight-timer): New defvar.

2005-04-23  SAITO Takuya  <tabmore@rivo.mediatti.net>  (tiny change)

	* progmodes/compile.el (compilation-mode-font-lock-keywords):
	Specify t for LAXMATCH when matching directories.
	Save match data around compilation-compat-error-properties form.

2005-04-23  David Kastrup  <dak@gnu.org>

	* textmodes/tex-mode.el (TeX-mode, plain-TeX-mode, LaTeX-mode):
	Mention that the autoloaded aliases should be kept for AUCTeX.

2005-04-23  Andreas Schwab  <schwab@suse.de>

	* isearch.el (isearch-forward): Doc fix.

2005-04-23  Eli Zaretskii  <eliz@gnu.org>

	* jit-lock.el (jit-lock-stealth-time): Change default value to 16.
	(jit-lock-stealth-nice): Change default value to 0.5.

2005-04-23  Eric Hanchrow  <offby1@blarg.net>  (tiny change)

	* abbrev.el (write-abbrev-file): Write table entries in
	alphabetical order by table name.

2005-04-22  Kim F. Storm  <storm@cua.dk>

	* ido.el (ido-read-internal): Fix `list' completion.

2005-04-22  Kenichi Handa  <handa@m17n.org>

	* recentf.el (recentf-save-file-coding-system): New variable.
	(recentf-save-list): Encode the file by
	recentf-save-file-coding-system and add coding: tag.

2005-04-22  Nick Roberts  <nickrob@snap.net.nz>

	* emacs-lisp/byte-run.el (define-obsolete-variable-alias): New macro.

2005-04-21  Lute Kamstra  <lute@gnu.org>

	* loadhist.el (unload-feature): Don't remove a function from hooks
	if it is about to be restored to an autoload .  Remove functions
	that will become unbound from auto-mode-alist.  Simplify the code.

	* subr.el (assq-delete-all): New implementation that is linear,
	not quadratic.  Suggested by David Kastrup <dak@gnu.org>.
	(rassq-delete-all): New function.

	* menu-bar.el (menu-bar-options-save, menu-bar-showhide-menu):
	Add size-indication-mode.

2005-04-21  Kenichi Handa  <handa@m17n.org>

	* international/mule-cmds.el: Add autoload for widget-value in
	eval-when-compile.

2005-04-21  Nick Roberts  <nickrob@snap.net.nz>

	* menu-bar.el (menu-bar-options-save, menu-bar-showhide-menu):
	Add tooltip-mode.

	* bindings.el (mode-line-mode-menu): Remove tooltip-mode.

2005-04-20  Luc Teirlinck  <teirllm@auburn.edu>

	* progmodes/inf-lisp.el (inferior-lisp): New defgroup.
	(inferior-lisp-filter-regexp, inferior-lisp-program)
	(inferior-lisp-load-command, inferior-lisp-prompt)
	(inferior-lisp-mode-hook, lisp-source-modes)
	(inferior-lisp-load-hook): defvar->defcustom.
	(inferior-lisp-program, inferior-lisp-prompt)
	(inferior-lisp-load-hook): Doc fixes.
	(inferior-lisp-install-letter-bindings): Small change in
	introductory comment.

2005-04-20  Dan Nicolaescu  <dann@ics.uci.edu>

	* vc.el (vc-annotate-color-map): Change some colors so that text
	using them as foreground is readable on both white and black
	backgrounds.

2005-04-20  Stefan Monnier  <monnier@iro.umontreal.ca>

	* international/mule-conf.el (translation-table-for-input):
	Remove redundant declaration.

2005-04-20  Nick Roberts  <nickrob@snap.net.nz>

	* progmodes/gud.el (gud-menu-map): Add tooltip-toggle-gud-tips.

	* tooltip.el (tooltip-gud-tips-p): Expand documentation.
	(tooltip-toggle-gud-tips): New function.

2005-04-20  YAMAMOTO Mitsuharu  <mituharu@math.s.chiba-u.ac.jp>

	* term/mac-win.el (mac-symbol-encoder): Fix mappings of left and
	right angle brackets.

2005-04-20  Nick Roberts  <nickrob@snap.net.nz>

	* tooltip.el (tooltip-use-echo-area): Replace as alias and deprecate.

2005-04-19  Stefan Monnier  <monnier@iro.umontreal.ca>

	* progmodes/flymake.el (flymake-get-absolute-file-name-basedir):
	Remove.  Update callers to use expand-file-name instead.

	* subr.el (syntax-class): New function.

	* simple.el (blink-matching-open): Use it.

	* paren.el (show-paren-function): Use it to recognize parens that are
	also used in 2-char comment markers.

2005-04-19  Lute Kamstra  <lute@gnu.org>

	* loadhist.el (unload-feature): Update for new format of
	load-history.  Simplify the code.

2005-04-19  YAMAMOTO Mitsuharu  <mituharu@math.s.chiba-u.ac.jp>

	* term/mac-win.el: Add coding: tag and set it to iso-2022-7bit.
	(mac-add-charset-info): New function.  Initialize variable
	mac-charset-info-alist using it.
	(mac-centraleurroman, mac-cyrillic): Do not use UCS in table data
	for translation.
	(mac-symbol-encoder, mac-dingbats-encoder): New translation table.
	(mac-font-encoder-list): Add entries for mac-symbol and mac-dingbats.
	(ccl-encode-mac-symbol-font, ccl-encode-mac-dingbats-font):
	New CCL programs.

2005-04-19  Kim F. Storm  <storm@cua.dk>

	* simple.el (next-buffer, prev-buffer, next-error)
	(scroll-other-window, keyboard-quit, keyboard-escape-quit)
	(clone-indirect-buffer-other-window): Move bindings to bindings.el.

	* bindings.el (next-buffer, prev-buffer, next-error)
	(scroll-other-window, keyboard-quit, keyboard-escape-quit)
	(clone-indirect-buffer-other-window): Move bindings from simple.el.
	(next-buffer, prev-buffer): Add C-x C-right and C-x C-left bindings.
	(next-error, previous-error): Add M-g M-n/n and M-g M-p/p bindings.

2005-04-18  Stefan Monnier  <monnier@iro.umontreal.ca>

	* isearch.el (isearch-edit-string): Make the search-ring available for
	minibuffer history commands.
	(minibuffer-local-isearch-map): Remove bindings for M-p	and M-n,
	the default history commands now work just as well.
	(isearch-ring-retreat-edit, isearch-ring-advance-edit): Remove.

2005-04-18  Kim F. Storm  <storm@cua.dk>

	* emulation/cua-base.el (cua--pre-command-handler): Add more
	elaborate check for shift modifier on non-window systems.

2005-04-18  Lars Hansen  <larsh@math.ku.dk>

	* desktop.el: Make "--no-desktop" turn off `desktop-save-mode'.

2005-04-18  Kim F. Storm  <storm@cua.dk>

	* tooltip.el (tooltip-show): Change second arg to USE-ECHO-AREA
	and make it optional.  Don't test tooltip-gud-echo-area here.
	(tooltip-gud-process-output, gdb-tooltip-print):
	Pass tooltip-gud-echo-area to tooltip-show.
	(tooltip-help-tips): Remove second optional arg to tooltip-show.

2005-04-18  YAMAMOTO Mitsuharu  <mituharu@math.s.chiba-u.ac.jp>

	* tooltip.el (tooltip-mode): `emacs-quick-startup' and
	`display-graphic-p' may not be bound yet.

2005-04-17  Luc Teirlinck  <teirllm@auburn.edu>

	* startup.el (command-line): No longer enable Xterm Mouse mode by
	default in terminals compatible with xterm.

	* xt-mouse.el (xterm-mouse-mode): Set init value back to nil.

2005-04-18  Nick Roberts  <nickrob@snap.net.nz>

	* tooltip.el (tooltip-gud-echo-area): Rename from
	tooltip-use-echo-area.
	(tooltip-show, tooltip-gud-process-output, gdb-tooltip-print)
	(tooltip-help-tips): Allow GUD tooltips to be displayed in echo
	area independently of where help tooltips are displayed.

2005-04-17  David Kastrup  <dak@gnu.org>

	* cus-theme.el (custom-theme-write-variables): Quote variables
	where necessary.

2005-04-17  Richard M. Stallman  <rms@gnu.org>

	* simple.el (yank-excluded-properties): Add follow-link to value.

	* jka-compr.el (jka-compr-compression-info-list): Fix custom type.

	* startup.el (fancy-splash-max-time): Just 30 seconds.
	(fancy-splash-delay): Just 7.
	(fancy-splash-screens): No time limit other than fancy-splash-max-time.

	* loadhist.el (unload-feature): Update for new format of load-history.
	Simplify the code.

	* mail/rmail.el (rmail-ignored-headers): Ignore more headers
	(rmail-font-lock-keywords): Don't fontify the text of a citation.

	* mail/sendmail.el (mail-font-lock-keywords):
	Don't fontify subject text.
	Don't fontify the text of a citation.

2005-04-17  Mark H. Weaver  <mhw@netris.org>  (tiny change)

	* comint.el (comint-output-filter): Run comint-output-filter-functions
	with point where the user had it.

2005-04-16  Stefan Monnier  <monnier@iro.umontreal.ca>

	* international/ucs-tables.el (ucs-set-table-for-input):
	Disable when using unify-on-decoding.

2005-04-16  Dan Nicolaescu  <dann@ics.uci.edu>

	* emulation/cua-base.el (cua-global-mark-face): Add special case
	for displays supporting a high number of colors.

2005-04-16  Matt Hodges  <MPHodges@member.fsf.org>  (tiny change)

	* repeat.el (repeat): Invoke pre-command-hook and post-command-hook.

2005-04-16  Chong Yidong  <cyd@stupidchicken.com>

	* filesets.el (filesets-add-buffer): If user supplies a name of a
	non-existing fileset, create a new fileset.

2005-04-16  Carsten Dominik  <dominik@science.uva.nl>

	* textmodes/org.el (org-up-heading-all): Fix bug with
	`outline-up-heading-all'.

2005-04-16  Andreas Schwab  <schwab@suse.de>

	* files.el (auto-mode-alist): Handle /etc/sysconfig/*,
	/etc/permissions.d/* and /etc/aliases.d/*.

2005-04-16  Kenichi Handa  <handa@m17n.org>

	* international/code-pages.el (cp-make-coding-system):
	Set `translation-table-for-input' property value to the symbol
	ucs-mule-to-mule-unicode, not to that value.
	(pt154): Escape guillemet by `\'.

2005-04-15  Luc Teirlinck  <teirllm@auburn.edu>

	* loadup.el: Load tooltip if x-show-tip is fboundp.

	* startup.el (command-line): Add comment.

	* tooltip.el (tooltip-mode): Specify correct standard value for
	Custom in init-value.

2005-04-15  Nick Roberts  <nickrob@snap.net.nz>

	* progmodes/gud.el (gud-goto-info): Use existing Info buffer, if
	possible.

2005-04-15  Carsten Dominik  <dominik@science.uva.nl>

	* textmodes/org.el (org-agenda-date-prompt): Rename from
	`org-agenda-date-today'.
	(org-evaluate-time-range): Insert at point instead of directly
	after time range.
	(org-first-headline-recenter, org-subtree-end-visible-p)
	(org-optimize-window-after-visibility-change): New functions
	(org-agenda-post-command-hook): Don't allow point at end of line,
	to make sure it always hits the text properties.
	(org-agenda-next-date-line, org-agenda-previous-date-line):
	New commands.
	(org-set-regexps-and-options): Category may contain white space.
	(org-agenda-get-deadlines, org-agenda-get-scheduled):
	Improve marker positions.
	(org-agenda-new-marker): Argument POS made optional.
	(org-agenda-get-timestamps): Deadlines which are done are listed
	in org-done-face now.
	(org-agenda-get-todos, org-agenda-get-timestamps)
	(org-agenda-get-deadlines, org-agenda-get-scheduled):
	Set `undone-face' and `done-face' properties.
	(org-last-todo-state-is-todo): New variable.
	(org-todo): Set `org-last-todo-state-is-todo'.
	(org-agenda-todo): Change face according to
	`org-last-todo-state-is-todo'.  And change other lines referring to
	the same entry.
	(org-calendar-goto-agenda): New command.
	(org-calendar-to-agenda-key): New option.
	(org-startup-folded): New allowed value `content'.
	(org-set-regexps-and-options): Accept new value `content' for
	`org-startup-folded'.
	(org-get-current-options): Handle new value `content' for
	`org-startup-folded'.
	(org-insert-todo-heading): New command.
	(org-mode): Insert first line "*-* mode: org-mode -*-" when called
	interactively in empty file and option
	`org-insert-mode-line-in-empty-file' has been set.
	(org-agenda-todo,org-agenda-priority): Modify to use
	`org-agenda-change-all-lines'.
	(org-warning-face): Change color on dark background

2005-04-14  YAMAMOTO Mitsuharu  <mituharu@math.s.chiba-u.ac.jp>

	* international/mule-cmds.el (set-locale-environment): On Mac OS,
	use preferences AppleLocale and AppleLanguages, and variable
	mac-system-locale for default locale.  On Mac OS Classic, use
	mac-system-coding-system for default coding systems.

	* term/mac-win.el: Don't set file-name-coding-system.
	Decode variables system-name, emacs-build-system, user-login-name, and
	user-full-name by mac-system-coding-system on Mac OS Classic.
	(mac-system-coding-system): New variable.

2005-04-13  Luc Teirlinck  <teirllm@auburn.edu>

	* startup.el (command-line): Handle `xterm-mouse-mode' before
	reading init file.

	* xt-mouse.el (xterm-mouse-mode): Adapt to above change.

2005-04-13  Glenn Morris  <gmorris@ast.cam.ac.uk>

	* progmodes/sh-script.el (sh-here-document-word): Make it a
	defcustom.  Doc fix.
	(sh-add): Bash uses $(( )) for arithmetic.
	(sh-while-getopts) <sh>: Set OPTIND back to 1 at end.
	(sh-maybe-here-document): Remove quotes and leading whitespace
	from heredoc word when closing.  Indent heredoc with tabs if word
	starts with "-".

2005-04-13  Richard M. Stallman  <rms@gnu.org>

	* simple.el (undo): Fix previous change.

	* custom.el (defface): Doc fix.

2005-04-13  Lute Kamstra  <lute@gnu.org>

	* Makefile.in (DONTCOMPILE): Remove list.
	(compile, compile-always): Don't use DONTCOMPILE.
	(update-authors): Load the library in which batch-update-authors
	is defined.
	* makefile.w32-in (DONTCOMPILE): Remove list.
	(compile, compile-always): Fix comments.
	(update-authors): Load the library in which batch-update-authors
	is defined.

	* generic-x.el (generic-mode-ini-file-find-file-hook):
	Rename to ini-generic-mode-find-file-hook.
	Keep generic-mode-ini-file-find-file-hook as an alias.
	(ini-generic-mode-find-file-hook): Rename from
	generic-mode-ini-file-find-file-hook.  Fix docstring.
	(ini-generic-mode): Docstring change.
	(bat-generic-mode-run-as-comint): Silence the byte compiler.

	* help.el (describe-key-briefly): UNTRANSLATED can be nil when
	called from lisp.

	* generic.el: Move to the emacs-lisp subdir.

2005-04-12  Dan Nicolaescu  <dann@ics.uci.edu>

	* term/xterm.el (function-key-map): Add mappings for A-, C-, S-
	and C-S- function and cursor motion keys.

2005-04-12  Luc Teirlinck  <teirllm@auburn.edu>

	* startup.el (command-line): Enable Xterm Mouse mode by default.
	* xt-mouse.el (xterm-mouse-mode): Provide correct standard value
	for Custom.  No longer show "Mouse" in mode line when enabled.
	Doc fix.

2005-04-12  Kim F. Storm  <storm@cua.dk>

	* emulation/cua-base.el (cua-rectangle-face)
	(cua-rectangle-noselect-face): Define face attributes here.

	* emulation/cua-rect.el (cua--init-rectangles): Remove face setup.

2005-04-12  Jan Dj,Ad(Brv  <jan.h.d@swipnet.se>

	* startup.el (command-line): Turn off blinking cursor if
	cursorBlink in resources is off or false.

2005-04-12  YAMAMOTO Mitsuharu  <mituharu@math.s.chiba-u.ac.jp>

	* term/mac-win.el (dnd): Require dnd.
	(mac-drag-n-drop): Call dnd-handle-one-url.
	(kTextEncodingMacRoman, kTextEncodingISOLatin1)
	(kTextEncodingISOLatin2): Remove constants.
	(mac-script-code-coding-systems): New constant.
	(mac-handle-language-change): New function.
	(special-event-map): Bind it to `language-change' event.
	(mac-centraleurroman, mac-cyrillic): New coding systems.
	(mac-font-encoder-list, ccl-encode-mac-centraleurroman-font)
	(ccl-encode-mac-cyrillic-font): Rename mac-centraleurroman-encoder
	and mac-cyrillic-encoder to encode-mac-centraleurroman and
	encode-mac-cyrillic, respectively.

2005-04-12  Nick Roberts  <nickrob@snap.net.nz>

	* progmodes/gud.el, progmodes/gdb-ui.el (gdb-assembler-mode):
	Don't set overlay-arrow-string to "=>" as this is done
	globally in C now.

2005-04-12  Lute Kamstra  <lute@gnu.org>

	* generic-x.el (rc-generic-mode, rul-generic-mode):
	Fix auto-mode-alist entries.
	(etc-fstab-generic-mode): Tweak fontification.

	* generic.el (generic-make-keywords-list): Fix docstring.
	(generic-mode-internal): Simplify generic-font-lock-keywords.

2005-04-11  Rajesh Vaidheeswarran  <rv@gnu.org>

	* whitespace.el (whitespace-buffer-leading)
	(whitespace-buffer-trailing): Revert the incorrect test inversion.
	However, fix the highlight area for the leading and
	trailing whitespaces to show space.

2005-04-11  Rajesh Vaidheeswarran  <rv@gnu.org>

	* whitespace.el (whitespace-version): Bump to 3.5

	(whitespace-buffer-leading, whitespace-buffer-trailing):
	Invert sense of the test to highlight the whitespace.

2005-04-12  Nick Roberts  <nickrob@snap.net.nz>

	* progmodes/gud.el (gud-display-line): GUD uses its own
	overlay arrow now so don't set overlay-arrow-string.
	(gud-pdb-command-name): Revert back to "pdb" (2004-04-26).

2005-04-11  Dan Nicolaescu  <dann@ics.uci.edu>

	* term.el (term-ansi-current-bold, term-ansi-current-underline)
	(term-ansi-current-reverse, term-ansi-current-invisible)
	(term-ansi-face-already-done): Change to boolean.
	(term-reset-terminal, term-handle-colors-array): Handle the above
	vars accordingly.
	(term-buffer-vertical-motion): Rename from buffer-vertical-motion.
	(term-emulate-terminal): Use the new name.

	* faces.el (secondary-selection): Use yellow1, not yellow.
	(trailing-whitespace): Use red1, not red.

2005-04-11  Jan Dj,Ad(Brv  <jan.h.d@swipnet.se>

	* dired.el (dired-mode): Use dnd-* instead of x-dnd-*
	(dired-dnd-handle-local-file): Call dnd-get-local-file-name.
	(dired-dnd-handle-file): Call dnd-get-local-file-uri

	* cus-edit.el (dnd): New group.

	* term/w32-win.el (dnd): Require dnd
	(w32-drag-n-drop): Call dnd-handle-one-url.

	* x-dnd.el: Require dnd.
	(x-dnd-handle-uri-list, x-dnd-handle-file-name):
	Call dnd-handle-one-url.
	(x-dnd-types-alist, x-dnd-insert-utf8-text)
	(x-dnd-insert-utf16-text, x-dnd-insert-ctext): Change x-dnd-insert-text
	to dnd-insert-text.
	(x-dnd-protocol-alist, x-dnd-open-file-other-window)
	(x-dnd-handle-one-url, x-dnd-get-local-file-uri)
	(x-dnd-get-local-file-name, x-dnd-open-local-file)
	(x-dnd-open-file, x-dnd-insert-text): Move to dnd.el (without x-).

	* dnd.el (dnd-protocol-alist): New file with generic DND functions.

2005-04-11  JUAN-LEON Lahoz Garcia  <juanleon1@gmail.com>

	* wdired.el: Doc fixes.
	(wdired-confirm-overwrite): Rename from wdired-is-ok-overwrite.
	(wdired-use-dired-vertical-movement): Rename from
	wdired-always-move-to-filename-beginning.
	(wdired-mode-map): Use `ignore' instead of `wdired-newline'.
	(wdired-change-to-wdired-mode): Change mode name.
	(wdired-newline): Delete.

2005-04-11  Richard M. Stallman  <rms@gnu.org>

	* whitespace.el (whitespace-highlight-the-space):
	Don't call whitespace-unhighlight-the-space here.

	* simple.el (undo): Record t in undo-equiv-table
	for the redo record made by an undo-in-region.

2005-04-12  Nick Roberts  <nickrob@snap.net.nz>

	* progmodes/gdb-ui.el (gdb-display-inferior-io-buffer)
	(gdb-frame-inferior-io-buffer): New Functions to control
	display of separate IO buffer.
	(menu): Add them to menu-bar.
	(gdb-display-buffer): Check for buffer another frame.
	Protect GUD buffer.
	(gdb-setup-windows): Create IO buffer if not already there.
	(gdb-memory-mode): Remove purecopy noops.

2005-04-11  Glenn Morris  <gmorris@ast.cam.ac.uk>

	* progmodes/f90.el (f90-electric-insert): Add optional prefix arg,
	and pass to self-insert-command.

2005-04-11  Lute Kamstra  <lute@gnu.org>

	* generic.el: Commentary section cleanup.
	(generic): Delete.
	(generic-use-find-file-hook, generic-lines-to-scan)
	(generic-find-file-regexp, generic-ignore-files-regexp)
	(default-generic-mode, generic-mode-find-file-hook)
	(generic-mode-ini-file-find-file-hook): Move to generic-x.el.
	* generic-x.el (generic-x): Docstring fix.  Put it in the data group.
	(generic-use-find-file-hook, generic-lines-to-scan)
	(generic-find-file-regexp, generic-ignore-files-regexp)
	(default-generic-mode, generic-mode-find-file-hook)
	(generic-mode-ini-file-find-file-hook): Move from generic.el.

2005-04-10  Karl Fogel  <kfogel@red-bean.com>

	* bookmark.el (bookmark-write-file): Catch errors writing file.
	This is the same change as revision 1.30 of saveplace.el.

2005-04-10  Richard M. Stallman  <rms@gnu.org>

	* startup.el (fancy-splash-tail): Update copyright year.
	(command-line): Split part of -Q into -D.
	(emacs-basic-display): New defvar.
	(fancy-splash-text): Correct name of menu item.

	* saveplace.el (save-place-alist-to-file): Catch errors writing file.

	* info.el (Info-fontify-node): Handle fontification of multiple * Menu
	lines in one node.

	* comint.el (comint-send-input): New arg ARTIFICIAL.
	Callers in this file changed.

	* abbrev.el (define-abbrevs): Read system abbrevs properly.

	* emacs-lisp/map-ynp.el (map-y-or-n-p): Clarify RET/q in help message.

2005-04-10  Chong Yidong  <cyd@stupidchicken.com>

	* url/url-ldap.el (url-ldap): Add docstring.  Fix call to
	`ldap-search-internal'.

2005-04-10  Stefan Monnier  <monnier@iro.umontreal.ca>

	* files.el (set-auto-mode-1): Use line-end-position.

	* international/latin-1.el:
	* international/latin-2.el:
	* international/latin-3.el:
	* international/latin-4.el:
	* international/latin-5.el:
	* international/latin-8.el:
	* international/latin-9.el: Give punctuation syntax to NBSP.

	* textmodes/bibtex.el (bibtex-autokey-titleword-ignore)
	(bibtex-reference-key, bibtex-autokey-demangle-name, bibtex-mode):
	Use char-classes to accept non-ascii letters, accepted in some recent
	bibtex implementations.

2005-04-10  Luc Teirlinck  <teirllm@auburn.edu>

	* custom.el (custom-set-minor-mode): Any non-nil value for the
	variable should enable the mode when set through Custom.

2005-04-10  Stefan Monnier  <monnier@iro.umontreal.ca>

	* progmodes/vhdl-mode.el (vhdl-mode-map-init): Don't override default
	TAB binding so tab-always-indent is obeyed.
	(vhdl-minibuffer-local-map): Move initialization into declaration.
	(vhdl-mode-abbrev-table-init): Mark the abbrevs as `system'.
	(vhdl-run-when-idle, vhdl-create-mode-menu, vhdl-character-to-event)
	(vhdl-hooked-abbrev): Avoid test for XEmacs.
	(vhdl-current-line): Use line-beginning-position.
	(vhdl-doc-variable, vhdl-doc-mode): Call help-setup-xref before
	with-output-to-temp-buffer, so the current position can be recorded.

2005-04-10  Masatake YAMATO  <jet@gyve.org>

	* progmodes/compile.el (compilation-error-regexp-alist-alist):
	Add regexp for gcov.

2005-04-06  Katsumi Yamaoka  <yamaoka@jpl.org>

	* calendar/time-date.el (time-to-seconds, seconds-to-time)
	(days-to-time, time-subtract, time-add): Don't use the #xhhhh
	syntax which Emacs 20 doesn't support.

2005-04-09  Richard M. Stallman  <rms@gnu.org>

	* help.el (describe-key-briefly, describe-key):
	Replace strings as event types with "(any string)".

2005-04-09  Stefan Monnier  <monnier@iro.umontreal.ca>

	* arc-mode.el (archive-mode-map): Move initialization into
	the declaration.  Override *all* bindings of `undo'.
	(archive-lemacs): Remove, use (featurep 'xemacs) instead.

2005-04-09  Jay Belanger  <belanger@truman.edu>

	* calc/calc-units.el (math-standard-units): Redefine Watt hour as W*hr.

2005-04-09  Dan Nicolaescu  <dann@ics.uci.edu>

	* term/xterm.el (xterm-rgb-convert-to-16bit): Simplify.
	(xterm-register-default-colors): Update color values computation
	to match xterm-200.

2005-04-09  Kenichi Handa  <handa@m17n.org>

	* international/code-pages.el (iso-latin-7): Fix the map.

2005-04-08  Luc Teirlinck  <teirllm@auburn.edu>

	* emacs-lisp/lisp.el (defun-prompt-regexp)
	(parens-require-spaces, buffer-end, end-of-defun)
	(insert-parentheses): Doc fixes.

2005-04-08  Kim F. Storm  <storm@cua.dk>

	* comint.el (comint-highlight-prompt): Fix face spec.
	* hi-lock.el (hi-green): Likewise.

2005-04-08  Dan Nicolaescu  <dann@ics.uci.edu>

	* cus-edit.el (custom-modified-face):
	* comint.el (comint-highlight-input): Fix previous changes.
	* term.el (term-handle-ansi-escape): Add a comment.

2005-04-08  Stefan Monnier  <monnier@iro.umontreal.ca>

	* whitespace.el (whitespace-highlight-the-space): Put the same overlay
	in the buffer and in whitespace-highlighted-space.
	(whitespace-unhighlight-the-space): Simplify.
	(whitespace-buffer): Simplify.

2005-04-08  Dan Nicolaescu  <dann@ics.uci.edu>

	* textmodes/table.el (table-cell-face): Add special case for
	displays supporting a high number of colors.
	* progmodes/vhdl-mode.el (vhdl-font-lock-prompt-face)
	(vhdl-font-lock-reserved-words-face)
	(vhdl-speedbar-architecture-face)
	(vhdl-speedbar-instantiation-face)
	(vhdl-speedbar-architecture-selected-face)
	(vhdl-speedbar-instantiation-selected-face): Likewise.
	* progmodes/sh-script.el (sh-heredoc-face): Likewise.
	* progmodes/idlw-help.el (idlwave-help-link-face): Likewise.
	* progmodes/ebrowse.el (ebrowse-tree-mark-face)
	(ebrowse-root-class-face, ebrowse-member-attribute-face)
	(ebrowse-progress-face): Likewise.
	* progmodes/compile.el (compilation-info-face): Likewise.
	* progmodes/cc-fonts.el (c-invalid-face): Likewise.
	* emacs-lisp/re-builder.el (reb-match-3): Likewise.
	* calendar/calendar.el (diary-face): Likewise.
	* woman.el (woman-italic-face, woman-bold-face)
	(woman-unknown-face): Likewise.
	* wid-edit.el (widget-button-pressed-face): Likewise.
	* whitespace.el (whitespace-highlight-face): Likewise.
	* smerge-mode.el (smerge-mine-face, smerge-base-face): Likewise.
	* pcvs-info.el (cvs-marked-face): Likewise.
	* info.el (info-xref): Likewise.
	* ido.el (ido-subdir-face, ido-indicator-face): Likewise.
	* hilit-chg.el (highlight-changes-face)
	(highlight-changes-delete-face): Likewise.
	* hi-lock.el (hi-yellow, hi-green, hi-blue-b, hi-green-b)
	(hi-red-b): Likewise.
	* generic-x.el (show-tabs-tab-face, show-tabs-space-face): Likewise.
	* font-lock.el (font-lock-keyword-face)
	(font-lock-function-name-face, font-lock-warning-face): Likewise.
	* cus-edit.el (custom-invalid-face, custom-modified-face)
	(custom-set-face, custom-changed-face, custom-variable-tag-face)
	(custom-group-tag-face-1, custom-group-tag-face): Likewise.
	* comint.el (comint-highlight-prompt): Likewise.

2005-04-08  Lute Kamstra  <lute@gnu.org>

	* font-lock.el (font-lock-keywords): Docstring fixes.

2005-04-08  Kenichi Handa  <handa@m17n.org>

	* ps-mule.el (ps-mule-show-warning): If the number of unprintable
	chars are more than a limit, print " and more..." at the tail.

2005-04-08  Kim F. Storm  <storm@cua.dk>

	* emacs-lisp/authors.el (authors-aliases): Update list.
	(authors-ignored-files): New list.
	(authors-fixed-entries): Fix typo.
	(authors-renamed-files-alist): Update list.
	(authors-add): Check authors-ignored-files.

2005-04-08  Carsten Dominik  <dominik@science.uva.nl>

	* calendar/diary-lib.el (add-to-diary-list): MARKER argument made
	optional, to ensure backward compatibility.

2005-04-08  Stephen Eglen  <stephen@gnu.org>

	* textmodes/flyspell.el (flyspell-large-region): Doc fix.

2005-04-08  Kim F. Storm  <storm@cua.dk>

	* buff-menu.el (Buffer-menu-mode-map): Map follow-link to mouse-face.

	* mouse.el (mouse-on-link-p): Doc fix.

2005-04-07  Luc Teirlinck  <teirllm@auburn.edu>

	* ielm.el (ielm-prompt-read-only): Doc fix.

	* comint.el (comint-prompt-read-only): Doc fix.

2005-04-07  Benjamin Rutt  <brutt@bloomington.in.us>

	* ffap.el (ffap-pass-wildcards-to-dired): New user option to
	ensure dired always handles wildcards passed to ffap.
	(find-file-at-point): Use it.
	(ffap-dired-wildcards): Doc fix.

2005-04-07  Juri Linkov  <juri@jurta.org>

	* simple.el (next-error-overlay-arrow-position): New defvar.
	Put "=>" on its property `overlay-arrow-string'.  Add it to
	`overlay-arrow-variable-list'.

	* progmodes/compile.el (compilation-setup):
	Set `next-error-overlay-arrow-position' to nil.  Also set it to
	nil in the local hook `kill-buffer-hook'.  Make local variable
	`overlay-arrow-string' and set it to "=>".
	(compilation-goto-locus): Set BOL position to
	`next-error-overlay-arrow-position' instead of
	`overlay-arrow-position'.

	* info.el (Info-mode): Add `Info-kill-buffer' to `kill-buffer-hook'
	locally instead of adding it to the global hook.
	(Info-kill-buffer): Move up.

2005-04-06  Dan Nicolaescu  <dann@ics.uci.edu>

	* term/xterm.el (xterm-standard-colors): Update color values from
	xterm-200.

2005-04-06  Stefan Monnier  <monnier@iro.umontreal.ca>

	* textmodes/tex-mode.el (tex-font-lock-keywords-2): Add \bfseries.

	* fast-lock.el:
	* lazy-lock.el: Move them to the obsolete subdir.

2005-04-06  JUAN-LEON Lahoz Garcia  <juanleon1@gmail.com>

	* wdired.el (wdired-advise-functions, wdired-add-skip-in-replace)
	(wdired-add-replace-advice): Remove.
	(wdired-change-to-wdired-mode): Use query-replace-skip-read-only.

2005-04-06  Kim F. Storm  <storm@cua.dk>

	* startup.el (command-line): Add --bare-bones alias for -Q.

2005-04-06  YAMAMOTO Mitsuharu  <mituharu@math.s.chiba-u.ac.jp>

	* term/mac-win.el: Use create-fontset-from-mac-roman-font to
	create the startup fontset if a font specification ends with
	`mac-roman'.

2005-04-06  Lute Kamstra  <lute@gnu.org>

	* add-log.el (change-log-font-lock-keywords): Complete 2005-04-03
	change.

	* emacs-lisp/copyright.el (copyright-update-year): Replace the
	right subexpression.  Suggested by Jay Bingham <jay.bingham@hp.com>.

2005-04-05  Lute Kamstra  <lute@gnu.org>

	* generic.el (generic-mode-internal): Fix 2005-03-31 change.
	(define-generic-mode): Ditto.  Fix debug declaration.

	* generic-x.el (show-tabs-tab-face, show-tabs-space-face):
	Put them in the generic-x group.

	* calendar/timeclock.el (timeclock): Doc fix.

	* generic.el (define-generic-mode): Don't use custom-current-group.
	Document default :group value.
	* emacs-lisp/easy-mmode.el (define-minor-mode): Ditto.
	(define-global-minor-mode): Don't use custom-current-group.

2005-04-05  Glenn Morris  <gmorris@ast.cam.ac.uk>

	* startup.el (command-line-1): Display startup-echo-area-message
	when fancy splash screen is in use.

	* progmodes/sh-script.el (sh-builtins) <bash>: Add `caller'.
	(sh-escaped-newline): New face.
	(sh-font-lock-keywords) <shell>: Improve regexp for escaped
	newline, and use sh-escaped-newline face.

	* progmodes/tcl.el (tcl-escaped-newline): New face.
	(tcl-builtin-list): New variable.
	(tcl-set-font-lock-keywords): Add builtins, variables, and escaped
	newlines.  Fix keywords subexpression number.

2005-04-05  Carsten Dominik  <dominik@science.uva.nl>

	* textmodes/org.el (org-diary-default-entry): Fix call to
	`add-to-diary-entry'.

2005-04-05  Kim F. Storm  <storm@cua.dk>

	* ediff-init.el: Use (featurep 'xemacs).

2005-04-05  David Ponce  <david@dponce.com>

	* cus-edit.el (face): Derive from symbol widget.  Display sample
	of the current face on the fly.
	(widget-face-sample-face-get, widget-face-notify): New functions.
	(widget-face-value-create): Remove.

	* wid-edit.el (widget-field-end): Temporarily remove field
	narrowing before to call `get-char-property'.

2005-04-04  Jay Belanger  <belanger@truman.edu>

	* calc/calc-aent.el (math-read-replacement-list): Add subscripts.
	(math-read-subscripts): New variable.
	(math-read-preprocess-string): Process subscripts.

2005-04-04  Luc Teirlinck  <teirllm@auburn.edu>

	* comint.el (comint-prompt-read-only): Doc fix.

	* dired.el (dired-copy-filename-as-kill): Make `-' arg behave like
	`-1'.  Doc fix.

2005-04-04  Carsten Dominik  <dominik@science.uva.nl>

	* textmodes/org.el (org-insert-mode-line-in-empty-file):
	Change default value to nil.

2005-04-04  Lute Kamstra  <lute@gnu.org>

	* autorevert.el (auto-revert-mode): Specify :group.
	* battery.el (display-battery-mode): Specify :group.
	* diff-mode.el (diff-minor-mode): Specify :group.
	* font-core.el (font-lock-mode): Specify :group.
	* hl-line.el (hl-line-mode): Specify :group.
	* iimage.el (iimage): New customization group.
	(iimage-mode): Specify :group.
	* longlines.el (longlines-mode): Specify :group.
	* master.el: Don't require easy-mmode.
	(master): New customization group.
	(master-mode): Specify :group.
	* msb.el (msb-mode): Specify :group.
	* reveal.el (reveal-mode): Specify :group.
	* simple.el (next-error-follow-minor-mode): Specify :group.
	* smerge-mode.el (smerge-mode): Specify :group.
	* emacs-lisp/eldoc.el (eldoc-mode): Specify :group.
	* emulation/cua-base.el (cua-mode): Specify :group.
	* international/encoded-kb.el (encoded-kbd-mode): Specify :group.
	* language/thai-util.el (thai-auto-composition-mode)
	(thai-word-mode): Specify :group.
	* mail/supercite.el (sc-minor-mode): Specify :group.
	* progmodes/cwarn.el (cwarn-mode): Specify :group.
	* progmodes/flymake.el (flymake-mode): Specify :group.
	* progmodes/glasses.el (glasses-mode): Specify :group.
	* progmodes/hideif.el (hide-ifdef-mode): Specify :group.
	* textmodes/enriched.el (enriched-mode): Specify :group.
	* textmodes/refill.el (refill-mode): Specify :group.

	* add-log.el (change-log-font-lock-keywords): Names in
	parenthesized lists can contain spaces.

2005-04-04  Thien-Thi Nguyen  <ttn@gnu.org>

	* startup.el (fancy-splash-text): Shorten default text of
	"Emacs Tutorial" line.  Also, if the current language env
	indicates an available tutorial file other than TUTORIAL,
	extract its title and append it to the line in parentheses.
	(fancy-splash-insert): If arg is a thunk, funcall it.

2005-04-04  Jay Belanger  <belanger@truman.edu>

	* calc.el (calc-language-alist): Add tags to customization type.

2005-04-03  Luc Teirlinck  <teirllm@auburn.edu>

	* xt-mouse.el (xterm-mouse-mode): Add explicit Custom group, mouse.
	Doc fix.

2005-04-03  Marcelo Toledo  <marcelo@gnu.org>

	* add-log.el (change-log-font-lock-keywords): The manual
	describing a Change Log entry, says: (...) "Aside from these
	header lines, every line in the change log starts with a space or
	a tab.".  The font-lock was not highlighting lines started with
	spaces, added support for it.

2005-04-03  Roland Winkler  <Roland.Winkler@physik.uni-erlangen.de>

	* textmodes/bibtex.el (bibtex-url): Use format to generate the url.
	(bibtex-generate-url-list): Update docstring accordingly.  Put the
	complex example in the docstring.
	(bibtex-font-lock-url): Use pop.

2005-04-03  Stefan Monnier  <monnier@iro.umontreal.ca>

	* progmodes/tcl.el (tcl-set-font-lock-keywords): Use new \_< ops.

	* pcvs.el (cvs-checkout): Prompt for cvsroot as well.

2005-04-03  Glenn Morris  <gmorris@ast.cam.ac.uk>

	* filesets.el (filesets-set-default): Doc fix.

2005-04-03  Lute Kamstra  <lute@gnu.org>

	* generic.el (define-generic-mode): Add argument to specify
	keywords for defcustom.
	(default-generic-mode): Specify :group.

	* generic-x.el: Specify :group for all generic modes.

	* desktop.el (desktop-no-desktop-file-hook)
	(desktop-after-read-hook): Doc fix.

2005-04-02  Luc Teirlinck  <teirllm@auburn.edu>

	* simple.el (visible-mode): Use explicit :group keyword.
	This changes the group of `visible-mode-hook' from paren-blinking
	to editing-basics.

2005-04-02  Sergey Poznyakoff  <gray@Mirddin.farlep.net>  (tiny change)

	* mail/rmail.el (rmail-parse-url): Bugfix.  Parse traditional
	mailbox specifications as well as URLs.
	(rmail-insert-inbox-text): Remove unused conditional branches.

2005-04-01  Jay Belanger  <belanger@truman.edu>

	* calc/calc-graph.el (calc-gnuplot-name, calc-gnuplot-plot-command)
	(calc-gnuplot-print-command): Move definitions to calc.el.

	* calc/calc-embed.el (calc-embedded-announce-formula)
	(calc-embedded-open-formula, calc-embedded-close-formula)
	(calc-embedded-open-word, calc-embedded-close-word)
	(calc-embedded-open-plain, calc-embedded-close-plain)
	(calc-embedded-open-new-formula, calc-embedded-close-new-formula)
	(calc-embedded-open-mode, calc-embedded-close-mode):
	Move definitions to calc.el.

	* calc/calc.el (calc-settings-file, calc-language-alist):
	Make customizable.
	(calc-embedded-announce-formula, calc-embedded-open-formula)
	(calc-embedded-close-formula, calc-embedded-open-word)
	(calc-embedded-close-word, calc-embedded-open-plain)
	(calc-embedded-close-plain, calc-embedded-open-new-formula)
	(calc-embedded-close-new-formula, calc-embedded-open-mode)
	(calc-embedded-close-mode, calc-gnuplot-name)
	(calc-gnuplot-plot-command, calc-gnuplot-print-command): Move here
	from other files and make customizable.

2005-04-01  Stefan Monnier  <monnier@iro.umontreal.ca>

	* pcvs.el (cvs-temp-buffer, cvs-mode-kill-process, cvs-buffer-check):
	Use buffer-live-p.
	(cvs-mode-run): Don't call cvs-update-header here.
	(cvs-run-process): Call cvs-update-header.
	Use process properties for cvs-postprocess and cvs-buffer so that
	the sentinel can behave better if the temp buffer is killed.
	Use a pipe rather than a tty, to better handle unexpected prompts.
	(cvs-sentinel): Rewrite.  Call cvs-update-header.

2005-04-01  Andre Spiegel  <spiegel@gnu.org>

	* vc-hooks.el (vc-workfile-unchanged-p): Disable mtime check when
	we go via Tramp or Ange-FTP.  Suggested by Kai Grossjohann.

2005-03-31  Stefan Monnier  <monnier@iro.umontreal.ca>

	* generic.el (define-generic-mode): Add indentation rule.

2005-03-31  Luc Teirlinck  <teirllm@auburn.edu>

	* files.el (mode-require-final-newline): Make Custom correctly
	report a nil value and allow to set it to nil via Custom.
	Doc fix.

2005-04-01  Kenichi Handa  <handa@m17n.org>

	* international/characters.el: Enable the correct case setting for
	dotless-i and dotted-I.

2005-04-01  Kim F. Storm  <storm@cua.dk>

	* ido.el (ido-file-internal): Fall back to non-ido command if
	initial directory is on slow ftp (or tramp) host.

2005-03-31  Richard M. Stallman  <rms@gnu.org>

	* emacs-lisp/autoload.el (make-autoload):
	Handle define-global-minor-mode.

	* emacs-lisp/easy-mmode.el (define-global-minor-mode):
	Rename from easy-mmode-define-global-mode.
	(easy-mmode-define-global-mode): Alias for define-global-minor-mode.

	* progmodes/scheme.el (scheme-mode-syntax-table):
	Update syntax of | and # for two-character comment syntax.

2005-03-31  Lute Kamstra  <lute@gnu.org>

	* emacs-lisp/easy-mmode.el (easy-mmode-define-global-mode)
	(define-minor-mode): Call custom-current-group at load-time.

	* generic.el (define-generic-mode): Add debug declaration.
	Add defcustom for the mode hook.
	(generic-mode-internal): Use run-mode-hooks.

2005-03-31  Kim F. Storm  <storm@cua.dk>

	* mouse.el (mouse-1-click-follows-link): Increase to 450 ms.
	(mouse-fixup-help-message): New defun called by show_help_echo
	to fixup mouse-2 prefix in help messages when applicable.

	* tooltip.el (tooltip-show-help-function): Don't fixup message here.

2005-03-31  Kenichi Handa  <handa@m17n.org>

	* language/thai-word.el (thai-find-word-ends): Pay attention to
	the case that we reach the end of buffer.

	* textmodes/fill.el (fill-text-properties-at): New function.
	(fill-newline): Use fill-text-properties-at instead of
	text-properties-at.

2005-03-31  Olive Lin  <olive.lin@versateladsl.be>  (tiny change)

	* textmodes/tex-mode.el (tex-start-tex) Use shell-quote-argument,
	not comint-quote-filename.

2005-03-31  Thien-Thi Nguyen  <ttn@gnu.org>

	* help-fns.el (help-with-tutorial): Revert last change.

2005-03-31  Kim F. Storm  <storm@cua.dk>

	* emulation/cua-base.el (cua-scroll-down): Add CUA property.

2005-03-30  Paul Eggert  <eggert@cs.ucla.edu>

	* calendar/cal-china.el: Update reference to "Calendrical
	Calculations" book; there's a new edition.
	* calendar/cal-coptic.el: Likewise.
	* calendar/cal-french.el: Likewise.
	* calendar/cal-hebrew.el: Likewise.
	* calendar/cal-islam.el: Likewise.
	* calendar/cal-iso.el: Likewise.
	* calendar/cal-julian.el: Likewise.
	* calendar/cal-mayan.el: Likewise.
	* calendar/cal-persia.el: Likewise.
	* calendar/calendar.el: Likewise.
	* calendar/holidays.el: Likewise.
	* calendar/lunar.el: Likewise.
	* calendar/solar.el: Likewise.

	* calendar/calendar.el (calendar-day-abbrev-array): Remove trailing
	white space from doc string.

2005-03-30  Jay Belanger  <belanger@truman.edu>

	* calc/calc-help.el (calc-full-help): Remove email address.

2005-03-30  Thien-Thi Nguyen  <ttn@gnu.org>

	* help-fns.el (help-with-tutorial): Delete title line.

2005-03-30  Glenn Morris  <gmorris@ast.cam.ac.uk>

	* calendar/cal-x.el (calendar-one-frame-setup)
	(calendar-only-one-frame-setup, calendar-two-frame-setup): Use t
	rather than 'symbol for set-window-dedicated-p.

	* calendar/appt.el (appt-buffer-name): Make it a constant.
	(appt-add): Doc fix.

	* filesets.el (filesets-menu-path, filesets-menu-before)
	(filesets-menu-in-menu): Doc fix.  Now valid in GNU Emacs.
	(filesets-menu-cache-file): Use directory ~/.emacs.d.
	(filesets-add-submenu): Delete and use add-submenu instead.

2005-03-30  Carsten Dominik  <dominik@science.uva.nl>

	* org.el (org-agenda-phases-of-moon, org-agenda-sunrise-sunset)
	(org-agenda-convert-date, org-agenda-goto-calendar): New commands.
	(org-diary-default-entry): New function.
	(org-get-entries-from-diary): Better parsing of diary entries.
	(org-agenda-check-no-diary): New function.
	("diary-lib"): Advice to function `add-to-diary-list', to allow
	linking to diary entries.
	(org-agenda-execute-calendar-command): New function.
	(org-agenda): Improve visible section in window.
	Use `org-fit-agenda-window'.
	(org-fit-agenda-window): New option.
	(org-move-subtree-down): Better handling of empty lines
	at end of subtree.
	(org-cycle): Numeric prefix is interpreted now as show-subtree N
	levels up.
	(org-fontify-done-headline): New option.
	(org-headline-done-face): New face.
	(org-set-font-lock-defaults): Use `org-headline-done-face'.
	(org-table-copy-down): Rename from `org-table-copy-from-above'.
	When current field is non-empty, it is copied to next row.
	(org-table-copy-from-above): Fix bug which made it
	impossible to copy fields containing only a single non-white character.

2005-03-30  Kim F. Storm  <storm@cua.dk>

	* kmacro.el (kmacro-end-macro): Isearch may store this command
	into the macro -- so ignore it when executing keyboard macro.

2005-03-30  Nick Roberts  <nickrob@snap.net.nz>

	* tooltip.el (tooltip-gud-display): Use gud-overlay-arrow-position.

2005-03-29  Kenichi Handa  <handa@m17n.org>

	* language/thai.el ("Thai"): Set setup-function and exit-function
	for Thai language environment.

	* language/thai-util.el: Require thai-word.
	(thai-word-mode-map): New variable.
	(thai-word-mode): New minor mode.
	(setup-thai-language-environment-internal): New function.
	(exit-thai-language-environment-internal): New function.

	* language/thai-word.el (thai-word-table): Declare it by defvar,
	use dolist to initialize it.
	(thai-kill-word, thai-backward-kill-word, thai-transpose-words)
	(thai-fill-find-break-point): New functions.

2005-03-29  Richard M. Stallman  <rms@gnu.org>

	* simple.el (idle-update-delay): Move definition up.
	(set-mark): Doc fix.

2005-03-29  Chong Yidong  <cyd@stupidchicken.com>

	* longlines.el: New file.

	* simple.el (buffer-substring-filters): New variable.
	(filter-buffer-substring): New function.
	(kill-region, copy-region-as-kill): Use it.

	* register.el (copy-to-register, append-to-register)
	(prepend-to-register): Use filter-buffer-substring.

2005-03-30  Nick Roberts  <nickrob@snap.net.nz>

	* progmodes/gud.el (gdb): (Re)-initialize gud-filter-pending-text.
	(gud-filter-pending-text): Move in front of gdb.
	(gud-overlay-arrow-position): New variable.
	(gud-sentinel, gud-display-line): Use it in place of
	overlay-arrow-position.

2005-03-29  Glenn Morris  <gmorris@ast.cam.ac.uk>

	* progmodes/fortran.el (fortran-if-indent): Doc fix.
	(fortran-font-lock-keywords-2): Add "where", "elsewhere".
	(fortran-font-lock-keywords-4): New variable.
	(fortran-blocks-re, fortran-end-block-re)
	(fortran-start-block-re): New constants, for hideshow.
	(hs-special-modes-alist): Add a Fortran entry.
	(fortran-mode-map): Bind fortran-end-of-block,
	fortran-beginning-of-block to \M-\C-n, \M-\C-p.
	(fortran-mode): Doc fix.  Add fortran-font-lock-keywords-4.
	(fortran-looking-at-if-then, fortran-end-of-block)
	(fortran-beginning-of-block): New functions, for hideshow.

	* progmodes/f90.el (f90-end-block-re, f90-start-block-re):
	Doc fix.  Tweak regexp.
	(f90-beginning-of-block): Push mark first.

2005-03-29  Jay Belanger  <belanger@truman.edu>

	* calc/calc.el: Update copyright date.
	(calc-version): Increase to 2.1.
	(calc-version-date): Remove.

	* calc/calc-help.el: Update copyright date.
	(calc-full-help): Remove reference to calc-version-date.
	Update copyright date.

2005-03-29  Stefan Monnier  <monnier@iro.umontreal.ca>

	* vc.el (vc-do-command): Use a pipe for async processes, so password
	prompts don't show up at places where the user can't reply.

2005-03-29  Olive Lin  <olive.lin@versateladsl.be>  (tiny change)

	* textmodes/tex-mode.el (tex-send-command): shell-quote-argument
	on the file name we pass to the inferior shell.

2005-03-29  Stephan Stahl  <stahl@eos.franken.de>  (tiny change)

	* progmodes/which-func.el (which-function): Be robust in the face of an
	imenu--make-index-alist failure.

2005-03-29  Stefan Monnier  <monnier@iro.umontreal.ca>

	* reveal.el (reveal-mode-map): Don't override C-a and C-e.

	* progmodes/python.el (python-preoutput-filter): Fix last change.

2005-03-29  Lute Kamstra  <lute@gnu.org>

	* emacs-lisp/debug.el (debug-on-entry): Handle autoloaded
	functions and compiled macros.
	(debug-convert-byte-code): Handle macros too.
	(debug-on-entry-1): Don't signal an error when trying to clear a
	function that is not set to debug on entry.

2005-03-29  Jay Belanger  <belanger@truman.edu>

	* calc/calc-lang.el: Add functions to math-function-table
	properties of tex and math.

2005-03-29  Kenichi Handa  <handa@m17n.org>

	* ps-mule.el (ps-mule-plot-string): Translate characters by
	ps-print-translation-table.
	(ps-mule-begin-job): Call find-charset-region/string with
	ps-print-translation-table.
	(ps-mule-printable-p): Return t if CHARSET is ascii or latin-iso8859-1.

	* ps-print.el (ps-print-translation-table): New variable.
	(ps-plot-region): Translate characters by ps-print-translation-table.

2005-03-29  Juri Linkov  <juri@jurta.org>

	* simple.el (next-error-highlight-timer): New variable.

	* progmodes/compile.el (compilation-goto-locus):
	Use `next-error-highlight-timer' instead of `sit-for'.

2005-03-28  Stefan Monnier  <monnier@iro.umontreal.ca>

	* mail/supercite.el (sc-mail-field): Use assoc-string.
	(sc-get-address): Simplify regexps.

	* files.el (minibuffer-with-setup-hook): New macro.
	(find-file-read-args): Use it to avoid let-binding
	minibuffer-with-setup-hook (which breaks turning on/off
	file-name-shadow-mode while in the prompt).

	* complete.el (PC-read-include-file-name-internal): Use
	test-completion.

2005-03-28  Luc Teirlinck  <teirllm@auburn.edu>

	* font-lock.el: Bind `font-lock-fontify-block' to M-o M-o.

2005-03-28  Stefan Monnier  <monnier@iro.umontreal.ca>

	* window.el (window-buffer-height): Use count-screen-lines.

	* progmodes/python.el (python-preoutput-leftover): New var.
	(python-preoutput-filter): Use it.
	(python-send-receive): Loop until all the result has been received.

2005-03-28  Juri Linkov  <juri@jurta.org>

	* dired.el (dired-mode-map): Add ellipsis to "Compare directories".

	* menu-bar.el (menu-bar-file-menu): Remove ellipsis from
	"Recover Crashed Session".
	(menu-bar-search-menu): Add ellipsis to "Search tagged files".
	(menu-bar-replace-menu): Add ellipsis to "Replace in tagged files".
	(menu-bar-goto-menu): Add ellipsis to "Set Tags File Name".
	(menu-bar-goto-menu): Add ellipsis to "Tags Apropos".
	(menu-bar-options-menu): Add ellipsis to "Set Font/Fontset".
	(menu-bar-manuals-menu): Add ellipsis to "Find Command in Manual".
	(menu-bar-manuals-menu): Add ellipsis to "Find Key in Manual".
	(menu-bar-help-menu): Remove ellipsis from "Find Emacs Packages".

	* ediff-hook.el (menu-bar-ediff-misc-menu, ediff-misc-menu):
	Remove ellipsis from "Ediff Manual", "Customize Ediff", "List
	Ediff Sessions", "Toggle use of separate control buffer frame",
	"Use separate frame for Ediff control buffer".

	* bookmark.el (menu-bar-bookmark-map): Add ellipsis to "Jump to
	Bookmark", "Set Bookmark", "Insert Contents", "Insert Location",
	"Rename Bookmark", "Delete Bookmark".

	* info.el (Info-mode-menu): Remove ellipsis from "Index".
	Add ellipsis to "Lookup a String", "Lookup a string in all indices".
	Add `:active Info-index-alternatives' to "Next Matching Item".

	* wdired.el (wdired-change-to-wdired-mode):
	Mention `wdired-abort-changes' key in the initial message.

	* international/mule.el (auto-coding-alist): Associate non-ascii
	image filename extensions with `no-conversion'.

2005-03-27  Stefan Monnier  <monnier@iro.umontreal.ca>

	* international/iso-acc.el:
	* obsolete/iso-acc.el: Move iso-acc to the obsolete subdir.

2005-03-26  Luc Teirlinck  <teirllm@auburn.edu>

	* textmodes/sgml-mode.el (html-mode): Doc update.

	* autorevert.el (auto-revert-check-vc-info): Minor doc fix.

2005-03-26  Dan Nicolaescu  <dann@ics.uci.edu>

	* term.el (term-move-columns): Fix face after extending a line.
	(term-insert-spaces): Likewise.
	(term-reset-terminal): Fix off by one error.

2005-03-26  Eli Zaretskii  <eliz@gnu.org>

	* international/mule.el (auto-coding-alist): Add .xpi files.

	* files.el (auto-mode-alist): Add .xpi files.

2005-03-26  Jure Cuhalev  <gandalf@owca.info>  (tiny change)

	* textmodes/ispell.el (ispell-dictionary-alist-6): Add slovenian.

2005-03-26  Eli Zaretskii  <eliz@gnu.org>

	* term/bobcat.el: Don't use keyswap.el, since it is now obsolete.

2005-03-26  Glenn Morris  <gmorris@ast.cam.ac.uk>

	* calendar/cal-menu.el (top level): Delete local C-down-mouse-3
	binding.  Suggested by Stephan Stahl <stahl@eos.franken.de>.

	* calendar/cal-move.el (calendar-beginning-of-year): Move the
	cursor to Jan 1 when needed.
	(calendar-end-of-year): Fix -/+ typo.
	Reported by Chong Yidong <cyd@stupidchicken.com>.

2005-03-26  Stefan Monnier  <monnier@iro.umontreal.ca>

	* progmodes/flymake.el (flymake-mode): Add autoload cookie.

	* emacs-lisp/debug.el (debugger-record-expression): Add a missing
	format to `message'.  Inspired by Deepak Goel <deego@gnufans.org>.

2005-03-25  Richard M. Stallman  <rms@gnu.org>

	* filesets.el (filesets-init): Add autoload.

	* mail/mailalias.el (mail-directory): Doc fix.

2005-03-25  Frederik Fouvry  <fouvry@CoLi.Uni-SB.DE>

	* mail/mailalias.el (mail-directory-process): Do nothing if
	mail-directory-process is an atom.
	(mail-get-names): Ignore mail-directory-names if it is an atom.
	(mail-directory-process defvar): Doc fix.
	(mail-names): Doc fix.

2005-03-25  Johan Bockg,Ae(Brd  <bojohan+mail@dd.chalmers.se>  (tiny change)

	* textmodes/flyspell.el (mail-mode-flyspell-verify): Fix regexp syntax.

2005-03-26  Kenichi Handa  <handa@m17n.org>

	* international/mule-util.el (detect-coding-with-priority):
	Call update-coding-systems-internal before detect-coding-region.

2005-03-26  Nick Roberts  <nickrob@snap.net.nz>

	* progmodes/gdb-ui.el (gdb-breakpoints-mode-map)
	(gdb-frames-mode-map): Add follow-link property.

2005-03-25  Jay Belanger  <belanger@truman.edu>

	* calc/calcalg2.el (calc-solve-for): Use "Variable(s)" to prompt
	for variables.

2005-03-25  Juri Linkov  <juri@jurta.org>

	* image-mode.el: Optimize image filename extension regexps in
	autoload cookies.  Associate .x[bp]m with `image-mode-maybe'
	in `auto-mode-alist'.
	(image-mode): Add `image-toggle-display-text' to local hook
	`change-major-mode-hook'.  Display the image as an image by
	default.  Set `cursor-type' and `truncate-lines' if the image
	is already displayed.  Take into account the current mode (image
	or text) in message.
	(image-minor-mode): New minor mode.
	(image-mode-maybe, image-toggle-display-text): New functions.
	(image-toggle-display): Use called-interactively-p.
	Let-bind `inhibit-read-only' to t.

	* image-mode.el (image-minor-mode): Set `cursor-type' and
	`truncate-lines' if the image is already displayed.  Add turning
	image-minor-mode off to `change-major-mode-hook'.  Add message.
	Call `image-toggle-display-text' after turning image-minor-mode off.

2005-03-25  Stefan Monnier  <monnier@iro.umontreal.ca>

	* international/mule-cmds.el (set-locale-environment): For Mac OS X's
	Terminal.app, use utf-8.
	(set-display-table-and-terminal-coding-system): Add coding-system arg.
	(set-locale-environment): Use it.

	* term/xterm.el: Undo last change, better done in mule-cmds.el.

	* emacs-lisp/rx.el (rx-constituents): Add symbol-start and symbol-end.

	* progmodes/python.el (python-close-block-statement-p)
	(python-outdent-p, python-current-defun): Use symbol-end.

2005-03-25  Karl Chen  <quarl@cs.berkeley.edu>  (tiny change)

	* files.el (save-some-buffers): Doc fix.

2005-03-25  Werner Lemberg  <wl@gnu.org>

	* complete.el, thumbs.el: Replace `legal' with `valid'.
	* calendar/calendar.el: Replace `legal' with `valid'.
	* emacs-lisp/advice.el: Replace `legal' with `valid'.
	* mail/supercite.el: Replace `legal' with `valid'.
	* progmodes/cperl-mode.el, progmodes/idlw-shell.el
	* progmodes/idlwave.el, progmodes/vhdl-mode.el:
	Replace `legal' with `valid'.
	* textmodes/reftex-vars.el, textmodes/reftex.el:
	Replace `legal' with `valid'.

2005-03-25  Werner Lemberg  <wl@gnu.org>

	* calc/calc-forms.el, calc/calc-sel.el:
	* midnight.el, vc-cvs.el:
	* emacs-lisp/cl-macs.el:
	* emulation/vip.el:
	* eshell/esh-io.el, eshell/esh-var.el:
	* mail/supercite.el:
	* progmodes/ebnf-abn.el, progmodes/ebnf-bnf.el
	* progmodes/ebnf-ebx.el, progmodes/ebnf-dtd.el, progmodes/ebnf-iso.el
	* progmodes/ebnf-yac.el, progmodes/ebnf2ps.el, progmodes/idlwave.el
	* progmodes/sh-script.el, progmodes/xscheme.el:
	* textmodes/refbib.el, textmodes/refer.el, textmodes/reftex-cite.el
	* textmodes/reftex-index.el, textmodes/reftex-parse.el
	* textmodes/reftex-ref.el, textmodes/reftex-vars.el
	* textmodes/reftex.el, textmodes/org.el:
	Replace `illegal' with `invalid'.

2005-03-24  Stefan Monnier  <monnier@iro.umontreal.ca>

	* progmodes/flymake.el (flymake-get-file-name-mode-and-masks)
	(flymake-find-buildfile, flymake-find-possible-master-files)
	(flymake-check-include, flymake-parse-line): Replace loops over the
	length of lists, by loops over lists, to remove silly O(n,A2(B) behavior.

	* progmodes/flymake.el (flymake-ensure-ends-with-slash): Remove.
	Substitute file-name-as-directory in the rest of the file.
	(flymake-get-common-file-prefix): Rewrite, using compare-strings.
	(flymake-replace-region): Remove unused arg `buffer'.
	(flymake-check-patch-master-file-buffer): Update calls to it.
	(flymake-add-err-info): Remove unused var `count'.
	(flymake-mode): Use define-minor-mode.

	* progmodes/flymake.el: Use with-current-buffer.
	(flymake-float-time, flymake-get-temp-dir, flymake-line-end-position)
	flymake-replace-regexp-in-string, flymake-line-beginning-position)
	(flymake-popup-menu, flymake-current-row, flymake-selected-frame):
	Avoid testing for `xemacs'.
	(flymake-nop): Move.
	(flymake-region-has-flymake-overlays): Return the computed value.
	(flymake-reformat-err-line-patterns-from-compile-el): Use dolist.
	Remove unused var `endline'.
	(flymake-get-line-count): Remove unused function.
	(flymake-display-err-menu-for-current-line): Unused var move-mouse-pos.

	* emulation/vi.el:
	* generic.el:
	* hilit-chg.el (global-highlight-changes):
	* hi-lock.el (hi-lock-mode):
	* follow.el: find-file-hooks -> find-file-hook.

	* comint.el (comint-insert-input): Obey mouse-yank-at-point.

2005-03-24  Juri Linkov  <juri@jurta.org>

	* dired.el (dired-mode-map): Add menu item "Compare directories"
	for dired-compare-directories.

	* dired-aux.el (dired-compare-directories): Add autoload cookie.
	Doc fix.  Replace `read-file-name' with `read-directory-name'.

2005-03-24  Stefan Monnier  <monnier@iro.umontreal.ca>

	* term/xterm.el: If running in Terminal.app set coding-system to utf-8.

2005-03-24  Jay Belanger  <belanger@truman.edu>

	* calc/calc-embed.el (calc-embedded-mode-change): Save all
	relevant mode settings in calc-embedded-original-modes when modes
	are permanently changed.

2005-03-24  Stefan Monnier  <monnier@iro.umontreal.ca>

	* autoinsert.el: find-file-hooks -> find-file-hook.

2005-03-24  Lute Kamstra  <lute@gnu.org>

	* generic.el (generic-font-lock-defaults): Make it obsolete.
	(generic-font-lock-keywords): New variable to replace
	generic-font-lock-defaults.
	(generic-mode-set-font-lock): Delete it.
	(generic-mode-internal): Don't call generic-mode-set-font-lock.
	(generic-bracket-support): Add docstring.

	* generic-x.el: Rename generic-font-lock-defaults to
	generic-font-lock-keywords throughout.
	(mailagent-rules-setup-function): Delete it.
	(mailagent-rules-generic-mode): Use anonymous function instead.
	(show-tabs-generic-mode-font-lock-defaults-1)
	(show-tabs-generic-mode-font-lock-defaults-2): Make them constants.
	Quote faces.
	(show-tabs-tab-face, show-tabs-space-face): Specify background,
	not foreground.

	* emacs-lisp/lisp-mode.el (lisp-imenu-generic-expression):
	Recognize define-generic-mode.

2005-03-23  Stefan Monnier  <monnier@iro.umontreal.ca>

	* icomplete.el (icomplete-simple-completing-p): Don't turn on icomplete
	if there's no completion table.

2005-03-23  Miles Bader  <miles@gnu.org>

	* progmodes/gdb-ui.el (breakpoint-enabled, breakpoint-disabled):
	Remove tty-specific variants, as they're no longer needed.

2005-03-23  Lute Kamstra  <lute@gnu.org>

	* generic-x.el: Code cleanup: make args constant whenever possible.
	(installshield-statement-keyword-list)
	(installshield-system-functions-list)
	(installshield-system-variables-list, installshield-types-list)
	(installshield-funarg-constants-list): Make them constants.

	* generic.el (generic-make-keywords-list): Add autoload cookie.

	* calendar/time-date.el: Add comment on time value formats.
	Don't require parse-time.
	(with-decoded-time-value): New macro.
	(encode-time-value): New function.
	(time-to-seconds, time-less-p, time-subtract, time-add): Use them.
	(days-to-time): Return a valid time value when arg is huge.
	(time-since): Use time-subtract.
	(time-to-number-of-days): Use time-to-seconds.

2005-03-23  David Ponce  <david@dponce.com>

	* recentf.el: (recentf-keep): New option.
	(recentf-menu-action): Default to `find-file'.
	(recentf-keep-non-readable-files-flag)
	(recentf-keep-non-readable-files-p)
	(recentf-file-readable-p, recentf-find-file)
	(recentf-cleanup-remote): Remove.
	(recentf-include-p): More robust.
	(recentf-keep-p): New function.
	(recentf-remove-if-non-kept): Rename from
	`recentf-remove-if-non-readable'.  Use `recentf-keep-p'.
	All callers updated.
	(recentf-menu-items-for-commands): Fix help string.
	(recentf-track-closed-file): Update.  Doc fix.
	(recentf-cleanup): Update.  Count removed files.  Doc fix.

2005-03-23  Kim F. Storm  <storm@cua.dk>

	* progmodes/gdb-ui.el (breakpoint-enabled, breakpoint-disabled):
	Don't inherit from fringe face (now happens automatically).

2005-03-22  Kim F. Storm  <storm@cua.dk>

	* tooltip.el (tooltip-show-help-function): Ignore negative mouse
	position values.

2005-03-22  Stefan Monnier  <monnier@iro.umontreal.ca>

	* menu-bar.el (showhide-date-time): Remove.
	(menu-bar-showhide-menu): Use menu-bar-make-mm-toggle.
	(menu-bar-make-mm-toggle): Simplify.

2005-03-22  JUAN-LEON Lahoz Garcia  <juanleon1@gmail.com>

	* progmodes/perl-mode.el (perl-font-lock-keywords-2):
	Accept qualified variable and function names.

2005-03-22  Thien-Thi Nguyen  <ttn@gnu.org>

	* bindings.el (completion-ignored-extensions):
	Remove ".lis" for `vax-vms'.

2005-03-22  Andreas Schwab  <schwab@suse.de>

	* generic-x.el: Revert last change.
	* ldefs-boot.el: Update.

2005-03-22  Jay Belanger  <belanger@truman.edu>

	* calc/calc-embed.el (calc-embedded-original-modes): New variable.
	(calc-embedded-save-original-modes)
	(calc-embedded-restore-original-modes): New functions.
	(calc-do-embedded): Save original modes when entering embedded mode
	and restore when leaving embedded mode.
	(calc-embedded-modes-change): Change the value of
	calc-embedded-original-modes to reflect permanent changes.

2005-03-22  Lute Kamstra  <lute@gnu.org>

	* generic-x.el: Require generic again.

2005-03-22  Miles Bader  <miles@gnu.org>

	* progmodes/gdb-ui.el (breakpoint-enabled, breakpoint-disabled):
	Tweak details to look good on both ttys and bitmap displays, light
	or dark background, etc.

2005-03-21  Kim F. Storm  <storm@cua.dk>

	* tooltip.el (tooltip-show-help-function): Check car and cdr of
	mouse position.

2005-03-21  Stefan Monnier  <monnier@iro.umontreal.ca>

	* icomplete.el: Don't forcibly turn on the mode upon load.
	(icomplete-mode): Use define-minor-mode.
	(icomplete-eoinput): Default to nil.
	(icomplete-minibuffer-setup): Remove autoload.
	(icomplete-tidy): Simplify.
	(icomplete-exhibit): Use buffer-undo-list to determine if we're still
	in the initial state or if the user has modified the field.
	Fix handling of icomplete-max-delay-chars.
	Remove code that handles the oddball case where
	minibuffer-completion-table is an integer.
	Wrap icomplete-completions in while-no-input in case building
	completions takes more time than expected.
	(icomplete-completions): Simplify.

2005-03-21  Richard M. Stallman  <rms@gnu.org>

	* jka-compr.el (jka-compr-really-do-compress):
	Make variable buffer-local.

	* image-mode.el: Handle .xpm files too.
	(image-toggle-display): Preserve modification flag.

	* help.el (where-is): Don't mention aliases with no key bindings.

2005-03-21  Lute Kamstra  <lute@gnu.org>

	* generic.el: Fix commentary section.  Don't require cl for
	compilation.
	(generic-mode-list): Add autoload cookie.
	(generic-use-find-file-hook, generic-lines-to-scan)
	(generic-find-file-regexp, generic-ignore-files-regexp)
	(generic-mode, generic-mode-find-file-hook)
	(generic-mode-ini-file-find-file-hook): Fix docstrings.
	(define-generic-mode): Make it a defmacro.  Fix docstring.
	(generic-mode-internal): Code cleanup.  Add autoload cookie.
	(generic-mode-set-comments): Code cleanup.
	* generic-x.el: Don't prevent compilation.  Don't require generic.
	Follow coding conventions.  Minor code cleanup.
	(etc-fstab-generic-mode): Add some keywords.
	* font-lock.el (lisp-font-lock-keywords-1): Font lock a call to
	define-generic-mode like a function declaration.

2005-03-21  Jay Belanger  <belanger@truman.edu>

	* calc/calc-embed.el (calc-do-embedded): Put data on stack before
	changing modes.

2005-03-21  Sam Steingold  <sds@gnu.org>

	* add-log.el (add-log-current-defun): Support more C DEFUN forms.

2005-03-21  Thien-Thi Nguyen  <ttn@gnu.org>

	* progmodes/dcl-mode.el (dcl-font-lock-keywords):
	Add underscore to "f$ lexicals" regexp.

2005-03-20  Juri Linkov  <juri@jurta.org>

	* subr.el (progress-reporter-do-update): When `min-value' is equal
	to `max-value', set `percentage' to 0 and prevent division by zero.

2005-03-20  Michael Albinus  <michael.albinus@gmx.de>

	Sync with Tramp 2.0.48.

	* tramp.el (all): Change all addresses to .gnu.org.
	(tramp-append-tramp-buffers): New defun.
	(tramp-bug): Apply `tramp-append-tramp-buffers' as post-hook.
	Catch `dont-send' signal.
	(tramp-set-auto-save-file-modes): Set always permissions, because
	there might be an old auto-saved file belonging to another
	original file.  This could be a security threat.  Reported by
	Kjetil Kjernsmo <kjetil@kjernsmo.net>.
	Check for Emacs 21.3.50 removed.

	* tramp-smb.el (all): Remove debug construct for
	`with-parsed-tramp-file-name'.
	(tramp-smb-prompt): Prompt can contain spaces inside directory names.
	(tramp-smb-handle-delete-directory, tramp-smb-handle-delete-file):
	No error message if DIRECTORY or FILENAME doesn't exist.
	(tramp-smb-open-connection): Check existence of
	`tramp-smb-program'.

2005-03-20  Stefan Monnier  <monnier@iro.umontreal.ca>

	* progmodes/perl-mode.el (perl-font-lock-syntactic-face-function):
	Properly handle the case where the `m' or `s' command's argument is not
	yet terminated.
	(perl-indent-new-calculate): New function.
	(perl-indent-line): Use it.

2005-03-20  Miles Bader  <miles@gnu.org>

	* progmodes/gdb-ui.el (gdb-put-breakpoint-icon): Use breakpoint faces
	in text-mode too.  Change to new face names.
	(breakpoint-enabled): Rename from `breakpoint-enabled-bitmap-face'.
	Add `:weight bold' attribute.
	(breakpoint-disabled): Rename from `breakpoint-disabled-bitmap-face'.

2005-03-19  Juri Linkov  <juri@jurta.org>

	* files.el (auto-mode-alist): Add comment.  Optimize jar/ear/war.

	* international/mule.el (auto-coding-alist): Sync with
	`auto-mode-alist' by adding upper case archive file extensions
	and adding ear/war to jar extension.

2005-03-19  David Casperson  <casper@unbc.ca>  (tiny change)

	* textmodes/tex-mode.el (tex-view): If tex-shell process is not
	running, restart it.

2005-03-19  Yoichi NAKAYAMA  <yoichi@geiin.org>  (tiny changes)

	* finder.el (finder-current-item): Throw an error on an empty line.

	* man.el (Man-follow-manual-reference): If current-word returns
	nil, use "".

2005-03-19  Matt Hodges  <MPHodges@member.fsf.org>

	* simple.el (goto-line): Doc fix.

2005-03-19  Aaron Hawley  <Aaron.Hawley@uvm.edu>  (tiny change)

	* files.el (save-buffer): Doc fix.

2005-03-19  Michael R. Mauger  <mmaug@yahoo.com>

	* recentf.el (recentf-cleanup-remote): New variable.
	(recentf-cleanup): Use it to conditionally check availability of
	remote files.

2005-03-19  Joe Edmonds  <joe-bugs-debian-org@elem.com>  (tiny change)

	* emacs-lisp/lisp-mode.el (lisp-mode-variables): Recognize `@' in
	function names.

2005-03-19  Eli Zaretskii  <eliz@gnu.org>

	* language/thai-word.el: New file.

2005-03-19  JUAN-LEON Lahoz Garcia  <juanleon1@gmail.com>

	* files.el (backup-buffer): If the file's directory is not
	writable, use copy instead of move to backup the file.

2005-03-19  Eli Zaretskii  <eliz@gnu.org>

	* obsolete/keyswap.el: Moved to obsolete/ from term/.

2005-03-19  Vinicius Jose Latorre  <viniciusjl@ig.com.br>

	* ps-print.el (ps-generate-string-list, ps-generate-header-line):
	Use functionp instead of symbolp and fboundp.  Reported by Drkm
	<darkman_spam@yahoo.fr>.
	(ps-print-version): New version 6.6.6.

2005-03-18  Tak Ota  <Takaaki.Ota@am.sony.com>

	* textmodes/table.el (table--line-column-position): New idiom.
	(table--row-column-insertion-point-p): New function to test
	validity of row and column insertion operation at a location.
	(table-global-menu, table-cell-menu): Use above functions for
	deterministic test operation.
	(table--editable-cell-p): Behave in deterministic fashion.

2005-03-18  Juri Linkov  <juri@jurta.org>

	* isearch.el (isearch-lazy-highlight-new-loop):
	Make arguments beg and end optional.
	(isearch-update): Remove optional arguments nil from
	isearch-lazy-highlight-new-loop.
	(isearch-lazy-highlight-search): Let-bind case-fold-search to
	isearch-lazy-highlight-case-fold-search instead of
	isearch-case-fold-search, and let-bind isearch-regexp to
	isearch-lazy-highlight-regexp.
	Use isearch-lazy-highlight-last-string instead of isearch-string.

	* replace.el (perform-replace): Remove bindings of global
	variables isearch-string, isearch-regexp, isearch-case-fold-search.
	Add three new arguments to `replace-highlight'.
	(replace-highlight): Add arguments string, regexp, case-fold.
	Let-bind isearch-string, isearch-regexp, isearch-case-fold-search
	to allow isearch-lazy-highlight-new-loop to use these values
	to set corresponding isearch-lazy-highlight-* internal
	variables whose values lazy highlighting will use regardless of
	changes to global variables isearch-string, isearch-regexp,
	isearch-case-fold-search during lazy highlighting loop.
	(replace-dehighlight): Rename `isearch-lazy-highlight-cleanup'
	to `lazy-highlight-cleanup'.

	* textmodes/ispell.el (ispell-lazy-highlight): New defcustom.
	(ispell-highlight-face): Set default face to `isearch' when
	lazy highlighting is enabled.
	(ispell-highlight-spelling-error-overlay): Set `ispell-overlay'
	priority to 1.  Add lazy highlighting.
	(ispell-highlight-spelling-error-xemacs): Remove obsolete arg
	from `isearch-dehighlight'.

2005-03-18  David Ponce  <david@dponce.com>

	* files.el (hack-local-variables): Do a case-insensitive search
	for End.

2005-03-18  Juri Linkov  <juri@jurta.org>

	* isearch.el (lazy-highlight-cleanup) <command>: Rename from
	`isearch-lazy-highlight-cleanup', add alias to old name and
	declare obsolete.  Add release numbers to other obsolete vars.
	(isearch-done, isearch-lazy-highlight-new-loop):
	Rename `isearch-lazy-highlight-cleanup' to `lazy-highlight-cleanup'.
	(lazy-highlight-cleanup) <variable>: Doc fix.
	(isearch-lazy-highlight-update): Rename obsolete
	`isearch-lazy-highlight-face' to `lazy-highlight-face'.

2005-03-18  Kenichi Handa  <handa@m17n.org>

	* language/thai-util.el: Fix categorization of Thai characters in
	thai-category-table.
	(thai-composition-pattern): Adjust it for the above change.
	(thai-self-insert-command, thai-compose-syllable): New functions.
	(thai-compose-region): Use thai-compose-syllable.
	(thai-compose-string): Likewise.
	(thai-composition-function): Likewise.
	(thai-auto-composition): New function.
	(thai-auto-composition-mode): New minor mode.

	* language/thai.el: Fix patterns to be registered in
	composition-function-table.

	* international/quail.el (quail-input-method): Locally bind
	inhibit-modification-hooks to t.

2005-03-17  Richard M. Stallman  <rms@gnu.org>

	* progmodes/perl-mode.el (perl-mode-hook): Defvar it.
	(perl-mode): Use run-mode-hooks.

	* mail/rmail.el (rmail-movemail-program, rmail-pop-password)
	(rmail-pop-password-required, rmail-remote-password): Doc fixes.
	(rmail-preserve-inbox, rmail-probe, rmail-autodetect): Doc fix.

	* mail/sendmail.el (sendmail-send-it): Reenable the code
	to compute resend-to-address and use it.

	* tar-mode.el (tar-mode): Turn off undo unconditionally.

	* image-mode.el: New file.

	* image.el (insert-sliced-image): Add autoload cookie.

	* font-lock.el (font-lock-lines-before): New user option.
	(font-lock-after-change-function): Obey it.

	* bindings.el (esc-map): Make M-g a prefix.
	Bind M-g g and M-g M-g to goto-line.

	* faces.el (face-id): Doc fix.

2005-03-17  Frederik Fouvry  <fouvry@CoLi.Uni-SB.DE>

	* mail/rmail.el (rmail-unknown-mail-followup-to): New function.
	(rmail-show-message): Use rmail-unknown-mail-followup-to.
	(rmail-reply): Recognize Mail-Followup-To and Mail-Reply-To headers.

	* mail/sendmail.el (mail-yank-ignored-headers)
	(mail-font-lock-keywords, mail-mode-fill-paragraph):
	Add Mail-Followup-To and Mail-Reply-To headers.
	(mail-citation-hook): Add autoload cookie.
	(mail-mode): Doc fix.
	(mail-mode-map): Bind mail-mail-followup-to and mail-mail-reply-to.
	(mail-send): Compute Mail-Followup-To and Mail-Reply-To headers.
	(mail-mode-fill-paragraph): Handle those headers.
	(mail-mailing-lists): New variable.
	(mail-mail-reply-to, mail-mail-followup-to): New functions.

2005-03-17  Juri Linkov  <juri@jurta.org>

	* isearch.el (isearch-fallback): Check for `(car previous)'
	before calling `isearch-other-end-state'.

2005-03-17  Kim F. Storm  <storm@cua.dk>

	* simple.el (move-beginning-of-line): Move to beginning of buffer
	line, as well as beginning of screen line.

2005-03-16  Glenn Morris  <gmorris@ast.cam.ac.uk>

	* calendar/diary-lib.el (mark-diary-entries): Use new optional
	argument REDRAW rather than calendar-redrawing variable.
	* calendar/calendar.el (calendar-redrawing): Delete.
	(redraw-calendar): Do not bind calendar-redrawing.

2005-03-16  Matt Hodges  <MPHodges@member.fsf.org>

	* calendar/diary-lib.el (diary-redraw-calendar): Preserve point in
	diary-file buffer.

2005-03-16  Stefan Monnier  <monnier@iro.umontreal.ca>

	* help.el (describe-mode): Allow a :minor-mode-function property to
	specify a different minor mode toggle function than the variable.
	* simple.el (auto-fill-function):
	* subr.el (add-minor-mode): Use it.

2005-03-16  Kenichi Handa  <handa@m17n.org>

	* language/ethio-util.el (sera-being-called-by-w3): New variable.
	(ethio-sera-to-fidel-ethio): Check also sera-being-called-by-w3.
	(ethio-fidel-to-sera-buffer): Likewise.

2005-03-16  Juri Linkov  <juri@jurta.org>

	* emacs-lisp/find-func.el (find-function-regexp):
	Add defun-emitting macro `menu-bar-make-toggle'.

	* isearch.el: Put `isearch-scroll' property to
	`split-window-horizontally'.

	* info.el: Update error messages for `debug-ignored-errors'.
	(Info-isearch-search): Doc fix.
	(Info-find-node): Move up code to go into info buffer before
	recording the node to the history.
	(Info-fontify-node): Fontify titles only if the next line
	has two or more `*', `=', `-', `.'.
	Display "go to this node" for empty (match-string 3).

2005-03-16  YAMAMOTO Mitsuharu  <mituharu@math.s.chiba-u.ac.jp>

	* term/mac-win.el: Add mouse pointer shape constants.

2005-03-15  Kim F. Storm  <storm@cua.dk>

	* simple.el (move-beginning-of-line): Use vertical-motion.

2005-03-15  Juri Linkov  <juri@jurta.org>

	* isearch.el (isearch-error): New variable.
	(isearch-invalid-regexp, isearch-within-brackets): Remove.
	(isearch-error-state): Rename from `isearch-invalid-regexp-state'.
	(isearch-within-brackets-state): Remove.
	(isearch-case-fold-search-state, isearch-pop-fun-state):
	Decrease frame index.
	(isearch-mode, isearch-top-state, isearch-push-state)
	(isearch-edit-string, isearch-abort, isearch-search-and-update)
	(isearch-fallback, isearch-message-prefix, isearch-message-suffix)
	(isearch-search, isearch-lazy-highlight-new-loop):
	Replace `isearch-invalid-regexp' with `isearch-error'.
	Remove `isearch-within-brackets'.
	(isearch-search): Add `search-failed' handler to `condition-case'.
	(isearch-lazy-highlight-search): Add `condition-case' to catch
	errors and allow `isearch-lazy-highlight-update' to try
	highlighting from the beginning of the window.
	(isearch-repeat): Move up code to set isearch-wrapped to t
	before calling isearch-wrap-function.

	* info.el (Info-isearch-initial-node): New internal variable.
	(Info-search): Signal an error in isearch mode when search leaves
	the initial node.  Signal an error when `bound' is non-nil and
	nothing was found in the current subfile.
	(Info-isearch-search): Remove `condition-case'.
	(Info-isearch-wrap): Don't wrap when search failed during leaving
	the initial node.  If `Info-isearch-search' is nil, wrap around
	the current node.
	(Info-isearch-start): New fun.
	(Info-mode): Add buffer-local hook `Info-isearch-start' to
	`isearch-mode-hook'.

2005-03-15  YAMAMOTO Mitsuharu  <mituharu@math.s.chiba-u.ac.jp>

	* simple.el (normal-erase-is-backspace): Set default to t if
	running on Mac.

	* term/mac-win.el (function-key-map): Sync with x-win.el.

2005-03-15  Kenichi Handa  <handa@m17n.org>

	* international/mule-cmds.el (locale-language-names): Modify the
	format of elements and add more entries.
	(locale-preferred-coding-systems): Add more entries.
	(set-locale-environment): Adjust for the change of
	locale-language-names.

2005-03-14  Stefan Monnier  <monnier@iro.umontreal.ca>

	* pcvs.el (smerge-ediff): Remove bogus autoload.

2005-03-14  Lute Kamstra  <lute@gnu.org>

	* emacs-lisp/debug.el (debugger-make-xrefs): Docstring fix.
	Ignore a `*' at the beginning of a line.

	* subr.el (macro-declaration-function): Move to emacs-lisp/byte-run.el.
	* emacs-lisp/byte-run.el (macro-declaration-function): Move from
	subr.el.
	(dont-compile, eval-when-compile, eval-and-compile): Use declare
	to specify indentation.

	* generic.el (define-generic-mode): Let generic-mode-list be a
	list of strings; test membership with equal.

2005-03-14  Kim F. Storm  <storm@cua.dk>

	* simple.el (next-line, previous-line): Add optional try-vscroll
	arg to recognize interactive use.  Pass it on to line-move.
	(line-move): Don't perform auto-window-vscroll when defining or
	executing keyboard macro to ensure consistent behavior.

2005-03-13  Stefan Monnier  <monnier@iro.umontreal.ca>

	* pcvs-util.el (cvs-string->strings): Strip trailing whitespace.

2005-03-13  Lute Kamstra  <lute@gnu.org>

	* emacs-lisp/debug.el (debug): Set debug-on-exit before calling
	debugger-setup-buffer so that backtrace marks the frames set to
	debug-on-exit and we don't have to do it manually.  Set an extra
	debug-on-exit for macro's.
	(debugger-setup-buffer): Don't mark the top frame manually.

2005-03-12  Lute Kamstra  <lute@gnu.org>

	* emacs-lisp/byte-run.el: Replace lisp-indent-hook with
	lisp-indent-function throughout.
	(with-no-warnings): Set lisp-indent-function property.

2005-03-12  Thien-Thi Nguyen  <ttn@gnu.org>

	* progmodes/dcl-mode.el (dcl-mode-syntax-table):
	Add entry for backslash.

2005-03-12  Juri Linkov  <juri@jurta.org>

	* info.el (Info-search): Four fixes for backward search.

2005-03-11  Jay Belanger  <belanger@truman.edu>

	* calc/calc.el (calc-language-alist): New variable.
	* calc/calc-embed.el (calc-embedded-language-alist): Remove.
	(calc-embedded-find-modes): Use calc-language-alist instead of
	calc-embedded-language-alist.

2005-03-11  Glenn Morris  <gmorris@ast.cam.ac.uk>

	* calendar/calendar.el (calendar-redrawing): New internal
	variable.
	(redraw-calendar): Remove bogus save-excursion from previous
	change.  Bind calendar-redrawing to t for mark-diary-entries.
	* calendar/diary-lib.el (mark-diary-entries): No need to redraw
	calendar if that is why we were called.

2005-03-11  Kenichi Handa  <handa@m17n.org>

	* international/mule.el (make-coding-system): Set property
	coding-system-define-form to nil.
	(define-coding-system-alias): Likewise.

2005-03-11  Kenichi Handa  <handa@m17n.org>

	These changes are suggested by Dave Love <fx@gnu.org>.

	* textmodes/fill.el: Change encoding to iso-2022-7bit and add
	coding: tag.
	(adaptive-fill-regexp): Add more bullets.
	(fill-french-nobreak-p): Add Latin-1 and Latin-9 guillemets in
	regexps.

2005-03-10  Stefan Monnier  <monnier@iro.umontreal.ca>

	* help.el (describe-mode): Properly handle non-trivial lighters.
	Don't ignore minor modes that are not listed in minor-mode-list.

	* tooltip.el (tooltip-mode): Don't complain that you can't turn the
	feature ON when the user requests to turn it OFF.

2005-03-10  Lute Kamstra  <lute@gnu.org>

	* emacs-lisp/debug.el (debug-entry-code): Delete it.
	(implement-debug-on-entry): New function to replace debug-entry-code.
	(debug-on-entry-1): Use implement-debug-on-entry.  Delete the
	second argument as the 2005-03-07 change makes it obsolete.
	(debug-on-entry, cancel-debug-on-entry): Update call to
	debug-on-entry-1.
	(debug, debugger-setup-buffer): Comment update.
	(debugger-frame-number): Update to work with implement-debug-on-entry.

2005-03-10  Jay Belanger  <belanger@truman.edu>

	* calc/calc-embed.el (math-ms-args): Declare it.
	(calc-embedded-eval-expr, calc-embedded-eval-get-var): Use variable
	math-ms-args.
	(calc-embedded-subst): Use math-multi-subst-rec to substitute
	variables.

2005-03-10  Nick Roberts  <nickrob@snap.net.nz>

	* progmodes/gdb-ui.el (gdb-var-create-handler, gdb-get-location):
	Use message-box.

	* tooltip.el (tooltip-mode): Use define-minor-mode and simplify.
	(tooltip-activate-mouse-motions-if-enabled): Use dolist.
	(tooltip-gud-tips): Simplify.
	(tooltip-gud-tips-p): Remove superfluous :set.
	(tooltip-gud-modes): Add fortran-mode.
	(gdb-tooltip-print): Remove newline for tooltip-use-echo-area.

	* bindings.el (mode-line-mode-menu): Add tooltip-mode to mode-line.

2005-03-09  Kim F. Storm  <storm@cua.dk>

	* play/animate.el (animate-place-char): Use forward-line instead
	of next-line to improve performance.

2005-03-09  Simon Josefsson  <jas@extundo.com>

	* net/browse-url.el (browse-url-default-browser): Doc fix.

2005-03-09  Miles Bader  <miles@gnu.org>

	* emacs-lisp/bytecomp.el (byte-compile-variable-ref)
	(byte-compile-obsolete): Change " since VER" to " (as of Emacs VER)".

2005-03-09  Kenichi Handa  <handa@m17n.org>

	* international/latin-1.el: Set case and syntax for 255 only if
	set-case-syntax-set-multibyte is nil.

	* textmodes/ispell.el (ispell-insert-word): New function.
	(ispell-word): Use ispell-insert-word to insert a new word.
	(ispell-process-line): Likewise.
	(ispell-complete-word): Likewise.

2005-03-09  Glenn Morris  <gmorris@ast.cam.ac.uk>

	* calendar/calendar.el (redraw-calendar): Preserve point.
	Reported by Matt Hodges <MPHodges@member.fsf.org>.
	(calendar-week-start-day): Move after definition of
	redraw-calendar.  Delete buffer test, since redraw-calendar has
	that now.

	* calendar/diary-lib.el (mark-diary-entries): Only call
	redraw-calendar in the first of any recursive calls.
	Reported by Alan Shutko <ats@acm.org>.

2005-03-08  Juri Linkov  <juri@jurta.org>

	* textmodes/sgml-mode.el (sgml-tag, html-tag-alist)
	(html-horizontal-rule, html-line, html-image, html-checkboxes)
	(html-radio-buttons): Add a space before the trailing `/>' where
	sgml-xml-mode is non-nil.
	(sgml-delete-tag): Check if the tag ends with `/>' to not delete
	the subsequent tag of the empty XML tag.
	(html-href-anchor): Don't set initial input to "http:".
	(html-image): Ask for the image URL and set point inside alt="".
	(html-name-anchor): Duplicate the name in the `id' attribute when
	sgml-xml-mode is non-nil.
	(html-paragraph): Remove \n before <p>.
	(html-checkboxes, html-radio-buttons): Insert `checked="checked"'
	instead of `checked' when sgml-xml-mode is non-nil.

	* facemenu.el (list-colors-print): Print #RRGGBB in default face.
	Remove 1 space before #RRGGBB to not truncate it on terminal
	windows w/o fringes.  Remove 1 space between bg and fg examples
	to get more space.
	(list-colors-duplicates): Replace `and' with `if' for `boundp' to
	avoid byte-compile warnings.

	* image-file.el (image-file-handler): Put `safe-magic' property to
	`image-file-handler'.

	* info.el (Info-isearch-search): Emulate word search in
	isearching through multiple Info nodes with Info-search.
	(Info-isearch-wrap): Allow isearch-word.

2005-03-08  Lute Kamstra  <lute@gnu.org>

	* emacs-lisp/debug.el (debugger-step-through): Make sure that
	stepping into the debugger's code is not possible.
	(debugger-jumping-flag): Docstring update.

2005-03-08  Jay Belanger  <belanger@truman.edu>

	* calc/calc-embed.el (calc-do-embedded): Reset mode line when
	embedded mode begins.
	(calc-embedded-language-alist): New variable.
	(calc-embedded-find-modes): Use calc-embedded-language-alist to
	set default language mode.

2005-03-08  Kenichi Handa  <handa@m17n.org>

	* international/ccl.el (define-ccl-program): Fix docstring about
	extra 256 bytes assured for the output buffer.

	* international/utf-16.el (ccl-encode-mule-utf-16le-with-signature):
	Fix BUFFER_MAGNIFICATION to 2.
	(ccl-encode-mule-utf-16be-with-signature): Likewise.

2005-03-07  Karl Chen  <quarl@cs.berkeley.edu>

	* align.el (align-rules-list): Added an alignment rule for CSS
	declarations (applies to css-mode and html-mode buffers).

2005-03-07  Stefan Monnier  <monnier@iro.umontreal.ca>

	* emacs-lisp/debug.el (debug-on-entry-1): Fix handling of macros.

2005-03-07  Kim F. Storm  <storm@cua.dk>

	* simple.el (move-beginning-of-line): New command.

	* bindings.el (global-map): Bind C-a to move-beginning-of-line.

	* reveal.el (reveal-mode-map): Bind C-a to beginning-of-line.

	* emulation/cua-base.el: Put CUA move property on move-end-of-line
	and move-beginning-of-line.

	* apropos.el (apropos-print): Omit command from M-x ... RET.

2005-03-07  Nick Roberts  <nickrob@snap.net.nz>

	* progmodes/gdb-ui.el (gdb-var-create-handler): Handle just MI case.
	(gdb-send, gdb-send-item): Log items sent from gdb-send too.

2005-03-06  Richard M. Stallman  <rms@gnu.org>

	* bindings.el (esc-map): Bind M-g to goto-line.

	* facemenu.el (global-map): Bind M-o, not M-g.

2005-03-06  Jan Dj,Ad(Brv  <jan.h.d@swipnet.se>

	* menu-bar.el (menu-bar-file-menu): Add the same :enable to
	"Open Directory" as for "Open File".

2005-03-06  Chong Yidong  <cyd@stupidchicken.com>

	* simple.el (activate-mark-hook, deactivate-mark-hook): Add defvars.
	(push-mark-command): Run activate-mark-hook.

2005-03-06  Richard M. Stallman  <rms@gnu.org>

	* help-mode.el (help-mode-finish): Don't alter the element
	in view-return-to-alist if there already is one.

	* jit-lock.el (jit-lock-stealth-fontify): When calling sit-for,
	make sure the current buffer is the expected one.

	* novice.el (disabled-command-function): Output in *Disabled Command*.
	Explicitly ignore non-keyboard events, and explicitly handle C-g.

	* textmodes/flyspell.el (flyspell-large-region):
	Pass args differently for aspell.

	* files.el (mode-require-final-newline): Doc fix.

2005-03-03  Stephan Stahl  <stahl@eos.franken.de>  (tiny change)

	* progmodes/which-func.el (which-function):
	Specify NOERROR when calling imenu--make-index-alist.

2005-03-05  Stefan Monnier  <monnier@iro.umontreal.ca>

	* simple.el (normal-erase-is-backspace): Define default value.

	* custom.el (custom-theme-set-variables): Remove unused var
	`immediate'.
	(custom-reevaluate-setting): Simple function to handle variables
	that are defined before their default value can really be
	computed.

	* startup.el (command-line): Use it for temporary-file-directory,
	small-emporary-file-directory, auto-save-file-name-transforms,
	blink-cursor-mode, and normal-erase-is-backspace.

	* font-lock.el (font-lock-fontify-keywords-region): Ensure forward
	progress, even with buggy anchored keywords.

2005-03-05  Luc Teirlinck  <teirllm@auburn.edu>

	* simple.el (goto-line): Remove unbalanced final parenthesis.

2005-03-05  Richard M. Stallman  <rms@gnu.org>

	* simple.el (goto-line): Use a number at point as the default.
	With C-u as arg, switch buffers.

2005-03-05  Juri Linkov  <juri@jurta.org>

	* frame.el (blink-cursor-mode): Replace `emacs-quick-startup'
	with `no-blinking-cursor'.

	* startup.el (no-blinking-cursor): New defvar.
	(command-line): Add `--no-blinking-cursor' to longopts.
	Set `no-blinking-cursor' to t for command line arguments
	-Q, -nbc, --no-blinking-cursor.  Replace `emacs-quick-startup'
	with `no-blinking-cursor' in the condition for calling
	`blink-cursor-mode'.

2005-03-04  Luc Teirlinck  <teirllm@auburn.edu>

	* menu-bar.el (menu-bar-make-mm-toggle): Doc fix.
	(menu-bar-options-save): Add blink-cursor-mode.
	(menu-bar-options-menu): Add blink-cursor-mode.

2005-03-04  Ulf Jasper  <ulf.jasper@web.de>

	* calendar/icalendar.el (icalendar-version): Increase to 0.11.
	(icalendar-export-file, icalendar-export-region)
	(icalendar-import-file, icalendar-import-buffer): Add autoload cookies.
	(icalendar--convert-ical-to-diary): Fix problem with DURATION.

2005-03-04  Lute Kamstra  <lute@gnu.org>

	* emacs-lisp/debug.el (debugger-step-after-exit): Make it a defvar.
	(debug-function-list): Ditto.

2005-03-04  Robert J. Chassell  <bob@rattlesnake.com>

	* textmodes/texinfmt.el (texinfo-append-refill):
	Redefine the types of line to which @refill
	is not appended by replacing a search for `@refill\\|@bye' with
	`@refill\\|^[ \t]*@'.  The intent is to solve both the `@end
	itemize@refill' bug and the unfilled long lines bug.
	(texinfmt-version): Update number and date.

2005-03-04  Reiner Steib  <Reiner.Steib@gmx.de>

	* international/code-pages.el (windows-1250, windows-125[2-8])
	(iso-8859-10, -13, -16, georgian-ps): Add autoload cookies.

2005-03-03  Stefan Monnier  <monnier@iro.umontreal.ca>

	* frame.el (blink-cursor-mode): `emacs-quick-startup' may not be
	bound yet.

2005-03-02  Romain Francoise  <romain@orebokech.com>

	* ibuf-ext.el (ibuffer-filter-disable): Move back to the current
	buffer after removing limits.
	(ibuffer-pop-filter): Ditto.
	Update copyright.

2005-03-02  Miles Bader  <miles@gnu.org>

	* button.el (make-text-button): If the user doesn't specify a
	type, use the default.  Rewrite to use `add-text-properties' and
	plist functions.

2005-03-01  Lute Kamstra  <lute@gnu.org>

	* emacs-lisp/debug.el (inhibit-debug-on-entry): Add docstring.
	(debugger-jumping-flag): New var.
	(debug-entry-code): Use it.
	(debugger-jump): Use debugger-jumping-flag and add
	debugger-reenable to post-command-hook.
	(debugger-reenable): Use debugger-jumping-flag and remove itself
	from post-command-hook.
	(debug, debug-on-entry, cancel-debug-on-entry): Remove call to
	debugger-reenable.

2005-03-01  Robert J. Chassell  <bob@rattlesnake.com>

	* textmodes/texinfmt.el (texinfo-no-refill-regexp): Comment out
	inclusion of "itemize\\|", which may be unnecessary, is certainly
	inelegant, and stops refilling in itemize lists when formatting
	Japanese Texinfo files to Info.
	Update copyright to 2005.

2005-03-01  Nick Roberts  <nickrob@snap.net.nz>

	* progmodes/gdb-ui.el (gdb-get-location): Use a warning instead
	of an error if GDB can't find the source file.

2005-03-01  Glenn Morris  <gmorris@ast.cam.ac.uk>

	* calendar/calendar.el (redraw-calendar): Work from any buffer,
	not just the calendar.

	* calendar/diary-lib.el (mark-diary-entries): Remove any old marks
	first.
	(diary-redraw-calendar): New function.
	(make-diary-entry): Add diary-redraw-calendar to local
	write-contents-functions.  Turn off selective display before
	inserting in diary.

2005-03-01  Kim F. Storm  <storm@cua.dk>

	* emacs-lisp/copyright.el (copyright-fix-years): New command.

2005-03-01  Lute Kamstra  <lute@gnu.org>

	* emacs-lisp/debug.el (debug-on-entry-1): Reimplement to make sure
	that debug-entry-code can be safely removed from a function while
	this code is being evaluated.  Revert the 2005-02-27 change as the
	new implementation no longer requires it.  Make sure that a
	function body containing just a string is not mistaken for a docstring.
	(debug): Skip one more frame in case of debug on entry.
	(debugger-setup-buffer): Delete one more frame line in case of
	debug on entry.
	(debugger-frame-number): Update to use the new text introduced by
	the 1999-11-03 change.  Skip one more frame in case of debug on entry.

2005-02-28  Kim F. Storm  <storm@cua.dk>

	* double.el (double-translate-key): Call force-window-update after
	read-event to avoid crash in redisplay.

2005-02-28  Stefan Monnier  <monnier@iro.umontreal.ca>

	* emacs-lisp/debug.el (inhibit-debug-on-entry): New var.
	(debug): Use it.  Move the inhibit-trace earlier.
	(debug-entry-code): New const.
	(debug-on-entry-1): Use it.

2005-02-28  Chong Yidong  <cyd@stupidchicken.com>

	* international/utf-16.el (ccl-encode-mule-utf-16le):
	Fix BUFFER_MAGNIFICATION to 2.
	(ccl-encode-mule-utf-16be): Likewise.

2005-02-28  Kenichi Handa  <handa@m17n.org>

	* international/utf-16.el (ccl-encode-mule-utf-16le-with-signature):
	Fix BUFFER_MAGNIFICATION to 4.
	(ccl-encode-mule-utf-16be-with-signature): Likewise.

2005-02-28  Nick Roberts  <nickrob@snap.net.nz>

	* speedbar.el (speedbar-update-flag): Doc fix.
	(speedbar-show-info-under-mouse): Give set-mouse-position the right
	argument.

2005-02-27  Stefan Monnier  <monnier@iro.umontreal.ca>

	* reveal.el (reveal-post-command): Don't try to reveal overlays which
	have a non-nil `invisible' property but are actually visible.

	* progmodes/perl-mode.el (perl-imenu-generic-expression): Add entries
	for perldoc sections.
	(perl-outline-regexp, perl-outline-level): New var and function.
	(perl-mode): Use them.

2005-02-27  Glenn Morris  <gmorris@ast.cam.ac.uk>

	* calendar/diary-lib.el (diary-remind): Discard any mark portion
	from diary-entry.  Reported by Andrew Kemp <ajwk@pell.uklinux.net>.

2005-02-27  Luc Teirlinck  <teirllm@auburn.edu>

	* cus-edit.el: Comment change.
	(custom-buffer-create-internal): Slightly reword text at top of
	Custom buffers.  Mention there that saving an option edits the
	init file.  Add link to Emacs manual node on `custom-file'.
	(custom-magic-alist): Rewrite individual State messages to use
	capitalized keywords.  Doc fix.

2005-02-27  Matt Hodges  <MPHodges@member.fsf.org>

	* calendar/calendar.el (calendar-buffer): Move above
	calendar-week-start-day.
	(calendar-week-start-day): Doc fix.  Add :set function.
	(calendar-minimum-window-height): New variable.
	(generate-calendar-window): Only resize window if selected-window
	is displaying the calendar buffer.  Use new variable
	calendar-minimum-window-height.
	(generate-calendar): Reword error message.
	(calendar-mode-map): Bind DEL to scroll-other-window-down.

2005-02-27  Andreas Schwab  <schwab@suse.de>

	* vc.el (vc-do-command): Don't run command asynchronously when
	operating in a remote directory.

	* net/tramp.el (tramp-file-name-for-operation): Fix misapplied
	change from sync with Tramp 2.0.47.

2005-02-27  Richard M. Stallman  <rms@gnu.org>

	* textmodes/ispell.el (ispell-change-dictionary): Doc fix.

	* textmodes/flyspell.el (flyspell-mode-on):
	Call ispell-change-dictionary only if necessary.

	* emacs-lisp/re-builder.el (regexp-builder): New function.

	* register.el (describe-register-1): Explicitly handle
	yank-excluded-properties = t.

	* cus-edit.el (custom-buffer-create-internal): Improve progress msgs.
	(custom-magic-alist): Change the status descriptions again.
	(face widget-type): Total rewrite based on `restricted-sexp'
	to eliminate the confusing double hiding levels.

	* emacs-lisp/debug.el (debug-on-entry-1):
	If function body is empty, add nil as body form.

2005-02-26  Stefan Monnier  <monnier@iro.umontreal.ca>

	* emacs-lisp/trace.el (inhibit-trace): New var.
	(trace-make-advice): Use it.

	* emacs-lisp/debug.el (debug): Put back the inhibit-trace.

2005-02-26  Kim F. Storm  <storm@cua.dk>

	* mouse.el (mouse-1-click-in-non-selected-windows): New defcustom.
	(mouse-on-link-p, mouse-drag-region-1): Use it.

2005-02-25  Lute Kamstra  <lute@gnu.org>

	* replace.el (query-replace-read-from): Fix 2005-02-19 change.

2005-02-24  Luc Teirlinck  <teirllm@auburn.edu>

	* frame.el (blink-cursor-mode): Add :group keyword.

2005-02-24  Ulf Jasper  <ulf.jasper@web.de>

	* calendar/icalendar.el (icalendar--decode-isodatetime):
	New optional argument DAY-SHIFT.
	(icalendar-export-region): Fix coding-system-for-write.
	(icalendar--convert-ical-to-diary): Shift end-day of all-day
	events by one.

2005-02-24  Stefan Monnier  <monnier@iro.umontreal.ca>

	* textmodes/tex-mode.el (tex-font-lock-keywords-3): #n is atomic.

2005-02-24  Kim F. Storm  <storm@cua.dk>

	* international/iso-acc.el (iso-accents-compose): Fix crash
	during redisplay.  Call force-window-update after read-event
	and delete-region to signal that window is not accurate.

2005-02-23  Stefan Monnier  <monnier@iro.umontreal.ca>

	* emacs-lisp/debug.el (debug): Hide the buffer if it's not killed.
	Remove unused and inexistent var `inhibit-trace'.
	(debugger-mode): Use run-mode-hooks.
	(debugger-list-functions): Add buttons; setup xref stack.

2005-02-23  Richard M. Stallman  <rms@gnu.org>

	* calendar/appt.el (appt-time-msg-list): 3rd elt of each
	appointment says it was explicitly made.
	(appt-add): Set the 3rd element.
	(appt-make-list): Preserve explicit appointments.

	* subr.el (find-tag-default): Catch errors in forward-sexp.

2005-02-23  Juri Linkov  <juri@jurta.org>

	* info.el (Info-isearch-search): New defcustom.
	(Info-isearch-search): Call the default isearch function
	when Info-isearch-search is nil.
	(Info-isearch-wrap): Use variable Info-isearch-search.

2005-02-22  Luc Teirlinck  <teirllm@auburn.edu>

	* cus-edit.el: Comment change.

2005-02-22  Kim F. Storm  <storm@cua.dk>

	* progmodes/hideif.el (hide-ifdef-use-define-alist):
	Use completing-read.  Suggested by Juan-Leon Lahoz Garcia.

2005-02-22  Simon Josefsson  <jas@extundo.com>

	* net/browse-url.el (browse-url-netscape-new-window-is-tab):
	New variable.
	(browse-url-netscape): Use it.  Suggested by "Johann 'Myrkraverk'
	Oskarsson" <myrkraverk@users.sourceforget.net>.

2005-02-22  Kim F. Storm  <storm@cua.dk>

	* mouse.el (mouse-on-link-p): If arg POS is a mouse event,
	check that window of that event is the selected window.
	(mouse-drag-region-1): Compare mouse event window to selected
	window before setting point.

	* tooltip.el (tooltip-show-help-function): Pass event to
	mouse-on-link-p so it can check selected window.

2005-02-22  Kenichi Handa  <handa@m17n.org>

	* ps-mule.el (ps-mule-header-string-charsets): Delete it.
	(ps-mule-show-warning): New function.
	(ps-mule-begin-job): Use ps-mule-show-warning if unprintable
	characters are found.

	* ps-print.el (ps-header-footer-string): Return a list of header
	and footer strings.

2005-02-21  Wolfgang Jenkner  <wjenkner@inode.at>  (tiny change)

	* pcvs.el (cvs-retrieve-revision): Fix thinko.

2005-02-21  Stefan Monnier  <monnier@iro.umontreal.ca>

	* frame.el (blink-cursor-mode): Use define-minor-mode.

	* term/mac-win.el (function-key-map): Use char-names more consistently.
	(file-name-coding-system): Only set it for MacOS-9.  The other case is
	already handled in mule-cmds.el (where it also works when mac-win.el
	is not used).

2005-02-21  Kenichi Handa  <handa@m17n.org>

	* international/mule.el (ctext-pre-write-conversion): Always use
	" *code-converting-work*" buffer for work.

	* textmodes/ispell.el (ispell-dictionary-alist): Fix docstring.

2005-02-20  Thien-Thi Nguyen  <ttn@gnu.org>

	* progmodes/scheme.el (scheme-font-lock-keywords-2): Handle named-let.

2005-02-20  Jonathan Yavner  <jyavner@member.fsf.org>

	* ses.el (undo-more): Restore defadvice, but only the part that
	allows changes outside the restricted area of the buffer.

2005-02-20  Kim F. Storm  <storm@cua.dk>

	* simple.el (line-move): Add fourth optional arg try-vscroll which
	must be set to perform auto-window-vscroll.
	When moving backwards and doing auto-window-vscroll, automatically
	vscroll to the last part of lines which are taller than the window.
	(next-line, previous-line): Set try-vscroll arg on line-move.

2005-02-19  Dan Nicolaescu  <dann@ics.uci.edu>

	* replace.el (query-replace, query-replace-regexp)
	(replace-string, replace-regexp): When operating on region, make
	the minibuffer prompt say so.

	* isearch.el (isearch-forward): Document isearch-query-replace and
	isearch-query-replace-regexp keybindings.

2005-02-19  Jay Belanger  <belanger@truman.edu>

	* calc/calc-aent.el (math-read-token): Add local variable.

	* calc/calc-prog.el (calc-user-define-edit): Add local variable.
	(calc-edit-top): Move declaration to earlier in file.
	(calc-edit-macro-repeats): Add local variables.

	* calc/calcalg2.el: Add differentiation rule for calcFunc-coth.
	Adjust differentiation rules for calcFunc-tan, calcFunc-cot,
	calcFunc-tanh.
	Adjust integration rule for calcFunc-tan.

2005-02-19  Michael Kifer  <kifer@cs.stonybrook.edu>

	* viper-cmd.el (viper-prefix-commands): Make into a defconst.
	(viper-exec-buffer-search): Use regexp-quote to quote buffer string.
	(viper-minibuffer-setup-sentinel): Make some variables buffer-local.
	(viper-skip-separators): Bug fix.
	(viper-set-searchstyle-toggling-macros): Allow to unset macros in a
	particular major mode.
	(viper-del-backward-char-in-replace): Don't put deleted char on the
	kill ring.

	* viper-ex.el (viper-color-display-p): New function.
	(viper-has-face-support-p): Use viper-color-display-p.

	* viper-keym.el (viper-gnus-modifier-map): New keymap.

	* viper-macs.el (viper-unrecord-kbd-macro): Bug fix.

	* viper-util.el (viper-glob-unix-files): Fix shell status check.
	(viper-file-remote-p): Make equivalent to file-remote-p.

	* viper.el (viper-major-mode-modifier-list):
	Use viper-gnus-modifier-map.

2005-02-19  David Kastrup  <dak@gnu.org>

	* subr.el (subregexp-context-p): Fix garbled doc string by adding
	quoting.

2005-02-19  Jay Belanger  <belanger@truman.edu>

	* calc/calc-math.el (calc-arctan, calc-tanh, calc-arctanh):
	Remove extra definitions.
	(calc-coth): New function.
	(calcFunc-cot): Fix `let'.

2005-02-19  Eli Zaretskii  <eliz@gnu.org>

	* faces.el (escape-glyph, minibuffer-prompt): Add commentary for
	the reasons we use "type pc" in these faces.

	* button.el (button): Ditto.

2005-02-19  Michael Mauger  <mmaug@yahoo.com>

	* replace.el (query-replace-read-from): Set the value of
	query-replace-from-history-variable to handle the case of an empty
	string entered to accept the suggested default.

	* net/tramp.el (tramp-file-name-for-operation):
	Use dired-call-process instead of dired-call-process-command.

2005-02-19  Jay Belanger  <belanger@truman.edu>

	* calc/calc-arith.el (math-trig-inverses, math-div-trig)
	(math-div-non-trig): New variables.
	(math-combine-prod-trig, math-div-new-trig, math-div-new-non-trig)
	(math-div-isolate-trig, math-div-isolate-trig-term): New functions.
	(math-combine-prod, math-div-symb-fancy): Add simplifications for
	trig expressions.

2005-02-19  Nick Roberts  <nickrob@snap.net.nz>

	* progmodes/gdb-ui.el (gdb-var-update-handler)
	(gdb-speedbar-timer-fn): Ensure speedbar updates with new values
	for watch expressions,
	(gdb-var-create-handler): Don't set speedbar-update-flag.
	(gdb-post-prompt): Simplify test for speedbar.

2005-02-19  Michael Kifer  <kifer@cs.stonybrook.edu>

	* ediff.el (ediff-set-diff-overlays-in-one-buffer)
	(ediff-set-fine-overlays-in-one-buffer,ediff-goto-word): Make sure
	we use the syntax table of the correct buffer.
	(ediff-same-file-contents,ediff-same-contents): Enhancements thanks to
	Felix Gatzemeier.

	* ediff-init.el (ediff-hide-face): Check for definedness of functions.
	(ediff-file-remote-p): Make synonymous with file-remote-p.
	In all deffaces ediff-*-face-*, use min-colors.

	* ediff-mult.el (ediff-meta-mark-equal-files): Make use of
	ediff-recurse-to-subdirectories.
	(ediff-mark-if-equal): Check that the arguments are strings, use
	ediff-same-contents (after to Felix Gatzemeier).

	* ediff.el (ediff-merge-on-startup): Don't set buffer-modified-p to
	nil.

2005-02-18  Stefan Monnier  <monnier@iro.umontreal.ca>

	* log-view.el (log-view-message-re): Fix up Subversion regexp.

2005-02-18  David Kastrup  <dak@gnu.org>

	* progmodes/meta-mode.el (meta-mark-active): Fix condition to just
	use `mark-active' when defined.

2005-02-18  Kenichi Handa  <handa@m17n.org>

	* ps-print.el (ps-font-info-database): New entry
	ZapfChancery-MediumItalic with correct font name.  Fix font name
	of the entry Zapf-Chancery-MediumItalic.

2005-02-16  Luc Teirlinck  <teirllm@auburn.edu>

	* autorevert.el (auto-revert-stop-on-user-input): Further doc fix.

2005-02-16  Kim F. Storm  <storm@cua.dk>

	* ido.el (ido-fallback-command): Pass user input to fallback command.

2005-02-16  Nick Roberts  <nickrob@snap.net.nz>

	* progmodes/gdb-ui.el (gdb-set-gud-minor-mode-existing-buffers)
	(gdb-find-file-hook): Add server prefix.

2005-02-16  Richard M. Stallman  <rms@gnu.org>

	* replace.el (perform-replace): Pass new args to replace-highlight.
	(replace-highlight): Take region args,
	and pass them to isearch-lazy-highlight-new-loop.

	* novice.el (disabled-command-hook): Autoload the defalias
	and the make-obsolete-variable call.

	* menu-bar.el (menu-bar-select-frame): FRAME defaults to selected.

	* isearch.el (isearch-lazy-highlight-start-limit)
	(isearch-lazy-highlight-end-limit): New variables limit
	the region for highlighting.
	(isearch-lazy-highlight-new-loop): New args BEG and END.
	(isearch-lazy-highlight-search): Use the new vars.
	(isearch-lazy-highlight-update): Likewise.

	* dired.el (dired-build-subdir-alist): Bind buffer-undo-list to t.

	* cus-start.el (all): Use default-boundp.

2005-02-15  David Casperson  <casper@unbc.ca>  (tiny change)

	* menu-bar.el (menu-bar-select-frame): Handle current frame.

2005-02-15  Luc Teirlinck  <teirllm@auburn.edu>

	* autorevert.el (auto-revert-stop-on-user-input)
	(auto-revert-verbose): Doc fixes.

2005-02-15  Benjamin Riefenstahl  <Benjamin.Riefenstahl@epost.de>

	* international/mule-cmds.el (set-locale-environment): Remove call
	to set-selection-coding-system on Windows.

2005-02-15  Jay Belanger  <belanger@truman.edu>

	* calc/calc-alg.el: Add simplification rules for calcFunc-sec,
	calcFunc-csc, calcFunc-cot, calcFunc-sech, calcFunc-csch, and
	calcFunc-coth.
	(math-simplify-sqrt): Add simplifications.

	* calc/calc-arith.el (math-real-if-arg-functions): Add functions
	to list.

	* calc/calc-ext.el: Add functions to autoloads.

	* calc/calc-math.el (calc-sec, calc-csc, calc-cot, calc-sech)
	(calc-csch, calc-coth, calcFunc-sec, calcFunc-csc, calcFunc-cot)
	(calcFunc-sech, calcFunc-csch, calcFunc-coth, math-sec-raw)
	(math-csc-raw, math-cot-raw): New functions.

	* calc/calc-rules.el (calc-DistribRules, calc-NegateRules): Add	rules.

	* calc/calc-undo.el (calc-handle-undo): Remove prefix from
	the variable name in a message.

	* calc/calc-units.el: Add simplification rules for calcFunc-sec,
	calcFunc-csc, calcFunc-cot.

	* calc/calcalg2.el: Add derivative and integration rules for
	calcFunc-sec, calcFunc-csc, calcFunc-cot, calcFunc-sech,
	calcFunc-csch, calcFunc-coth.
	(math-do-integral-methods): Add to checks for when to use
	substitutions.

	* calc/calccomp.el (math-eqn-special-funcs): Add functions to list.

2005-02-15  Lute Kamstra  <lute@gnu.org>

	* emacs-lisp/lisp-mode.el (lisp-mode-variables):
	Add ;;;###autoload to `outline-regexp'.  Suggested by Stefan Monnier
	<monnier@iro.umontreal.ca>
	(lisp-outline-level): Improve efficiency.  Suggested by David
	Kastrup <dak@gnu.org>.

2005-02-15  Nick Roberts  <nickrob@snap.net.nz>

	* progmodes/gdb-ui.el (gdb-find-file-unhook): New variable.
	(gdb-set-gud-minor-mode, gdb-set-gud-minor-mode-1)
	(gdb-set-gud-minor-mode-existing-buffers): New functions.
	(gdb-find-file-hook): New hook.  Add it to find-file-hook.
	(gdb-info-breakpoints-custom, gdb-source-info): Simplify.

2005-02-14  Luc Teirlinck  <teirllm@auburn.edu>

	* cus-start.el (all): Comment change.

2005-02-14  Lute Kamstra  <lute@gnu.org>

	* cus-start.el (all): Check if symbol is void.

2005-02-14  Carsten Dominik  <dominik@science.uva.nl>

	* textmodes/reftex-cite.el (reftex-do-citation): Cleanup single
	optional argument to \cite.

2005-02-14  Richard M. Stallman  <rms@gnu.org>

	* cus-edit.el (custom-buffer-create-internal): Update help message.
	(custom-magic-alist): Update help messages.

	* cus-start.el (all): Allow a var to specify a standard value.

2005-02-12  Luc Teirlinck  <teirllm@auburn.edu>

	* custom.el (custom-theme-set-variables): Handle variable aliases.

	* frame.el (blink-cursor-timer): Doc fix.
	(blink-cursor): Make it an alias for `blink-cursor-mode' and
	declare obsolete.
	(blink-cursor-mode): Define with defcustom and use correct
	standard expression in that defcustom.
	* startup.el (command-line): Adapt to above changes in frame.el.

2005-02-11  Lute Kamstra  <lute@gnu.org>

	* apropos.el (apropos-score-doc): Prevent division by zero.

2005-02-11  Ulf Jasper  <ulf.jasper@web.de>

	* calendar/icalendar.el (icalendar--get-event-property): Doc fix.
	(icalendar--get-event-property-attributes)
	(icalendar--get-event-properties)
	(icalendar--datetime-to-diary-date): New functions.
	(icalendar--split-value): Doc fix.
	(icalendar--datetime-to-noneuropean-date)
	(icalendar--datetime-to-european-date): New optional argument
	SEPARATOR.  Return result as a string instead of a list.
	(icalendar--get-weekday-number): Check if ABBREVWEEKDAY is nil.
	(icalendar--convert-string-for-export): Rename arg S to STRING.
	(icalendar-export-region): Doc fix.  Change name of error buffer.
	Save output buffer.
	(icalendar-import-file): Add blank at end of prompt.
	(icalendar-import-buffer): Doc fix.  Do not switch to error
	buffer.  Indicate status in return value.
	(icalendar--convert-ical-to-diary): Doc fix.  Change name of error
	buffer.  Save output buffer.  Handle exception from recurrence
	rules (EXDATE, EXRULE).  Handle start- and end-date of recurring
	events.  Fix problems with weekly all-day events.

2005-02-10  Richard M. Stallman  <rms@gnu.org>

	* simple.el (eval-expression-print-format):
	Avoid warning about edebug-active.

	* help.el (help-for-help-internal): Rename from help-for-help.
	(help-for-help): Define with defalias.

	* font-core.el (font-lock-default-function): Use with-no-warnings.

	* cus-edit.el (custom-buffer-create-internal): Improve help-echo.

	* custom.el (defface): Doc fix.

2005-02-10  Nick Roberts  <nickrob@snap.net.nz>

	* progmodes/gdb-ui.el (gdb-ann3): Re-instate GDB command "set
	width 0" to prevent word wrapping problems.

2005-02-09  Kim F. Storm  <storm@cua.dk>

	* ido.el (ido-file-extensions-order): New defcustom.
	(ido-file-extension-lessp, ido-file-extension-aux)
	(ido-file-extension-order): New advanced file ordering.
	(ido-file-lessp): New simple file ordering.
	(ido-sort-list): Remove.
	(ido-make-file-list): Use ido-file-lessp or ido-file-extension-lessp.
	(ido-make-dir-list, ido-completion-help): Use ido-file-lessp.

2005-02-08  Dan Nicolaescu  <dann@ics.uci.edu>

	* progmodes/grep.el (grep-regexp-alist): Match an optional ^[[K
	that some versions of grep produce.
	(grep-mode-font-lock-keywords): Likewise.

2005-02-09  Nick Roberts  <nickrob@snap.net.nz>

	* progmodes/gdb-ui.el (gdb-location-list): New variable.
	(gdb-cdir): Delete.
	(gdb-info-breakpoints-custom, gdb-goto-breakpoint)
	(gdb-source-info): Treat case when source file is in another
	directory properly.
	(gdb-get-location): New function.

2005-02-07  Jay Belanger  <belanger@truman.edu>

	* calc/calc-prog.el (calc-write-parse-table-part)
	(calc-fix-token-name): Fix a check for language type.

	* calc/calccomp.el (math-compose-expr): Fix a check for language type.

2005-02-07  Andre Spiegel  <spiegel@gnu.org>

	* vc-hooks.el (vc-make-version-backup): Ignore file-errors such
	as directory not writable.

2005-02-07  Kim F. Storm  <storm@cua.dk>

	* emulation/cua-base.el (cua-max-undo, cua-undo): Remove.
	(cua--standard-movement-commands): Remove list.
	Instead, set CUA property value to move for movement commands.
	(cua-movement-commands): Remove.  Users must set CUA prop instead.
	(cua--pre-command-handler): Check CUA property.
	(cua--init-keymaps): Don't remap undo commands.
	(cua-mode): Don't call cua--rectangle-on-off.

	* emulation/cua-rect.el (cua--undo-list, cua--tidy-undo-counter)
	(cua--rect-undo, cua--tidy-undo-lists, cua--rectangle-on-off): Remove.
	(cua--rect-undo-set-point): New var.
	(cua--rectangle-undo-boundary): Setup undo apply entry.
	(cua--rect-undo-handler): New function for rectangle undo.
	(cua--rect-start-position, cua--rect-end-position): Add.
	(cua--rectangle-post-command): Call cua--rectangle-set-corners
	for restored rectangle.  Set point if cua--rect-undo-set-point.

2005-02-06  Jay Belanger  <belanger@truman.edu>

	* calc/calc-lang.el (calc-tex-language): Display more information
	in messages.

	* calc/calccomp.el (math-compose-expr): Allow multiline matrices
	in TeX mode.

2005-02-06  Richard M. Stallman  <rms@gnu.org>

	* emacs-lisp/lisp.el (buffer-end): Doc fix.

2005-02-05  Arne_J,Ax(Brgensen  <arne@arnested.dk>  (tiny change)

	* net/ldap.el (ldap-search-internal): Support attributes with
	optional descriptions separated by a semi-colon, as in
	"userCertificate;binary".

2005-02-05  Jan Dj,Ad(Brv  <jan.h.d@swipnet.se>

	* x-dnd.el (x-dnd-handle-xdnd): Handle the case where the flags
	isn't a cons (i.e. the version is 0).

2005-02-05  Eli Zaretskii  <eliz@gnu.org>

	* help.el (help-for-help): Doc fix.

2005-02-05  Nick Roberts  <nickrob@snap.net.nz>

	* progmodes/gdb-ui.el: Update copyright.  Put GDB-Frames before
	GDB-Windows on the menu-bar as this works better.

2005-02-04  Jay Belanger  <belanger@truman.edu>

	* calc/calc-embed.el (calc-embedded-update): Don't put in
	unnecessary newlines.  Adjust the end of formula marker.

	* calc/calc-lang.el (math-latex-parse-frac): Don't use arguments.
	(math-latex-parse-two-args): New function.

2005-02-03  Lute Kamstra  <lute@gnu.org>

	* help-fns.el (help-with-tutorial): Make sure that users cannot
	remove the entire text of the tutorial by means of `undo'.

2005-02-03  Stefan Monnier  <monnier@iro.umontreal.ca>

	* textmodes/ispell.el (ispell-internal-change-dictionary): Fix problem
	in recent changes, where the ispell process was repeatedly
	killed & restarted.

	* international/mule-cmds.el (set-locale-environment): Set file-name
	coding system to utf-8 on Darwin systems.
	(set-default-coding-systems): Don't set default-file-name-coding-system
	on Darwin systems.

2005-02-03  Richard M. Stallman  <rms@gnu.org>

	* hi-lock.el (hi-lock-mode): Turning on Hi-Lock turns on Font-Lock.

2005-02-03  Matt Hodges  <MPHodges@member.fsf.org>

	* faces.el (list-faces-display): Add optional argument.

2005-02-02  Stefan Monnier  <monnier@iro.umontreal.ca>

	* font-core.el (font-lock-default-function): Handle the rare case where
	only font-lock-keywords is set.

2005-02-02  Kenichi Handa  <handa@m17n.org>

	* international/characters.el: Cancel previous change for
	I-WITH-DOT-ABOVE and DOTLESS-i.

	* international/latin-5.el: Cancel previous change.

2005-02-02  Nick Roberts  <nickrob@snap.net.nz>

	* progmodes/gud.el: Correction to syntax in gud-menu-map.

2005-02-02  Kenichi Handa  <handa@m17n.org>

	* international/latin-5.el (tbl): Setup cases of I-WITH-DOT-ABOVE,
	DOTLESS-i.

	* international/characters.el: Setup cases of GREEK-FINAL-SIGMA,
	Y-WITH-DIAERESIS, I-WITH-DOT-ABOVE, DOTLESS-i.

	* case-table.el (get-upcase-table): New function.
	(copy-case-table): Copy upcaes table too if non-nil.
	(set-case-syntax-delims): Maintain upcase table too.
	(set-case-syntax-pair): Likewise.
	(set-upcase-syntax, set-downcase-syntax): New functions.
	(set-case-syntax): Maintain upcase table too.

2005-02-02  Nick Roberts  <nickrob@snap.net.nz>

	* progmodes/gdb-ui.el (gdb-goto-info): Delete.

	* progmodes/gud.el (gud-goto-info): New function.
	(gud-tool-bar-map): Use correct icon.

2005-02-01  Thien-Thi Nguyen  <ttn@gnu.org>

	* emacs-lisp/lisp-mode.el (lisp-indent-function): Fix bug:
	When delegating, order args in the funcall correctly.

2005-02-01  Thien-Thi Nguyen  <ttn@gnu.org>

	* emacs-lisp/lisp-mode.el (lisp-indent-function): Doc fix.

2005-02-01  Carsten Dominik  <dominik@science.uva.nl>

	* textmodes/reftex.el (reftex-access-scan-info): Error out in a
	buffer not visiting a file.

2005-01-31  Jay Belanger  <belanger@truman.edu>

	* calc/calc-embed.el (calc-embedded-find-bounds): Set the formula
	bound on the line with the formula.

2005-01-31  Kim F. Storm  <storm@cua.dk>

	* ses.el (ses-create-cell-variable-range)
	(ses-destroy-cell-variable-range, ses-reset-header-string)
	(ses-set-with-undo, ses-unset-with-undo, ses-aset-with-undo)
	(ses-insert-row): Fix format of apply undo entries.

2005-01-31  Jay Belanger  <belanger@truman.edu>

	* calc/calc-aent.el (math-read-token): Separate the TeX and LaTeX
	parts.

	* calc/calc-embed.el (calc-embedded-open-formula)
	(calc-embedded-close-formula): Ignore matrix environments.

	* calc/calc-ext.el (math-read-big-expr): Make LaTeX the default
	TeX mode.

	* calc/calc-lang.el (math-function-table, math-oper-table)
	(math-variable-table): Adjust the LaTeX portions.

	* calc/calc.el (math-tex-ignore-words): Remove LaTeX portion.
	(math-latex-ignore-words): New constant.

2005-01-31  Richard M. Stallman  <rms@gnu.org>

	* textmodes/ispell.el (ispell-local-dictionary-overridden): New var.
	(ispell-local-dictionary): Doc fix.
	(ispell-dictionary-alist): Don't include ispell-local-dictionary-alist.
	Don't reinitialize at run time.  Don't defcustom.
	All uses changed to append ispell-local-dictionary-alist,
	or check it first.
	(ispell-current-dictionary): New variable for dictionary in use.
	(ispell-dictionary): Now used only for global default.
	(ispell-start-process): Set ispell-current-dictionary,
	not ispell-dictionary.
	(ispell-change-dictionary): Use this only for setting
	user preferences.
	(ispell-internal-change-dictionary): New function
	to change the current dictionary in use.
	(ispell-region, ispell-process-line, ispell-buffer-local-dict):
	Use ispell-current-dictionary.
	Handle ispell-local-dictionary-overridden.
	(ispell-buffer-local-dict): Call ispell-internal-change-dictionary.

2005-01-31  Jay Belanger  <belanger@truman.edu>

	* calc/calc-aent.el (math-read-token): Add support for LaTeX.

	* calc/calc-ext.el: Add calc-latex-language to autoloads.
	(calc-mode-map): Add calc-latex-language.

	* calc/calc-lang.el (calc-latex-language, math-latex-parse-frac)
	(math-latex-print-frac): New functions.
	(math-oper-table, math-function-table, math-variable-table)
	(math-complex-format, math-input-filter): Add latex properties.
	(calc-set-language): Set math-expr-special-function-mapping.

	* calc/calc-prog.el (calc-edit-user-syntax, calc-fix-token-name)
	(calc-write-parse-table-part): Add LaTeX support.

	* calc/calc.el (calc-language): Adjust docstring.
	(calc-set-mode-line): Add LaTeX support.
	(math-expr-special-function-mapping): New variable.
	(math-tex-ignore-words): Add to list.

	* calc/calccomp.el (math-compose-expr, math-compose-rows):
	Add LaTeX support.
	(math-compose-expr): Add support for special functions.

	* calc/calc-help.el (calc-d-prefix-help): Add LaTeX.

2005-01-31  Nick Roberts  <nickrob@snap.net.nz>

	* progmodes/gdb-ui.el (gdb-memory-address)
	(gdb-memory-repeat-count, gdb-memory-format, gdb-memory-unit)
	(gdb-memory-mode-map, gdb-memory-format-keymap)
	(gdb-memory-format-menu, gdb-memory-unit-keymap)
	(gdb-memory-unit-menu): New variables for a buffer
	that lets the user examine program memory.
	(gdb-memory-set-address, gdb-memory-set-repeat-count)
	(gdb-memory-format-binary, gdb-memory-format-octal)
	(gdb-memory-format-unsigned, gdb-memory-format-signed)
	(gdb-memory-format-hexadecimal, gdb-memory-format-menu)
	(gdb-memory-format-menu-1, gdb-memory-unit-giant)
	(gdb-memory-unit-word, gdb-memory-unit-halfword)
	(gdb-memory-unit-byte, gdb-memory-unit-menu)
	(gdb-memory-unit-menu-1, gdb-make-header-line-mouse-map)
	(gdb-memory-mode, gdb-memory-buffer-name)
	(gdb-display-memory-buffer, gdb-frame-memory-buffer):
	New functions for above buffer.

2005-01-30  Richard M. Stallman  <rms@gnu.org>

	* cus-edit.el (custom-bury-buffer): Function deleted.
	(custom-buffer-done-function): Option deleted.
	(custom-buffer-done-kill): New (replacement option.
	(Custom-buffer-done): Call quit-window.
	(custom-buffer-create-internal): Update for above changes.

2005-01-29  Luc Teirlinck  <teirllm@auburn.edu>

	* simple.el (undo-ask-before-discard): New var.
	(undo-outer-limit-truncate): Implement it.
	(undo-extra-outer-limit): Doc update.

2005-01-29  Richard M. Stallman  <rms@gnu.org>

	* ses.el (undo-more): Delete defadvice.
	(ses-begin-change): Doc fix.

	* dired.el (dired-mode-map): Remap `undo' and `advertised-undo'
	instead of rebinding C-x u and C-_.

	* files.el (normal-backup-enable-predicate): Return nil for files
	in /tmp, regardless of temporary-file-directory.

	* man.el (Man-getpage-in-background): Disable undo in Man buffer.

	* rect.el (delete-rectangle-line, delete-extract-rectangle-line)
	(open-rectangle, delete-whitespace-rectangle-line)
	(clear-rectangle-line): If FILL, pass t instead of FILL
	for move-to-column's 2nd arg.

	* simple.el (undo): Fix the test for continuing a series of undos.
	(undo-more): Set pending-undo-list to t when we reach end.
	(pending-undo-list): Move up defvar.

	* wid-edit.el (widget-button-click):
	Shorten the range of the track-mouse binding.

	* comint.el (comint-insert-input): Undo previous changes;
	use last-input-event in interactive spec.

2005-01-29  Eli Zaretskii  <eliz@gnu.org>

	* progmodes/compile.el (compilation-start): Bind buffer-read-only
	to nil before invoking call-process.  Reset buffer's modified flag
	after fontifying it in the no-async branch.

	* wid-edit.el (widget-specify-button): If mouse pointer shape
	cannot be changed, use mouse face instead.

2005-01-29  Nick Roberts  <nickrob@snap.net.nz>

	* progmodes/gdb-ui.el (gdb-info-breakpoints-custom)
	(gdb-goto-breakpoint): Make breakpoint handling work on template
	functions in C++.  Reported by Martin Reed <mjreed@essex.ac.uk>
	(gdb-assembler-custom): Update to recognize breakpoint information
	added on 2005-01-19.

2005-01-28  Stefan Monnier  <monnier@iro.umontreal.ca>

	* progmodes/scheme.el (scheme-mode-variables): Set comment-add.
	(dsssl-mode): Use define-derived-mode.
	(scheme-mode-initialize): Remove.
	(scheme-mode): Use run-mode-hooks.

	* cus-edit.el (customize-group-other-window)
	(custom-buffer-create-other-window): Don't override special-display-*.
	(custom-mode-map): Make it dense.

	* emacs-lisp/lisp-mode.el (eval-defun-1): Make sure `defvar' always
	sets the default value.

2005-01-28  Eli Zaretskii  <eliz@gnu.org>

	* descr-text.el: Add more keywords.

2005-01-27  Stefan Monnier  <monnier@iro.umontreal.ca>

	* speedbar.el: Avoid unnecessary use of locate-library.

	* international/mule-cmds.el (standard-display-european-internal):
	Don't fiddle with latin-1 non-break space any more since it's now
	special cased in the C code.
	Don't "do&undo" setting for 160 (especially, don't undo incorrectly).

2005-01-26  Luc Teirlinck  <teirllm@auburn.edu>

	* cus-start.el (all): Add `undo-outer-limit'.

2005-01-25  Roland Winkler  <Roland.Winkler@physik.uni-erlangen.de>

	* textmodes/bibtex.el (bibtex-format-entry):
	Use `bibtex-empty-field-re' only on the text of fields, not on entire
	field lines.
	(bibtex-autofill-entry): Use `bibtex-empty-field-re' on a string,
	not on part of a buffer.

2005-01-25  Lute Kamstra  <lute@gnu.org>

	* textmodes/bibtex.el (bibtex-empty-field-re): Don't match
	nonempty field text strings like "{letters\\macro{}more letters}".
	Clarify docstring.
	(bibtex-sort-entry-class, bibtex-autokey-titleword-ignore)
	(bibtex-entry-offset, bibtex-parse-association)
	(bibtex-parse-field-name): Fix typos in docstrings.
	(bibtex-field-list, bibtex-find-crossref): Fix typos in error messages.

2005-01-24  Carsten Dominik  <dominik@science.uva.nl>

	* textmodes/reftex-global.el (reftex-isearch-push-state-function)
	(reftex-isearch-pop-state-function, reftex-isearch-isearch-search)
	(reftex-isearch-switch-to-next-file, reftex-isearch-turn-off)
	(reftex-isearch-turn-on, reftex-isearch-minor-mode): New functions.

	* textmodes/reftex.el (reftex-mode-menu): Add entry for reftex
	isearch minor mode.

2005-01-24  Luc Teirlinck  <teirllm@auburn.edu>

	* help-at-pt.el (help-at-pt-display-when-idle): Add autoload cookie.

2005-01-24  Lute Kamstra  <lute@gnu.org>

	* textmodes/ispell.el (ispell-dictionary-alist-4): Rewrite the
	CASECHARS and NOT-CASECHARS regular expressions of the
	"nederlands" and "nederlands8" dictionaries to prevent a "Range
	striding over charsets" error.

2005-01-24  Jay Belanger  <belanger@truman.edu>

	* calc/calc-store.el (calc-declare-variable): Use calc-var-name to
	display variable name.

2005-01-24  Kenichi Handa  <handa@m17n.org>

	* international/encoded-kb.el (encoded-kbd-iso2022-single-shift):
	Fix setting of the element of encoded-kbd-iso2022-invocations.

2005-01-24  Nick Roberts  <nickrob@snap.net.nz>

	* progmodes/gdb-ui.el (gdb-goto-breakpoint, gdb-frames-select)
	(gdb-threads-select): Change to also accept mouse events.
	(gdb-mouse-goto-breakpoint, gdb-frames-mouse-select)
	(gdb-threads-mouse-select): Delete.

2005-01-23  Luc Teirlinck  <teirllm@auburn.edu>

	* files.el (insert-directory): Take care of empty directory,
	listed without -a switch.

2005-01-23  Stefan Monnier  <monnier@iro.umontreal.ca>

	* textmodes/refill.el (refill-post-command-function):
	Add `indent-new-comment-line' and `reindent-then-newline-and-indent'
	to the list of functions that we should be careful not to undo.
	(refill-late-fill-paragraph-function): Remove.
	(refill-saved-state): New var.
	(refill-mode): Use it to save fill-paragraph-function.
	Save also the value of auto-fill-function.

	* term/w32-win.el: Simplify code.

2005-01-23  Kim F. Storm  <storm@cua.dk>

	* simple.el (line-move): Adapt to new return value from
	pos-visible-in-window-p.

	* simple.el (line-move): Fix last change.  Check partial
	visibility at point rather than at window-start.

2005-01-22  Jason Rumney  <jasonr@gnu.org>

	* term/w32-win.el (xw-defined-colors): Remove debug-message.

2005-01-22  David Kastrup  <dak@gnu.org>

	* progmodes/grep.el: Add alias `find-grep' for `grep-find'.

2005-01-22  Eli Zaretskii  <eliz@gnu.org>

	* type-break.el (type-break-mode): Add a test for
	type-break-file-name being non-nil.

2005-01-22  Toby Allsopp  <Toby.Allsopp@navman.com>  (tiny change)

	* net/eudc.el (top level): Call (message "") via progn, so that
	eudc-options-file is loaded.

2005-01-22  Kim F. Storm  <storm@cua.dk>

	* simple.el (line-move-1): Rename from line-move.
	(line-move): New function that adjusts vscroll for partially
	visible rows, and calls line-move-1 otherwise.

2005-01-21  Ren,Ai(B Kyllingstad  <listmailxemacs@kyllingstad.com>

	* pcomplete.el: Define pcomplete-read-event instead of read-event,
	since it's not a complete read-event implementation

2005-01-20  Jay Belanger  <belanger@truman.edu>

	* calc/calc-ext.el (calc-fancy-prefix-other-key): Set prefix arg
	for called function.

2005-01-20  Steven Tamm  <steventamm@mac.com>

	* term/mac-win.el (process-connection-type): Remove.
	Controlled now by s/darwin.h:PTY_ITERATION.

2005-01-20  Stefan Monnier  <monnier@iro.umontreal.ca>

	* window.el (handle-select-window): Don't switch window when we're
	in the minibuffer.

2005-01-10  Paul Pogonyshev  <pogonyshev@gmx.net>

	* subr.el (dotimes-with-progress-reporter): New macro.

	* ses.el (ses-dotimes-msg): Remove macro.
	Use `dotimes-with-progress-reporter' instead.

2005-01-19  Steven Tamm  <steventamm@mac.com>

	* term/mac-win.el (process-connection-type): Use new
	operating-system-release variable to use ptys on Darwin 7 (OS X
	10.3) when using carbon build.

2005-01-19  Jay Belanger  <belanger@truman.edu>

	* calc/calc-ext.el (calc-fancy-prefix-other-key): Don't clear
	flags if the last command was a tab or M-tab.

	* calc/calc-prog.el (calc-user-define-edit): Put original formula
	in formula editing buffer.

2005-01-19  Nick Roberts  <nickrob@snap.net.nz>

	* progmodes/gdb-ui.el (gdb-put-breakpoint-icon): Add help-echo for
	breakpoint image symbol in margin.

2005-01-19  Jay Belanger  <belanger@truman.edu>

	* calc/calc-prog.el (calc-execute-kbd-macro):
	Ignore calc-keep-arg-flag.

2005-01-19  Kenichi Handa  <handa@m17n.org>

	* textmodes/ispell.el (ispell-looking-at): New function.
	(ispell-process-line): Use ispell-looking-at to compare the ispell
	output and the buffer contents.

2005-01-18  Jay Belanger  <belanger@truman.edu>

	* calc/calc.el (calc-display-raw): Fix docstring.

2005-01-18  Stefan Monnier  <monnier@iro.umontreal.ca>

	* simple.el (blink-matching-open): Strip extra info from syntax.

	* progmodes/sh-script.el (sh-here-doc-open-re): Don't allow | or other
	funny chars in the end-of-here-doc marker.

2005-01-19  Nick Roberts  <nickrob@snap.net.nz>

	* progmodes/gdb-ui.el (gdb-put-string): Copy/create strings so
	that enable/disabled state of breakpoints is shown correctly in
	fringe and on ttys.
	(gdb-put-breakpoint-icon, gdb-info-breakpoints-custom):
	Add breakpoint information as text properties.
	(gdb-mouse-toggle-breakpoint):
	Rename to gdb-mouse-set-clear-breakpoint.
	(gdb-mouse-toggle-breakpoint): New function.  Enable/disable
	breakpoints in the margin.
	(gdb-remove-strings): Simplify.

2005-01-17  Jay Belanger  <belanger@truman.edu>

	* calc/calc-yank.el (calc-edit-mode): Inhibit read-only when
	erasing buffer.

2005-01-17  Richard M. Stallman  <rms@gnu.org>

	* progmodes/grep.el (grep-find): Copy from `grep' the condition
	for calling grep-compute-defaults.

	* play/decipher.el (decipher-mode): Don't call decipher-read-alphabet
	if buffer is empty.

	* emacs-lisp/lisp.el (backward-kill-sexp, kill-sexp): Doc fixes.

2005-01-17  Stefan Monnier  <monnier@iro.umontreal.ca>

	* hilit-chg.el (highlight-changes-mode): Don't autoload.

	* bindings.el (mode-line-mode-menu): Use bound-and-true-p for all the
	non-preloaded variables.

2005-01-17  Steven Tamm  <steventamm@mac.com>

	* textmodes/tex-mode.el (tex-start-shell): Adding -i to the
	tex-shell cause to force interactivity when using pipes.

2005-01-17  Kim F. Storm  <storm@cua.dk>

	* simple.el (just-one-space): Make arg optional.

2005-01-17  Nick Roberts  <nickrob@snap.net.nz>

	* xt-mouse.el (xterm-mouse-event): Set new optional fourth arg in
	posn-at-x-y to t to access left-margin.

2005-01-16  Michael Albinus  <michael.albinus@gmx.de>

	Sync with Tramp 2.0.47.

	* tramp.el (tramp-operation-not-permitted-regexp) New defcustom,
	catching keep-date problems in cp/scp operations.
	(tramp-handle-copy-file): Don't call `set-file-modes'
	unconditionally.  Specialized functions should know better what is
	necessary.  This improves performance a little bit, and the
	functions could catch errors with `cp -p' and `scp -p'.
	(tramp-do-copy-or-rename-file-via-buffer)
	(tramp-do-copy-or-rename-file-out-of-band): Call `set-file-modes'
	when appropriate.
	(tramp-do-copy-or-rename-file-directly): Mask `cp -p' error.
	Call `set-file-modes' when appropriate.
	(tramp-action-out-of-band): Mask `scp -p' error.  Reported by Isak
	Johnsson <isak@hypergene.com>
	(tramp-get-buffer, tramp-get-debug-buffer): Discard the undo list
	of both Tramp buffer and debug buffer.  Reported by Joakim Verona
	<joakim@verona.se>
	(tramp-file-name-for-operation): Mark `shell-command' as magic for
	Emacs only.

	* tramp-util.el (tramp-minor-mode): New minor mode.  Add it to
	`find-file-hooks' and `dired-mode-hook'.
	(tramp-minor-mode-map): Respective map.  Add remapping for
	`compile' and `recompile'.
	(tramp-remap-command, tramp-recompile): New defuns.
	(tramp-compile): Enable `tramp-minor-mode' and `compilation-mode'
	in buffer "*Compilation*".  Call the commands asynchronously.

	* tramp-vc.el (tramp-vc-do-command, tramp-vc-do-command-new)
	(tramp-vc-simple-command): Call `tramp-handle-shell-command' but
	`shell-command', because it isn't magic in XEmacs.  Reported by
	Adrian Aichner <adrian@xemacs.org>.

	* tramp-smb.el (tramp-smb-file-name-handler-alist): Add entry for
	`substitute-in-file-name.
	(tramp-smb-handle-substitute-in-file-name): New defun.
	(tramp-smb-advice-PC-do-completion): Delete advice.

2005-01-16  Kai Grossjohann  <kgrossjo@eu.uu.net>

	* tramp.el (tramp-wait-for-output): Fix typo in echo processing.
	Fix error in deleting region.

2005-01-15  Richard M. Stallman  <rms@gnu.org>

	* emacs-lisp/lisp-mnt.el (lm-with-file): Use Lisp mode in temp buffer.
	In non-temp buffer, switch syntax table temporarily.

	* emacs-lisp/lisp-mode.el (indent-pp-sexp): Doc fix.

	* replace.el (occur-accumulate-lines, occur-engine): Avoid warnings.

	* tar-mode.el (tar-extract): Bind buffer-undo-list to t.

	* imenu.el (imenu--split-menu): Copy menulist before sorting.
	(imenu--generic-function): Use START, not BEG, as pos of definition.

	* simple.el (just-one-space): Argument specifies number of spaces.

	* simple.el (eval-expression-print-format): Avoid warning
	about edebug-active.

2005-01-15  James R. Van Zandt  <jrvz@comcast.net>  (Tiny change)

	* progmodes/sh-script.el: Code copied from make-mode.el
	with small changes,
	(sh-mode-map): Bind C-c C-\.
	(sh-backslash-column, sh-backslash-align): New variables.
	(sh-backslash-region, sh-append-backslash): New functions.

2005-01-15  Sergey Poznyakoff  <gray@Mirddin.farlep.net>

	* mail/rmail.el: Updated to work with movemail from GNU Mailutils
	(rmail-pop-password, rmail-pop-password-required): Move to
	rmail-obsolete group.
	(rmail-set-pop-password): Rename to rmail-set-remote-password.
	All callers updated.
	(rmail-get-pop-password): Rename to rmail-get-remote-password.
	Take an argument specifying whether it is POP or IMAP mailbox we
	are using.  All callers updated.
	(rmail-pop-password-error): Rename to
	rmail-remote-password-error.  Added mailutils-specific error message.
	(rmail-movemail-search-path)
	(rmail-movemail-variant-in-use): New variables.
	(rmail-remote-password, rmail-remote-password-required):
	New customization variables.
	(rmail-probe,rmail-autodetect, rmail-movemail-variant-p): New funs.
	(rmail-parse-url): New function.
	(rmail-get-new-mail, rmail-insert-inbox-text): Update for use
	with GNU mailutils movemail.

2005-01-15  Kevin Ryde  <user42@zip.com.au>

	* info-look.el (c-mode/symbol): Add ^` to prefix, and change
	suffix to space, $ or '$, to correctly position point when going
	to @table style constants like DBL_MAX.

2005-01-15  Jorgen Schaefer  <forcer@forcix.cx>  (tiny change)

	* type-break.el (type-break-mode, type-break-file-time)
	(type-break-file-keystroke-count, type-break-choose-file):
	Don't store data in or load data from the file if type-break-file-name
	is nil.
	(type-break-file-name): Doc update as per the above.

2005-01-15  Stephen Eglen  <S.J.Eglen@damtp.cam.ac.uk>  (tiny change)

	* woman.el (woman-dired-define-key-maybe): If KEY is undefined,
	lookup-key might return nil; handle that.

2005-01-15  Alan Mackenzie  <acm@muc.de>

	* ebrowse.el (ebrowse-class-in-tree): Return the tail of the tree
	rather than the element found, thus enabling the tree to be setcar'd.

2005-01-14  Carsten Dominik  <dominik@science.uva.nl>

	* textmodes/org.el (org-show-following-heading): New option.
	(org-show-hierarchy-above): Use `org-show-following-heading'.
	(org-cycle): Documentation fix.

	* textmodes/org.el (orgtbl-optimized): New option
	(orgtbl-mode): New command, a minor mode.
	(orgtbl-mode-map): New variable.
	(turn-on-orgtbl, orgtbl-mode, orgtbl-make-binding)
	(orgtbl-error, orgtbl-self-insert-command)
	(orgtbl-delete-backward-char, orgtbl-delete-char): New functions.

	* textmodes/org.el (org-mode): `org-table-may-need-update' is now
	a local variable in each org-mode buffer.

	* textmodes/org.el (org-set-regexps-and-options): Rename from
	`org-set-regexps'.  Added checking for STARTUP keyword.
	(org-get-current-options): Add STARTUP options.
	(org-table-insert-row): Make mode intelligent about when
	realignment is needed.
	(org-self-insert-command, org-delete-backward-char, org-delete-char):
	New commands.
	(org-enable-table-editor): New default value `optimized'.
	(org-table-blank-field): Support blanking regions if active.

2005-01-14  Carsten Dominik  <dominik@science.uva.nl>

	* textmodes/reftex-cite.el (reftex-bib-sort-year): Catch the case
	if the year is not given.

	* textmodes/reftex-ref.el (reftex-replace-prefix-escapes):
	Add new escapes %m and %M, fixed bug with %F by adding
	save-match-data.
	(reftex-reference): Remove ?. from list of spaces.
	(reftex-label-info): Add automatic label prefix recognition.

	* textmodes/reftex-index.el (reftex-index-next-phrase):
	Add slave parameter to call of `reftex-index-this-phrase'.
	(reftex-index-this-phrase): New optional argument.
	(reftex-index-region-phrases): Add slave parameter to call of
	`reftex-index-this-phrase'.
	(reftex-display-index): New argument redo.
	(reftex-index-rescan): Add 'redo to arguments of
	`reftex-display-index'.
	(reftex-index-Rescan, reftex-index-revert)
	(reftex-index-switch-index-tag): Add 'redo to arguments of
	`reftex-display-index'.
	(reftex-index-make-phrase-regexp): Fix bug with case-sensitive
	indexing.  Fix bug with matching is there is a quote before or
	after the word.

	* textmodes/reftex-cite.el (reftex-all-used-citation-keys):
	Fix bug when collecting citation keys in lines with comments.
	(reftex-citation): Prefix argument no longer rescans the document,
	but forces prompting for optional arguments of cite macros.
	(reftex-do-citation): Prompting for optional arguments implemented.

	* textmodes/reftex-vars.el (reftex-cite-format-builtin):
	Add optional arguments to most cite commands.
	(reftex-cite-cleanup-optional-args): New option
	(reftex-cite-prompt-optional-args): New option.
	(reftex-trust-label-prefix): New option.

	* textmodes/reftex-toc.el (reftex-toc-find-section):
	Add push-mark before changing the position in the buffer.

	* textmodes/reftex.el (reftex-prefix-to-typekey-alist): New variable.
	(reftex-compile-variables): Compute reftex-prefix-to-typekey-alist.

2005-01-14  Nick Roberts  <nickrob@snap.net.nz>

	* xt-mouse.el (xterm-mouse-event): Compute window co-ordinates
	more carefully.

2005-01-13  Stefan Monnier  <monnier@iro.umontreal.ca>

	* textmodes/sgml-mode.el (sgml-fill-nobreak): New fun.
	(sgml-mode): Use it.
	(sgml-get-context): Better keep track of implicitly closed tags.

2005-01-13  Kenichi Handa  <handa@m17n.org>

	* textmodes/ispell.el: These changes are to fix misalignment error
	caused by equivalent characters of different Emacs charsets.
	(ispell-unified-chars-table): New variable.
	(ispell-get-decoded-string): New function.
	(ispell-get-casechars, ispell-get-not-casechars)
	(ispell-get-otherchars): Call ispell-get-decoded-string.

2005-01-12  Johan Bockg,Ae(Brd  <bojohan@users.sourceforge.net>

	* custom.el (custom-declare-variable): Just put symbol instead
	of (defvar . symbol) in `current-load-list'.

2005-01-12  Reiner Steib  <Reiner.Steib@gmx.de>

	* emacs-lisp/elint.el: Fixed typo in Commentary section.

2005-01-12  Jay Belanger  <belanger@truman.edu>

	* calc/calc-help.el (calc-describe-key): Use temporary info buffer
	to create a Calc summary.

2005-01-12  Kim F. Storm  <storm@cua.dk>

	* mouse.el (mouse-on-link-p): Change functionality and doc
	string to comply with latest description in lisp ref.

2005-01-12  Nick Roberts  <nickrob@snap.net.nz>

	* xt-mouse.el (xterm-mouse-translate, xterm-mouse-event):
	Enable mouse clicks on mode-line, header-line and margin.
	(event-type): Give mouse event symbols an 'event-kind property
	with value 'mouse-click.

2005-01-12  Juri Linkov  <juri@jurta.org>

	* facemenu.el (list-colors-display): Add new arg buffer-name.
	Use it.  Fix docstring.  Replace code for identifying duplicate
	colors by the name with call to `list-colors-duplicates' which
	identifies duplicate colors by the value unless the color
	is one of special Windows colors.  Set truncate-lines to t.
	Print sorted duplicate color names on each line.  Indent to 22
	\(the longest color name in rgb.txt) instead of 20.  Optimize.
	(list-colors-duplicates): New function.
	(facemenu-color-name-equal): Delete function.

	* facemenu.el (list-colors-print): New function created from code
	in list-colors-display.  Print #RRGGBB at the window right edge.
	(list-colors-display): When temp-buffer-show-function is not
	defined, call list-colors-print from temp-buffer-show-hook
	to get the right value of window-width in list-colors-print
	after the buffer is displayed.

	* simple.el (pop-mark): Move deactivate-mark out of conditional
	part to deactivate the active mark regardless of the state of the
	mark ring.

	* desktop.el (desktop-save): Add `mode: emacs-lisp' to the local
	variables line in desktop files.

2005-01-12  Juri Linkov  <juri@jurta.org>

	* isearch.el (search-highlight, isearch, isearch-lazy-highlight):
	Bring together isearch highlight related options.
	(lazy-highlight): Replace group `replace' by `matching'.
	(lazy-highlight-cleanup, lazy-highlight-initial-delay)
	(lazy-highlight-interval, lazy-highlight-max-at-a-time)
	(lazy-highlight): Add aliases to old names isearch-lazy-highlight-...
	and declare them obsolete.
	(lazy-highlight-face): Rename from isearch-lazy-highlight-face.
	(isearch-faces): Remove defgroup.
	(isearch-overlay, isearch-highlight, isearch-dehighlight):
	Move isearch highlighting code closer to lazy highlighting code.

	* replace.el (query-replace-lazy-highlight): Add lazy-highlight group.
	(query-replace-highlight, query-replace-lazy-highlight)
	(query-replace): Move definitions to the beginning of the file.

2005-01-11  Juri Linkov  <juri@jurta.org>

	* toolbar/back_arrow.xpm, toolbar/back_arrow.pbm
	* toolbar/lc-back_arrow.xpm, toolbar/lc-fwd_arrow.xpm
	* toolbar/fwd_arrow.xpm, toolbar/fwd_arrow.pbm: New icons.

	* info.el (Info-history-forward): New variable.
	(Info-select-node): Reset Info-history-forward to nil.
	(Info-last): Turn into defalias.
	(Info-history-back): Rename from Info-last.
	Add current node to Info-history-forward.
	(Info-history-forward): New fun.
	(Info-mode-map): Replace Info-last by Info-history-back.
	Bind Info-history-forward to "r".
	(Info-mode-menu): Replace Info-last by Info-history-back.
	Fix menu item text.  Add menu item for Info-history-forward.
	(info-tool-bar-map): Replace Info-last by Info-history-back.
	Replace its icon "undo" by "back_arrow".  Add icon "fwd_arrow"
	for Info-history-forward.
	(Info-mode): Replace Info-last by Info-history-back in docstring.
	Add local variable Info-history-forward.
	(Info-goto-emacs-command-node): Replace Info-last by Info-history-back.

2005-01-11  Stefan Monnier  <monnier@iro.umontreal.ca>

	* mouse.el (mouse-drag-mode-line-1, mouse-drag-vertical-line)
	(mouse-drag-region, mouse-drag-region-1, mouse-drag-secondary):
	Ignore select-window events rather than fiddle with
	mouse-autoselect-window.

2005-01-11  Matthew Mundell  <matt@mundell.ukfsn.org>

	* type-break.el (type-break-mode): Fix previous change.

2005-01-10  Jay Belanger  <belanger@truman.edu>

	* calc/calc-ext.el (calc-reset): Reset when inside embedded
	calculator; only reset when point is inside a calculator.
	Don't adjust the window height if the window takes up the whole height
	of the frame.

2005-01-10  Thien-Thi Nguyen  <ttn@gnu.org>

	* ebuff-menu.el (Electric-buffer-menu-mode):
	Preserve value of buffer-local var header-line-format.

2005-01-09  Jay Belanger  <belanger@truman.edu>

	* calc/calc.el (calc-mode-var-list-restore-saved-values):
	Make sure settings file exists before accessing it.

	* calc/calc-embed.el (calc-embedded-subst):
	Replace math-multi-subst-rec, which is only supposed to be called
	by math-multi-subst, by math-multi-subst.

2005-01-09  Andre Spiegel  <spiegel@gnu.org>

	* vc.el (vc-allow-async-revert): New user option.
	(vc-disable-async-diff): New internal variable.
	(vc-revert-buffer): Use them to disable asynchronous diff.

	* vc-cvs.el, vc-arch.el, vc-svn.el, vc-mcvs.el (vc-cvs-diff)
	(vc-arch-diff, vc-svn-diff, vc-mcvs-diff): Don't diff
	asynchronously if vc-disable-async-diff is t.

2005-01-09  Jay Belanger  <belanger@truman.edu>

	* calc/calc.el (defcalcmodevar): New macro.
	(calc-mode-var-list-restore-default-values)
	(calc-mode-var-list-restore-saved-values): New functions.
	(calc-mode-var-list): Use defcalcmodevar to define it.
	(calc-always-load-extensions, calc-line-numbering)
	(calc-line-breaking, calc-display-just, calc-display-origin)
	(calc-number-radix, calc-leading-zeros, calc-group-digits)
	(calc-group-char, calc-point-char, calc-frac-format)
	(calc-prefer-frac, calc-hms-format, calc-date-format)
	(calc-float-format, calc-full-float-format, calc-complex-format)
	(calc-complex-mode, calc-infinite-mode, calc-display-strings)
	(calc-matrix-just, calc-break-vectors, calc-full-vectors)
	(calc-full-trail-vectors, calc-vector-commas, calc-vector-brackets)
	(calc-matrix-brackets, calc-language, calc-language-option)
	(calc-left-label, calc-right-label, calc-word-size)
	(calc-previous-modulo, calc-simplify-mode, calc-auto-recompute)
	(calc-display-raw, calc-internal-prec, calc-angle-mode)
	(calc-algebraic-mode, calc-incomplete-algebraic-mode)
	(calc-symbolic-mode, calc-matrix-mode, calc-shift-prefix)
	(calc-window-height, calc-display-trail, calc-show-selections)
	(calc-use-selections, calc-assoc-selections)
	(calc-display-working-message, calc-auto-why, calc-timing)
	(calc-mode-save-mode, calc-standard-date-formats, calc-autorange-units)
	(calc-was-keypad-mode, calc-full-mode, calc-user-parse-tables)
	(calc-gnuplot-default-device, calc-gnuplot-default-output)
	(calc-gnuplot-print-device, calc-gnuplot-print-output)
	(calc-gnuplot-geometry, calc-graph-default-resolution)
	(calc-graph-default-resolution-3d, calc-invocation-macro)
	(calc-show-banner): Use defcalcmodevar to declare them and set
	their default values.

	* calc/calc-ext.el (calc-reset): Restore saved values of variables
	instead of default values (but restore default values if there is
	an argument of 0).

2005-01-09  David Kastrup  <dak@gnu.org>

	* desktop.el (desktop-restore-eager): Fix typo in type.

2005-01-08  Richard M. Stallman  <rms@gnu.org>

	* cus-edit.el (customize): Delete :link.

2005-01-08  Jay Belanger  <belanger@truman.edu>

	* calc/calc.el (calc-mode): Remove the extension from the
	`calc-settings-file' file name when loading it.

2005-01-08  Kim F. Storm  <storm@cua.dk>

	* info.el (Info-mode-map, Info-next-link-keymap)
	(Info-prev-link-keymap, Info-up-link-keymap):
	Map follow-link to mouse-face.
	(Info-fontify-node): Add "mouse-2: " prefix to tooltip.

2005-01-08  Jay Belanger  <belanger@truman.edu>

	* calc/calc.el (calc-settings-file): Change default value.
	Suggested by cgw in a comment in calc-mode.el.

	* calc/calc-mode.el (calc-settings-file-name):
	Compare calc-settings-file to user-init-file instead of ~/.emacs.
	Replace ~/.emacs in a prompt by calc-settings-file.

2005-01-07  Lars Hansen  <larsh@math.ku.dk>

	* desktop.el (desktop-restore-eager, desktop-lazy-verbose)
	(desktop-lazy-idle-delay): New customizable variables.
	(desktop-buffer-args-list): New variable.
	(desktop-append-buffer-args): New function.
	(desktop-save): Call desktop-append-buffer-args for some buffers.
	(desktop-lazy-create-buffer): New function.
	(desktop-idle-create-buffers): New function.
	(desktop-read): Add message about buffers to restore lazily.
	(desktop-lazy-abort): New command.
	(desktop-clear): Call desktop-lazy-abort.
	(desktop-lazy-complete): New command.

2005-01-06  Richard M. Stallman  <rms@gnu.org>

	* emacs-lisp/find-func.el (find-face-definition):
	Rename from find-face.

2005-01-06  Kim F. Storm  <storm@cua.dk>

	* simple.el (completion-list-mode-map): Map follow-link to mouse-face.

	* man.el (Man-xref-man-page, Man-xref-header-file)
	(Man-xref-normal-file): Add follow-link property.

2005-01-06  Jay Belanger  <belanger@truman.edu>

	* calc/calc-units.el: Make sure the proper macro definitions are
	available when compiling.

2005-01-06  Juri Linkov  <juri@jurta.org>

	* isearch.el (isearch-lazy-highlight-update):
	Rename `isearch-lazy-highlight-interval' to `lazy-highlight-interval'.

2005-01-06  Miles Bader  <miles@gnu.org>

	* isearch.el (lazy-highlight): Rename from `lazy-highlight-face'.
	(isearch-lazy-highlight-face): Use new name.

2005-01-05  Stefan Monnier  <monnier@iro.umontreal.ca>

	* uniquify.el (uniquify-rationalize-file-buffer-names):
	Re-add an interactive spec.
	(uniquify-rationalize-file-buffer-names): Fix corner case when renaming
	to the same name.

	* isearch.el (isearch-dehighlight): Remove unused arg `totally'.
	(isearch-update, isearch-done): Adjust calls accordingly.

2005-01-05  Richard M. Stallman  <rms@gnu.org>

	* custom.el (custom-set-variables, custom-theme-set-variables):
	Clarify documentation.

	* emacs-lisp/find-func.el (find-variable)
	(find-variable-other-window, find-variable-other-frame):
	Fix the TYPE args to find-function-read and find-function-do-it.
	(find-function): Doc fix.
	(find-function-at-point): Replace function-at-point alias.

2005-01-04  Richard M. Stallman  <rms@gnu.org>

	* cus-face.el (custom-declare-face):
	Record defface in current-load-list.

	* help-fns.el (variable-at-point): New arg ANY-SYMBOL.

	* emacs-lisp/find-func.el: Doc fixes.
	(find-face-regexp): New variable.
	(find-function-regexp-alist): New variable.
	(find-function-C-source): Third arg is now TYPE.
	(find-function-search-for-symbol): Handle general TYPE.
	(find-function-read, find-function-do-it): Handle general TYPE.
	(find-definition-noselect, find-face): New functions.
	(function-at-point): Alias deleted.

2005-01-04  Stefan Monnier  <monnier@iro.umontreal.ca>

	* battery.el (display-battery-mode): Rename from display-battery.
	Handle the case where it gets turned off.

2005-01-04  Richard M. Stallman  <rms@gnu.org>

	* cus-edit.el (customize): Make :link point to user doc.

	* man.el (Man-fontify-manpage): Turn off undo generation.

	* add-log.el (change-log-font-lock-keywords): Don't match just "From".

2005-01-04  Andreas Schwab  <schwab@suse.de>

	* files.el (insert-directory): Only look for error lines in
	inserted text.  Don't move too far after processing --dired markers.

2005-01-04  Richard M. Stallman  <rms@gnu.org>

	* mail/mailabbrev.el (sendmail-pre-abbrev-expand-hook):
	Don't expand if the character is @, period, dash, etc.
	(define-mail-abbrev): Quote names that contain problem characters.

2005-01-04  Thien-Thi Nguyen  <ttn@gnu.org>

	* progmodes/hideshow.el: No longer require `cl'; `dolist' is standard.

2005-01-03  Richard M. Stallman  <rms@gnu.org>

	* replace.el (replace-dehighlight): Use lazy-highlight-cleanup.
	(query-replace-highlight, query-replace-lazy-highlight)
	(query-replace): Definitions moved up.  Doc fix.

2005-01-03  Richard M. Stallman  <rms@gnu.org>

	* isearch.el (lazy-highlight): Group renamed from isearch-lazy-...
	(lazy-highlight-cleanup, lazy-highlight-initial-delay)
	(lazy-highlight-interval, lazy-highlight-max-at-a-time)
	(lazy-highlight-face): Rename from isearch-lazy-...
	Change all references to them.

2005-01-03  Luc Teirlinck  <teirllm@auburn.edu>

	* cus-edit.el (custom-file): Doc fix for defcustom.
	(custom-file): The function no longer sets the variable
	`custom-file' to its return value.

	* startup.el (command-line): No longer load `custom-file'.

2005-01-03  Stefan Monnier  <monnier@iro.umontreal.ca>

	* emacs-lisp/find-func.el (find-variable-regexp): Avoid defface.

	* progmodes/perl-mode.el (perl-nochange, perl-calculate-indent):
	Don't confuse module-prefixed identifiers for labels.
	Reported by Juan-Leon Lahoz Garcia <juanleon1@gmail.com>.

2005-01-02  Richard M. Stallman  <rms@gnu.org>

	* files.el (basic-save-buffer-1): Fix previous change.

	* loadhist.el (file-loadhist-lookup): New function.
	(file-provides, file-requires): Use it.

	* electric.el (Electric-pop-up-window): Use fit-window-to-buffer
	instead of calculating the right size.

2005-01-02  Karl Chen  <quarl@cs.berkeley.edu>  (tiny change)

	* vc-svn.el (vc-svn-diff): Stay local if possible.

2005-01-02  Stefan Monnier  <monnier@iro.umontreal.ca>

	* vc-arch.el (vc-arch-workfile-version): Handle the empty-branch case.

	* files.el (hack-local-variables): Fix last change.

2005-01-02  Jay Belanger  <belanger@truman.edu>

	* calc/calc-yank.el (calc-edit-top): New variable.
	(calc-edit-mode): Set calc-edit-top to be the beginning of the edited
	object.  Change header properties.
	(calc-edit-finish, calc-edit-finish-stack-object)
	(calc-edit-show-buffer): Use calc-edit-top to find the beginning of the
	edited object.
	* calc/calc-sel.el (calc-finish-selection-edit): Use calc-edit-top
	for the beginning of the edited object.
	* calc/calc-embed.el (calc-embedded-finish-edit): Use calc-edit-top
	for the beginning of the edited object.
	* calc/calc-prog.el (calc-edit-macro-finish-edit)
	(calc-finish-formula-edit, calc-macro-repeats)
	(calc-edit-macro-adjust-buffer, calc-edit-format-macro-buffer)
	(calc-edit-macro-pre-finish-edit): Use calc-edit-top for the
	beginning of the edited object.
	(calc-user-define-edit): Change the header for editing macros.
	Remove unnecessary variable.

2005-01-01  Jay Belanger  <belanger@truman.edu>

	* calc/calc-yank.el (calc-edit-mode): Change default header.
	(calc-edit-finish, calc-show-edit-buffer): Adjust to handle new header.
	* calc/calc-store.el (calc-edit-variable): Change title to match new
	header.
	* calc/calc-prog.el (calc-edit-user-syntax): Change title in edit
	mode to match new header.
	(calc-user-define-edit): Change titles to include names of commands.
	(calc-finish-formula-edit): Adjust to handle new header.
	(calc-finish-macro-edit): Remove.
	(calc-edit-macro-repeats, calc-edit-macro-adjust-buffer)
	(calc-edit-macro-command, calc-edit-macro-command-type)
	(calc-edit-macro-combine-alg-ent, calc-edit-macro-combine-ext-command)
	(calc-edit-macro-combine-var-name, calc-edit-macro-combine-digits)
	(calc-edit-format-macro-buffer, calc-edit-macro-pre-finish-edit)
	(calc-edit-macro-finish-edit): New functions.
	(calc-user-define-edit): Use new functions to edit named calc macros.

2005-01-01  Stefan  <monnier@iro.umontreal.ca>

	* files.el (hack-local-variables): Cleanup prefix/suffix matching.

	* ses.el (copy-region-as-kill): Deactivate mark.

2005-01-01  Richard M. Stallman  <rms@gnu.org>

	* replace.el (occur-1): If the output buffer is also an input,
	don't kill it, rename it.

	* faces.el (set-face-background, set-face-foreground): Doc fix.

	* cus-face.el (custom-face-attributes): Fix :help-echo strings
	for :foreground and :background.

	* dired.el (dired-view-command-alist): Variable deleted.
	(dired-view-file, dired-mouse-find-file-other-window):
	Delete the code to use it.

2005-01-01  Kim F. Storm  <storm@cua.dk>

	* image.el (insert-sliced-image): Use t for line-height property.

See ChangeLog.11 for earlier changes.

;; Local Variables:
;; coding: iso-2022-7bit
;; End:

    Copyright (C) 2005 Free Software Foundation, Inc.
  Copying and distribution of this file, with or without modification,
  are permitted provided the copyright notice and this notice are preserved.

;;; arch-tag: e39939be-dab3-400e-86f5-0e2701a883c1<|MERGE_RESOLUTION|>--- conflicted
+++ resolved
@@ -1,21 +1,3 @@
-<<<<<<< HEAD
-=======
-2005-10-07  David Ponce  <david@dponce.com>
-
-	* recentf.el (recentf-menu-open-all-flag): New option.
-	(recentf-digit-shortcut-command-name): New function.
-	(recentf--shortcuts-keymap): New variable.
-	(recentf-menu-shortcuts): New variable.
-	(recentf-make-menu-items): Initialize it.  Replace the "More..."
-	menu item by "All...", if `recentf-menu-open-all-flag' is non-nil.
-	(recentf-menu-value-shortcut): New function.
-	(recentf-make-menu-item): Use it.  No more in-lined.
-	(recentf-dialog-mode-map): Base on `recentf--shortcuts-keymap'.
-	(recentf-open-most-recent-file): Rename from
-	`recentf-open-file-with-key'.  Don't depend on key binding.
-	(recentf-mode-map): New variable.
-	(recentf-mode): Use it.
-
 2005-10-06  Bill Wohler  <wohler@newt.com>
 
 	* mh-e/mh-loaddefs.el: Removed. Now generated automatically.
@@ -26,7 +8,6 @@
 	files in MH-E-SRC have been updated.
 	(compile, recompile, bootstrap): Depend on mh-autoloads.
 
->>>>>>> c33590ce
 2005-10-07  Nick Roberts  <nickrob@snap.net.nz>
 	
 	* progmodes/gud.el (gud-menu-map): Only display un-intuitive
