--- conflicted
+++ resolved
@@ -88,10 +88,6 @@
 /* Function to use to ring the bell.  */
 
 Lisp_Object Vring_bell_function;
-
-/* If true, use "vs", otherwise use "ve" to make the cursor visible.  */
-
-static int visible_cursor;
 
 /* Terminal characteristics that higher levels want to look at.
    These are all extern'd in termchar.h */
@@ -467,7 +463,7 @@
 	    putchar ('\n');
 	}
 
-      OUTPUT_IF (visible_cursor ? TS_cursor_visible : TS_cursor_normal);
+      OUTPUT_IF (TS_cursor_visible);
       OUTPUT_IF (TS_keypad_mode);
       losecursor ();
     }
@@ -624,8 +620,7 @@
     {
       tty_cursor_hidden = 0;
       OUTPUT_IF (TS_cursor_normal);
-      if (visible_cursor)
-	OUTPUT_IF (TS_cursor_visible);
+      OUTPUT_IF (TS_cursor_visible);
     }
 }
 
@@ -932,16 +927,8 @@
 
   if (nchars == 0)
     {
-<<<<<<< HEAD
       coding->produced = 0;
       return NULL;
-=======
-      run_pre_write_conversin_on_c_str (&encode_terminal_buf,
-					&encode_terminal_bufsize,
-					nchars, nbytes, coding);
-      nchars = coding->produced_char;
-      nbytes = coding->produced;
->>>>>>> 73ccf1b9
     }
 
   nbytes = buf - encode_terminal_src;
@@ -2770,13 +2757,6 @@
 The function should accept no arguments.  */);
   Vring_bell_function = Qnil;
 
-  DEFVAR_BOOL ("visible-cursor", &visible_cursor,
-	       doc: /* Non-nil means to make the cursor very visible.
-This only has an effect when running in a text terminal.
-What means \"very visible\" is up to your terminal.  It may make the cursor
-bigger, or it may make it blink, or it may do nothing at all.  */);
-  visible_cursor = 1;
-
   defsubr (&Stty_display_color_p);
   defsubr (&Stty_display_color_cells);
   defsubr (&Stty_no_underline);
