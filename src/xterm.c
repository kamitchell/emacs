/* X Communication module for terminals which understand the X protocol.
   Copyright (C) 1989, 93, 94, 95, 96, 97, 98, 1999, 2000,01,02,03,04
   Free Software Foundation, Inc.

This file is part of GNU Emacs.

GNU Emacs is free software; you can redistribute it and/or modify
it under the terms of the GNU General Public License as published by
the Free Software Foundation; either version 2, or (at your option)
any later version.

GNU Emacs is distributed in the hope that it will be useful,
but WITHOUT ANY WARRANTY; without even the implied warranty of
MERCHANTABILITY or FITNESS FOR A PARTICULAR PURPOSE.  See the
GNU General Public License for more details.

You should have received a copy of the GNU General Public License
along with GNU Emacs; see the file COPYING.  If not, write to
the Free Software Foundation, Inc., 59 Temple Place - Suite 330,
Boston, MA 02111-1307, USA.  */

/* New display code by Gerd Moellmann <gerd@gnu.org>.  */
/* Xt features made by Fred Pierresteguy.  */

#include <config.h>

/* On 4.3 these lose if they come after xterm.h.  */
/* Putting these at the beginning seems to be standard for other .c files.  */
#include <signal.h>

#include <stdio.h>

#ifdef HAVE_X_WINDOWS

#include "lisp.h"
#include "blockinput.h"

/* Need syssignal.h for various externs and definitions that may be required
   by some configurations for calls to signal later in this source file.  */
#include "syssignal.h"

/* This may include sys/types.h, and that somehow loses
   if this is not done before the other system files.  */
#include "xterm.h"
#include <X11/cursorfont.h>

/* Load sys/types.h if not already loaded.
   In some systems loading it twice is suicidal.  */
#ifndef makedev
#include <sys/types.h>
#endif /* makedev */

#ifdef BSD_SYSTEM
#include <sys/ioctl.h>
#endif /* ! defined (BSD_SYSTEM) */

#include "systty.h"
#include "systime.h"

#ifndef INCLUDED_FCNTL
#include <fcntl.h>
#endif
#include <ctype.h>
#include <errno.h>
#include <setjmp.h>
#include <sys/stat.h>
/* Caused redefinition of DBL_DIG on Netbsd; seems not to be needed.  */
/* #include <sys/param.h>  */

#include "charset.h"
#include "coding.h"
#include "ccl.h"
#include "frame.h"
#include "dispextern.h"
#include "fontset.h"
#include "termhooks.h"
#include "termopts.h"
#include "termchar.h"
#include "gnu.h"
#include "disptab.h"
#include "buffer.h"
#include "window.h"
#include "keyboard.h"
#include "intervals.h"
#include "process.h"
#include "atimer.h"
#include "keymap.h"

#ifdef USE_X_TOOLKIT
#include <X11/Shell.h>
#endif

#ifdef HAVE_SYS_TIME_H
#include <sys/time.h>
#endif
#ifdef HAVE_UNISTD_H
#include <unistd.h>
#endif

#ifdef USE_GTK
#include "gtkutil.h"
#endif

#ifdef USE_LUCID
extern int xlwmenu_window_p P_ ((Widget w, Window window));
extern void xlwmenu_redisplay P_ ((Widget));
#endif

#if defined (USE_X_TOOLKIT) || defined (USE_GTK)

extern void free_frame_menubar P_ ((struct frame *));
extern struct frame *x_menubar_window_to_frame P_ ((struct x_display_info *,
						    int));
#endif

#ifdef USE_X_TOOLKIT
#if (XtSpecificationRelease >= 5) && !defined(NO_EDITRES)
#define HACK_EDITRES
extern void _XEditResCheckMessages ();
#endif /* not NO_EDITRES */

/* Include toolkit specific headers for the scroll bar widget.  */

#ifdef USE_TOOLKIT_SCROLL_BARS
#if defined USE_MOTIF
#include <Xm/Xm.h>		/* for LESSTIF_VERSION */
#include <Xm/ScrollBar.h>
#else /* !USE_MOTIF i.e. use Xaw */

#ifdef HAVE_XAW3D
#include <X11/Xaw3d/Simple.h>
#include <X11/Xaw3d/Scrollbar.h>
#define ARROW_SCROLLBAR
#define XAW_ARROW_SCROLLBARS
#include <X11/Xaw3d/ScrollbarP.h>
#else /* !HAVE_XAW3D */
#include <X11/Xaw/Simple.h>
#include <X11/Xaw/Scrollbar.h>
#endif /* !HAVE_XAW3D */
#ifndef XtNpickTop
#define XtNpickTop "pickTop"
#endif /* !XtNpickTop */
#endif /* !USE_MOTIF */
#endif /* USE_TOOLKIT_SCROLL_BARS */

#endif /* USE_X_TOOLKIT */

#if ! defined (USE_X_TOOLKIT) && ! defined (USE_GTK)
#define x_any_window_to_frame x_window_to_frame
#define x_top_window_to_frame x_window_to_frame
#endif

#ifdef USE_X_TOOLKIT
#include "widget.h"
#ifndef XtNinitialState
#define XtNinitialState "initialState"
#endif
#endif

#define abs(x)	((x) < 0 ? -(x) : (x))

/* Default to using XIM if available.  */
#ifdef USE_XIM
int use_xim = 1;
#else
int use_xim = 0;  /* configure --without-xim */
#endif



/* Non-nil means Emacs uses toolkit scroll bars.  */

Lisp_Object Vx_toolkit_scroll_bars;

/* Non-zero means that a HELP_EVENT has been generated since Emacs
   start.  */

static int any_help_event_p;

/* Last window where we saw the mouse.  Used by mouse-autoselect-window.  */
static Lisp_Object last_window;

/* Non-zero means make use of UNDERLINE_POSITION font properties.  */

int x_use_underline_position_properties;

/* This is a chain of structures for all the X displays currently in
   use.  */

struct x_display_info *x_display_list;

/* This is a list of cons cells, each of the form (NAME
   . FONT-LIST-CACHE), one for each element of x_display_list and in
   the same order.  NAME is the name of the frame.  FONT-LIST-CACHE
   records previous values returned by x-list-fonts.  */

Lisp_Object x_display_name_list;

/* Frame being updated by update_frame.  This is declared in term.c.
   This is set by update_begin and looked at by all the XT functions.
   It is zero while not inside an update.  In that case, the XT
   functions assume that `selected_frame' is the frame to apply to.  */

extern struct frame *updating_frame;

/* This is a frame waiting to be auto-raised, within XTread_socket.  */

struct frame *pending_autoraise_frame;

#ifdef USE_X_TOOLKIT
/* The application context for Xt use.  */
XtAppContext Xt_app_con;
static String Xt_default_resources[] = {0};
#endif /* USE_X_TOOLKIT */

/* Non-zero means user is interacting with a toolkit scroll bar.  */

static int toolkit_scroll_bar_interaction;

/* Non-zero means to not move point as a result of clicking on a
   frame to focus it (when focus-follows-mouse is nil).  */

int x_mouse_click_focus_ignore_position;

/* Non-zero timeout value means ignore next mouse click if it arrives
   before that timeout elapses (i.e. as part of the same sequence of
   events resulting from clicking on a frame to select it).  */

static unsigned long ignore_next_mouse_click_timeout;

/* Mouse movement.

   Formerly, we used PointerMotionHintMask (in standard_event_mask)
   so that we would have to call XQueryPointer after each MotionNotify
   event to ask for another such event.  However, this made mouse tracking
   slow, and there was a bug that made it eventually stop.

   Simply asking for MotionNotify all the time seems to work better.

   In order to avoid asking for motion events and then throwing most
   of them away or busy-polling the server for mouse positions, we ask
   the server for pointer motion hints.  This means that we get only
   one event per group of mouse movements.  "Groups" are delimited by
   other kinds of events (focus changes and button clicks, for
   example), or by XQueryPointer calls; when one of these happens, we
   get another MotionNotify event the next time the mouse moves.  This
   is at least as efficient as getting motion events when mouse
   tracking is on, and I suspect only negligibly worse when tracking
   is off.  */

/* Where the mouse was last time we reported a mouse event.  */

static XRectangle last_mouse_glyph;
static Lisp_Object last_mouse_press_frame;

/* The scroll bar in which the last X motion event occurred.

   If the last X motion event occurred in a scroll bar, we set this so
   XTmouse_position can know whether to report a scroll bar motion or
   an ordinary motion.

   If the last X motion event didn't occur in a scroll bar, we set
   this to Qnil, to tell XTmouse_position to return an ordinary motion
   event.  */

static Lisp_Object last_mouse_scroll_bar;

/* This is a hack.  We would really prefer that XTmouse_position would
   return the time associated with the position it returns, but there
   doesn't seem to be any way to wrest the time-stamp from the server
   along with the position query.  So, we just keep track of the time
   of the last movement we received, and return that in hopes that
   it's somewhat accurate.  */

static Time last_mouse_movement_time;

/* Incremented by XTread_socket whenever it really tries to read
   events.  */

#ifdef __STDC__
static int volatile input_signal_count;
#else
static int input_signal_count;
#endif

/* Used locally within XTread_socket.  */

static int x_noop_count;

/* Initial values of argv and argc.  */

extern char **initial_argv;
extern int initial_argc;

extern Lisp_Object Vcommand_line_args, Vsystem_name;

/* Tells if a window manager is present or not.  */

extern Lisp_Object Vx_no_window_manager;

extern Lisp_Object Qeql;

extern int errno;

/* A mask of extra modifier bits to put into every keyboard char.  */

extern EMACS_INT extra_keyboard_modifiers;

/* The keysyms to use for the various modifiers.  */

Lisp_Object Vx_alt_keysym, Vx_hyper_keysym, Vx_meta_keysym, Vx_super_keysym;
Lisp_Object Vx_keysym_table;
static Lisp_Object Qalt, Qhyper, Qmeta, Qsuper, Qmodifier_value;

static Lisp_Object Qvendor_specific_keysyms;
static Lisp_Object Qlatin_1;

extern XrmDatabase x_load_resources P_ ((Display *, char *, char *, char *));
extern int x_bitmap_mask P_ ((FRAME_PTR, int));

static int x_alloc_nearest_color_1 P_ ((Display *, Colormap, XColor *));
static void x_set_window_size_1 P_ ((struct frame *, int, int, int));
static const XColor *x_color_cells P_ ((Display *, int *));
static void x_update_window_end P_ ((struct window *, int, int));
void x_delete_display P_ ((struct x_display_info *));
static unsigned int x_x_to_emacs_modifiers P_ ((struct x_display_info *,
						unsigned));
static int x_io_error_quitter P_ ((Display *));
int x_catch_errors P_ ((Display *));
void x_uncatch_errors P_ ((Display *, int));
void x_lower_frame P_ ((struct frame *));
void x_scroll_bar_clear P_ ((struct frame *));
int x_had_errors_p P_ ((Display *));
void x_wm_set_size_hint P_ ((struct frame *, long, int));
void x_raise_frame P_ ((struct frame *));
void x_set_window_size P_ ((struct frame *, int, int, int));
void x_wm_set_window_state P_ ((struct frame *, int));
void x_wm_set_icon_pixmap P_ ((struct frame *, int));
void x_initialize P_ ((void));
static void x_font_min_bounds P_ ((XFontStruct *, int *, int *));
static int x_compute_min_glyph_bounds P_ ((struct frame *));
static void x_update_end P_ ((struct frame *));
static void XTframe_up_to_date P_ ((struct frame *));
static void XTset_terminal_modes P_ ((void));
static void XTreset_terminal_modes P_ ((void));
static void x_clear_frame P_ ((void));
static void frame_highlight P_ ((struct frame *));
static void frame_unhighlight P_ ((struct frame *));
static void x_new_focus_frame P_ ((struct x_display_info *, struct frame *));
static void  x_focus_changed P_ ((int, int, struct x_display_info *,
				  struct frame *, struct input_event *));
static void x_detect_focus_change P_ ((struct x_display_info *,
                                       XEvent *, struct input_event *));
static void XTframe_rehighlight P_ ((struct frame *));
static void x_frame_rehighlight P_ ((struct x_display_info *));
static void x_draw_hollow_cursor P_ ((struct window *, struct glyph_row *));
static void x_draw_bar_cursor P_ ((struct window *, struct glyph_row *, int,
				   enum text_cursor_kinds));

static void x_clip_to_row P_ ((struct window *, struct glyph_row *, GC));
static void x_flush P_ ((struct frame *f));
static void x_update_begin P_ ((struct frame *));
static void x_update_window_begin P_ ((struct window *));
static void x_after_update_window_line P_ ((struct glyph_row *));
static struct scroll_bar *x_window_to_scroll_bar P_ ((Display *, Window));
static void x_scroll_bar_report_motion P_ ((struct frame **, Lisp_Object *,
					    enum scroll_bar_part *,
					    Lisp_Object *, Lisp_Object *,
					    unsigned long *));
static void x_check_fullscreen P_ ((struct frame *));
static void x_check_expected_move P_ ((struct frame *));
static int handle_one_xevent P_ ((struct x_display_info *, XEvent *,
				  int *, struct input_event *));


/* Flush display of frame F, or of all frames if F is null.  */

static void
x_flush (f)
     struct frame *f;
{
  BLOCK_INPUT;
  if (f == NULL)
    {
      Lisp_Object rest, frame;
      FOR_EACH_FRAME (rest, frame)
	x_flush (XFRAME (frame));
    }
  else if (FRAME_X_P (f))
    XFlush (FRAME_X_DISPLAY (f));
  UNBLOCK_INPUT;
}


/* Remove calls to XFlush by defining XFlush to an empty replacement.
   Calls to XFlush should be unnecessary because the X output buffer
   is flushed automatically as needed by calls to XPending,
   XNextEvent, or XWindowEvent according to the XFlush man page.
   XTread_socket calls XPending.  Removing XFlush improves
   performance.  */

#define XFlush(DISPLAY)	(void) 0


/***********************************************************************
			      Debugging
 ***********************************************************************/

#if 0

/* This is a function useful for recording debugging information about
   the sequence of occurrences in this file.  */

struct record
{
  char *locus;
  int type;
};

struct record event_record[100];

int event_record_index;

record_event (locus, type)
     char *locus;
     int type;
{
  if (event_record_index == sizeof (event_record) / sizeof (struct record))
    event_record_index = 0;

  event_record[event_record_index].locus = locus;
  event_record[event_record_index].type = type;
  event_record_index++;
}

#endif /* 0 */



/* Return the struct x_display_info corresponding to DPY.  */

struct x_display_info *
x_display_info_for_display (dpy)
     Display *dpy;
{
  struct x_display_info *dpyinfo;

  for (dpyinfo = x_display_list; dpyinfo; dpyinfo = dpyinfo->next)
    if (dpyinfo->display == dpy)
      return dpyinfo;

  return 0;
}



/***********************************************************************
		    Starting and ending an update
 ***********************************************************************/

/* Start an update of frame F.  This function is installed as a hook
   for update_begin, i.e. it is called when update_begin is called.
   This function is called prior to calls to x_update_window_begin for
   each window being updated.  Currently, there is nothing to do here
   because all interesting stuff is done on a window basis.  */

static void
x_update_begin (f)
     struct frame *f;
{
  /* Nothing to do.  */
}


/* Start update of window W.  Set the global variable updated_window
   to the window being updated and set output_cursor to the cursor
   position of W.  */

static void
x_update_window_begin (w)
     struct window *w;
{
  struct frame *f = XFRAME (WINDOW_FRAME (w));
  struct x_display_info *display_info = FRAME_X_DISPLAY_INFO (f);

  updated_window = w;
  set_output_cursor (&w->cursor);

  BLOCK_INPUT;

  if (f == display_info->mouse_face_mouse_frame)
    {
      /* Don't do highlighting for mouse motion during the update.  */
      display_info->mouse_face_defer = 1;

      /* If F needs to be redrawn, simply forget about any prior mouse
	 highlighting.  */
      if (FRAME_GARBAGED_P (f))
	display_info->mouse_face_window = Qnil;

#if 0 /* Rows in a current matrix containing glyphs in mouse-face have
	 their mouse_face_p flag set, which means that they are always
	 unequal to rows in a desired matrix which never have that
	 flag set.  So, rows containing mouse-face glyphs are never
	 scrolled, and we don't have to switch the mouse highlight off
	 here to prevent it from being scrolled.  */

      /* Can we tell that this update does not affect the window
	 where the mouse highlight is?  If so, no need to turn off.
	 Likewise, don't do anything if the frame is garbaged;
	 in that case, the frame's current matrix that we would use
	 is all wrong, and we will redisplay that line anyway.  */
      if (!NILP (display_info->mouse_face_window)
	  && w == XWINDOW (display_info->mouse_face_window))
	{
	  int i;

	  for (i = 0; i < w->desired_matrix->nrows; ++i)
	    if (MATRIX_ROW_ENABLED_P (w->desired_matrix, i))
	      break;

	  if (i < w->desired_matrix->nrows)
	    clear_mouse_face (display_info);
	}
#endif /* 0 */
    }

  UNBLOCK_INPUT;
}


/* Draw a vertical window border from (x,y0) to (x,y1)  */

static void
x_draw_vertical_window_border (w, x, y0, y1)
     struct window *w;
     int x, y0, y1;
{
  struct frame *f = XFRAME (WINDOW_FRAME (w));

  XDrawLine (FRAME_X_DISPLAY (f), FRAME_X_WINDOW (f),
	     f->output_data.x->normal_gc, x, y0, x, y1);
}

/* End update of window W (which is equal to updated_window).

   Draw vertical borders between horizontally adjacent windows, and
   display W's cursor if CURSOR_ON_P is non-zero.

   MOUSE_FACE_OVERWRITTEN_P non-zero means that some row containing
   glyphs in mouse-face were overwritten.  In that case we have to
   make sure that the mouse-highlight is properly redrawn.

   W may be a menu bar pseudo-window in case we don't have X toolkit
   support.  Such windows don't have a cursor, so don't display it
   here.  */

static void
x_update_window_end (w, cursor_on_p, mouse_face_overwritten_p)
     struct window *w;
     int cursor_on_p, mouse_face_overwritten_p;
{
  struct x_display_info *dpyinfo = FRAME_X_DISPLAY_INFO (XFRAME (w->frame));

  if (!w->pseudo_window_p)
    {
      BLOCK_INPUT;

      if (cursor_on_p)
	display_and_set_cursor (w, 1, output_cursor.hpos,
				output_cursor.vpos,
				output_cursor.x, output_cursor.y);

      if (draw_window_fringes (w, 1))
	x_draw_vertical_border (w);

      UNBLOCK_INPUT;
    }

  /* If a row with mouse-face was overwritten, arrange for
     XTframe_up_to_date to redisplay the mouse highlight.  */
  if (mouse_face_overwritten_p)
    {
      dpyinfo->mouse_face_beg_row = dpyinfo->mouse_face_beg_col = -1;
      dpyinfo->mouse_face_end_row = dpyinfo->mouse_face_end_col = -1;
      dpyinfo->mouse_face_window = Qnil;
    }

  updated_window = NULL;
}


/* End update of frame F.  This function is installed as a hook in
   update_end.  */

static void
x_update_end (f)
     struct frame *f;
{
  /* Mouse highlight may be displayed again.  */
  FRAME_X_DISPLAY_INFO (f)->mouse_face_defer = 0;

#ifndef XFlush
  BLOCK_INPUT;
  XFlush (FRAME_X_DISPLAY (f));
  UNBLOCK_INPUT;
#endif
}


/* This function is called from various places in xdisp.c whenever a
   complete update has been performed.  The global variable
   updated_window is not available here.  */

static void
XTframe_up_to_date (f)
     struct frame *f;
{
  if (FRAME_X_P (f))
    {
      struct x_display_info *dpyinfo = FRAME_X_DISPLAY_INFO (f);

      if (dpyinfo->mouse_face_deferred_gc
	  || f == dpyinfo->mouse_face_mouse_frame)
	{
	  BLOCK_INPUT;
	  if (dpyinfo->mouse_face_mouse_frame)
	    note_mouse_highlight (dpyinfo->mouse_face_mouse_frame,
				  dpyinfo->mouse_face_mouse_x,
				  dpyinfo->mouse_face_mouse_y);
	  dpyinfo->mouse_face_deferred_gc = 0;
	  UNBLOCK_INPUT;
	}
    }
}


/* Draw truncation mark bitmaps, continuation mark bitmaps, overlay
   arrow bitmaps, or clear the fringes if no bitmaps are required
   before DESIRED_ROW is made current.  The window being updated is
   found in updated_window.  This function It is called from
   update_window_line only if it is known that there are differences
   between bitmaps to be drawn between current row and DESIRED_ROW.  */

static void
x_after_update_window_line (desired_row)
     struct glyph_row *desired_row;
{
  struct window *w = updated_window;
  struct frame *f;
  int width, height;

  xassert (w);

  if (!desired_row->mode_line_p && !w->pseudo_window_p)
    desired_row->redraw_fringe_bitmaps_p = 1;

  /* When a window has disappeared, make sure that no rest of
     full-width rows stays visible in the internal border.  Could
     check here if updated_window is the leftmost/rightmost window,
     but I guess it's not worth doing since vertically split windows
     are almost never used, internal border is rarely set, and the
     overhead is very small.  */
  if (windows_or_buffers_changed
      && desired_row->full_width_p
      && (f = XFRAME (w->frame),
	  width = FRAME_INTERNAL_BORDER_WIDTH (f),
	  width != 0)
      && (height = desired_row->visible_height,
	  height > 0))
    {
      int y = WINDOW_TO_FRAME_PIXEL_Y (w, max (0, desired_row->y));

      /* Internal border is drawn below the tool bar.  */
      if (WINDOWP (f->tool_bar_window)
	  && w == XWINDOW (f->tool_bar_window))
	y -= width;

      BLOCK_INPUT;
      x_clear_area (FRAME_X_DISPLAY (f), FRAME_X_WINDOW (f),
		    0, y, width, height, False);
      x_clear_area (FRAME_X_DISPLAY (f), FRAME_X_WINDOW (f),
		    FRAME_PIXEL_WIDTH (f) - width,
		    y, width, height, False);
      UNBLOCK_INPUT;
    }
}

static void
x_draw_fringe_bitmap (w, row, p)
     struct window *w;
     struct glyph_row *row;
     struct draw_fringe_bitmap_params *p;
{
  struct frame *f = XFRAME (WINDOW_FRAME (w));
  Display *display = FRAME_X_DISPLAY (f);
  Window window = FRAME_X_WINDOW (f);
  GC gc = f->output_data.x->normal_gc;
  struct face *face = p->face;
  int rowY;

  /* Must clip because of partially visible lines.  */
  rowY = WINDOW_TO_FRAME_PIXEL_Y (w, row->y);
  if (p->y < rowY)
    {
      /* Adjust position of "bottom aligned" bitmap on partially
	 visible last row.  */
      int oldY = row->y;
      int oldVH = row->visible_height;
      row->visible_height = p->h;
      row->y -= rowY - p->y;
      x_clip_to_row (w, row, gc);
      row->y = oldY;
      row->visible_height = oldVH;
    }
  else
    x_clip_to_row (w, row, gc);

  if (p->bx >= 0 && !p->overlay_p)
    {
      /* In case the same realized face is used for fringes and
	 for something displayed in the text (e.g. face `region' on
	 mono-displays, the fill style may have been changed to
	 FillSolid in x_draw_glyph_string_background.  */
      if (face->stipple)
	XSetFillStyle (display, face->gc, FillOpaqueStippled);
      else
	XSetForeground (display, face->gc, face->background);

      XFillRectangle (display, window, face->gc,
		      p->bx, p->by, p->nx, p->ny);

      if (!face->stipple)
	XSetForeground (display, face->gc, face->foreground);
    }

  if (p->which)
    {
      unsigned char *bits;
      Pixmap pixmap, clipmask = (Pixmap) 0;
      int depth = DefaultDepthOfScreen (FRAME_X_SCREEN (f));
      XGCValues gcv;

      if (p->wd > 8)
	bits = (unsigned char *)(p->bits + p->dh);
      else
	bits = (unsigned char *)p->bits + p->dh;

      /* Draw the bitmap.  I believe these small pixmaps can be cached
	 by the server.  */
      pixmap = XCreatePixmapFromBitmapData (display, window, bits, p->wd, p->h,
					    (p->cursor_p
					     ? (p->overlay_p ? face->background
						: f->output_data.x->cursor_pixel)
					     : face->foreground),
					    face->background, depth);

      if (p->overlay_p)
	{
	  clipmask = XCreatePixmapFromBitmapData (display,
						  FRAME_X_DISPLAY_INFO (f)->root_window,
						  bits, p->wd, p->h,
						  1, 0, 1);
	  gcv.clip_mask = clipmask;
	  gcv.clip_x_origin = p->x;
	  gcv.clip_y_origin = p->y;
	  XChangeGC (display, gc, GCClipMask | GCClipXOrigin | GCClipYOrigin, &gcv);
	}

      XCopyArea (display, pixmap, window, gc, 0, 0,
		 p->wd, p->h, p->x, p->y);
      XFreePixmap (display, pixmap);

      if (p->overlay_p)
	{
	  gcv.clip_mask = (Pixmap) 0;
	  XChangeGC (display, gc, GCClipMask, &gcv);
	  XFreePixmap (display, clipmask);
	}
    }

  XSetClipMask (display, gc, None);
}



/* This is called when starting Emacs and when restarting after
   suspend.  When starting Emacs, no X window is mapped.  And nothing
   must be done to Emacs's own window if it is suspended (though that
   rarely happens).  */

static void
XTset_terminal_modes ()
{
}

/* This is called when exiting or suspending Emacs.  Exiting will make
   the X-windows go away, and suspending requires no action.  */

static void
XTreset_terminal_modes ()
{
}



/***********************************************************************
			   Display Iterator
 ***********************************************************************/

/* Function prototypes of this page.  */

static int x_encode_char P_ ((int, XChar2b *, struct font_info *, int *));


/* Get metrics of character CHAR2B in FONT.  Value is null if CHAR2B
   is not contained in the font.  */

static XCharStruct *
x_per_char_metric (font, char2b, font_type)
     XFontStruct *font;
     XChar2b *char2b;
     int font_type;  /* unused on X */
{
  /* The result metric information.  */
  XCharStruct *pcm = NULL;

  xassert (font && char2b);

  if (font->per_char != NULL)
    {
      if (font->min_byte1 == 0 && font->max_byte1 == 0)
	{
	  /* min_char_or_byte2 specifies the linear character index
	     corresponding to the first element of the per_char array,
	     max_char_or_byte2 is the index of the last character.  A
	     character with non-zero CHAR2B->byte1 is not in the font.
	     A character with byte2 less than min_char_or_byte2 or
	     greater max_char_or_byte2 is not in the font.  */
	  if (char2b->byte1 == 0
	      && char2b->byte2 >= font->min_char_or_byte2
	      && char2b->byte2 <= font->max_char_or_byte2)
	    pcm = font->per_char + char2b->byte2 - font->min_char_or_byte2;
	}
      else
	{
	  /* If either min_byte1 or max_byte1 are nonzero, both
	     min_char_or_byte2 and max_char_or_byte2 are less than
	     256, and the 2-byte character index values corresponding
	     to the per_char array element N (counting from 0) are:

	     byte1 = N/D + min_byte1
	     byte2 = N\D + min_char_or_byte2

	     where:

	     D = max_char_or_byte2 - min_char_or_byte2 + 1
	     / = integer division
	     \ = integer modulus  */
	  if (char2b->byte1 >= font->min_byte1
	      && char2b->byte1 <= font->max_byte1
	      && char2b->byte2 >= font->min_char_or_byte2
	      && char2b->byte2 <= font->max_char_or_byte2)
	    {
	      pcm = (font->per_char
		     + ((font->max_char_or_byte2 - font->min_char_or_byte2 + 1)
			* (char2b->byte1 - font->min_byte1))
		     + (char2b->byte2 - font->min_char_or_byte2));
	    }
	}
    }
  else
    {
      /* If the per_char pointer is null, all glyphs between the first
	 and last character indexes inclusive have the same
	 information, as given by both min_bounds and max_bounds.  */
      if (char2b->byte2 >= font->min_char_or_byte2
	  && char2b->byte2 <= font->max_char_or_byte2)
	pcm = &font->max_bounds;
    }

  return ((pcm == NULL
	   || (pcm->width == 0 && (pcm->rbearing - pcm->lbearing) == 0))
	  ? NULL : pcm);
}


/* Encode CHAR2B using encoding information from FONT_INFO.  CHAR2B is
   the two-byte form of C.  Encoding is returned in *CHAR2B.  */

static int
x_encode_char (c, char2b, font_info, two_byte_p)
     int c;
     XChar2b *char2b;
     struct font_info *font_info;
     int *two_byte_p;
{
  int charset = CHAR_CHARSET (c);
  XFontStruct *font = font_info->font;

  /* FONT_INFO may define a scheme by which to encode byte1 and byte2.
     This may be either a program in a special encoder language or a
     fixed encoding.  */
  if (font_info->font_encoder)
    {
      /* It's a program.  */
      struct ccl_program *ccl = font_info->font_encoder;

      if (CHARSET_DIMENSION (charset) == 1)
	{
	  ccl->reg[0] = charset;
	  ccl->reg[1] = char2b->byte2;
	  ccl->reg[2] = -1;
	}
      else
	{
	  ccl->reg[0] = charset;
	  ccl->reg[1] = char2b->byte1;
	  ccl->reg[2] = char2b->byte2;
	}

      ccl_driver (ccl, NULL, NULL, 0, 0, NULL);

      /* We assume that MSBs are appropriately set/reset by CCL
	 program.  */
      if (font->max_byte1 == 0)	/* 1-byte font */
	char2b->byte1 = 0, char2b->byte2 = ccl->reg[1];
      else
	char2b->byte1 = ccl->reg[1], char2b->byte2 = ccl->reg[2];
    }
  else if (font_info->encoding[charset])
    {
      /* Fixed encoding scheme.  See fontset.h for the meaning of the
	 encoding numbers.  */
      int enc = font_info->encoding[charset];

      if ((enc == 1 || enc == 2)
	  && CHARSET_DIMENSION (charset) == 2)
	char2b->byte1 |= 0x80;

      if (enc == 1 || enc == 3)
	char2b->byte2 |= 0x80;
    }

  if (two_byte_p)
    *two_byte_p = ((XFontStruct *) (font_info->font))->max_byte1 > 0;

  return FONT_TYPE_UNKNOWN;
}



/***********************************************************************
			    Glyph display
 ***********************************************************************/



static void x_set_glyph_string_clipping P_ ((struct glyph_string *));
static void x_set_glyph_string_gc P_ ((struct glyph_string *));
static void x_draw_glyph_string_background P_ ((struct glyph_string *,
						int));
static void x_draw_glyph_string_foreground P_ ((struct glyph_string *));
static void x_draw_composite_glyph_string_foreground P_ ((struct glyph_string *));
static void x_draw_glyph_string_box P_ ((struct glyph_string *));
static void x_draw_glyph_string  P_ ((struct glyph_string *));
static void x_compute_glyph_string_overhangs P_ ((struct glyph_string *));
static void x_set_cursor_gc P_ ((struct glyph_string *));
static void x_set_mode_line_face_gc P_ ((struct glyph_string *));
static void x_set_mouse_face_gc P_ ((struct glyph_string *));
static int x_alloc_lighter_color P_ ((struct frame *, Display *, Colormap,
				      unsigned long *, double, int));
static void x_setup_relief_color P_ ((struct frame *, struct relief *,
				      double, int, unsigned long));
static void x_setup_relief_colors P_ ((struct glyph_string *));
static void x_draw_image_glyph_string P_ ((struct glyph_string *));
static void x_draw_image_relief P_ ((struct glyph_string *));
static void x_draw_image_foreground P_ ((struct glyph_string *));
static void x_draw_image_foreground_1 P_ ((struct glyph_string *, Pixmap));
static void x_clear_glyph_string_rect P_ ((struct glyph_string *, int,
					   int, int, int));
static void x_draw_relief_rect P_ ((struct frame *, int, int, int, int,
				    int, int, int, int, int, int,
				    XRectangle *));
static void x_draw_box_rect P_ ((struct glyph_string *, int, int, int, int,
				 int, int, int, XRectangle *));

#if GLYPH_DEBUG
static void x_check_font P_ ((struct frame *, XFontStruct *));
#endif


/* Set S->gc to a suitable GC for drawing glyph string S in cursor
   face.  */

static void
x_set_cursor_gc (s)
     struct glyph_string *s;
{
  if (s->font == FRAME_FONT (s->f)
      && s->face->background == FRAME_BACKGROUND_PIXEL (s->f)
      && s->face->foreground == FRAME_FOREGROUND_PIXEL (s->f)
      && !s->cmp)
    s->gc = s->f->output_data.x->cursor_gc;
  else
    {
      /* Cursor on non-default face: must merge.  */
      XGCValues xgcv;
      unsigned long mask;

      xgcv.background = s->f->output_data.x->cursor_pixel;
      xgcv.foreground = s->face->background;

      /* If the glyph would be invisible, try a different foreground.  */
      if (xgcv.foreground == xgcv.background)
	xgcv.foreground = s->face->foreground;
      if (xgcv.foreground == xgcv.background)
	xgcv.foreground = s->f->output_data.x->cursor_foreground_pixel;
      if (xgcv.foreground == xgcv.background)
	xgcv.foreground = s->face->foreground;

      /* Make sure the cursor is distinct from text in this face.  */
      if (xgcv.background == s->face->background
	  && xgcv.foreground == s->face->foreground)
	{
	  xgcv.background = s->face->foreground;
	  xgcv.foreground = s->face->background;
	}

      IF_DEBUG (x_check_font (s->f, s->font));
      xgcv.font = s->font->fid;
      xgcv.graphics_exposures = False;
      mask = GCForeground | GCBackground | GCFont | GCGraphicsExposures;

      if (FRAME_X_DISPLAY_INFO (s->f)->scratch_cursor_gc)
	XChangeGC (s->display, FRAME_X_DISPLAY_INFO (s->f)->scratch_cursor_gc,
		   mask, &xgcv);
      else
	FRAME_X_DISPLAY_INFO (s->f)->scratch_cursor_gc
	  = XCreateGC (s->display, s->window, mask, &xgcv);

      s->gc = FRAME_X_DISPLAY_INFO (s->f)->scratch_cursor_gc;
    }
}


/* Set up S->gc of glyph string S for drawing text in mouse face.  */

static void
x_set_mouse_face_gc (s)
     struct glyph_string *s;
{
  int face_id;
  struct face *face;

  /* What face has to be used last for the mouse face?  */
  face_id = FRAME_X_DISPLAY_INFO (s->f)->mouse_face_face_id;
  face = FACE_FROM_ID (s->f, face_id);
  if (face == NULL)
    face = FACE_FROM_ID (s->f, MOUSE_FACE_ID);

  if (s->first_glyph->type == CHAR_GLYPH)
    face_id = FACE_FOR_CHAR (s->f, face, s->first_glyph->u.ch);
  else
    face_id = FACE_FOR_CHAR (s->f, face, 0);
  s->face = FACE_FROM_ID (s->f, face_id);
  PREPARE_FACE_FOR_DISPLAY (s->f, s->face);

  /* If font in this face is same as S->font, use it.  */
  if (s->font == s->face->font)
    s->gc = s->face->gc;
  else
    {
      /* Otherwise construct scratch_cursor_gc with values from FACE
	 but font FONT.  */
      XGCValues xgcv;
      unsigned long mask;

      xgcv.background = s->face->background;
      xgcv.foreground = s->face->foreground;
      IF_DEBUG (x_check_font (s->f, s->font));
      xgcv.font = s->font->fid;
      xgcv.graphics_exposures = False;
      mask = GCForeground | GCBackground | GCFont | GCGraphicsExposures;

      if (FRAME_X_DISPLAY_INFO (s->f)->scratch_cursor_gc)
	XChangeGC (s->display, FRAME_X_DISPLAY_INFO (s->f)->scratch_cursor_gc,
		   mask, &xgcv);
      else
	FRAME_X_DISPLAY_INFO (s->f)->scratch_cursor_gc
	  = XCreateGC (s->display, s->window, mask, &xgcv);

      s->gc = FRAME_X_DISPLAY_INFO (s->f)->scratch_cursor_gc;
    }

  xassert (s->gc != 0);
}


/* Set S->gc of glyph string S to a GC suitable for drawing a mode line.
   Faces to use in the mode line have already been computed when the
   matrix was built, so there isn't much to do, here.  */

static INLINE void
x_set_mode_line_face_gc (s)
     struct glyph_string *s;
{
  s->gc = s->face->gc;
}


/* Set S->gc of glyph string S for drawing that glyph string.  Set
   S->stippled_p to a non-zero value if the face of S has a stipple
   pattern.  */

static INLINE void
x_set_glyph_string_gc (s)
     struct glyph_string *s;
{
  PREPARE_FACE_FOR_DISPLAY (s->f, s->face);

  if (s->hl == DRAW_NORMAL_TEXT)
    {
      s->gc = s->face->gc;
      s->stippled_p = s->face->stipple != 0;
    }
  else if (s->hl == DRAW_INVERSE_VIDEO)
    {
      x_set_mode_line_face_gc (s);
      s->stippled_p = s->face->stipple != 0;
    }
  else if (s->hl == DRAW_CURSOR)
    {
      x_set_cursor_gc (s);
      s->stippled_p = 0;
    }
  else if (s->hl == DRAW_MOUSE_FACE)
    {
      x_set_mouse_face_gc (s);
      s->stippled_p = s->face->stipple != 0;
    }
  else if (s->hl == DRAW_IMAGE_RAISED
	   || s->hl == DRAW_IMAGE_SUNKEN)
    {
      s->gc = s->face->gc;
      s->stippled_p = s->face->stipple != 0;
    }
  else
    {
      s->gc = s->face->gc;
      s->stippled_p = s->face->stipple != 0;
    }

  /* GC must have been set.  */
  xassert (s->gc != 0);
}


/* Set clipping for output of glyph string S.  S may be part of a mode
   line or menu if we don't have X toolkit support.  */

static INLINE void
x_set_glyph_string_clipping (s)
     struct glyph_string *s;
{
  XRectangle r;
  get_glyph_string_clip_rect (s, &r);
  XSetClipRectangles (s->display, s->gc, 0, 0, &r, 1, Unsorted);
}


/* RIF:
   Compute left and right overhang of glyph string S.  If S is a glyph
   string for a composition, assume overhangs don't exist.  */

static void
x_compute_glyph_string_overhangs (s)
     struct glyph_string *s;
{
  if (s->cmp == NULL
      && s->first_glyph->type == CHAR_GLYPH)
    {
      XCharStruct cs;
      int direction, font_ascent, font_descent;
      XTextExtents16 (s->font, s->char2b, s->nchars, &direction,
		      &font_ascent, &font_descent, &cs);
      s->right_overhang = cs.rbearing > cs.width ? cs.rbearing - cs.width : 0;
      s->left_overhang = cs.lbearing < 0 ? -cs.lbearing : 0;
    }
}


/* Fill rectangle X, Y, W, H with background color of glyph string S.  */

static INLINE void
x_clear_glyph_string_rect (s, x, y, w, h)
     struct glyph_string *s;
     int x, y, w, h;
{
  XGCValues xgcv;
  XGetGCValues (s->display, s->gc, GCForeground | GCBackground, &xgcv);
  XSetForeground (s->display, s->gc, xgcv.background);
  XFillRectangle (s->display, s->window, s->gc, x, y, w, h);
  XSetForeground (s->display, s->gc, xgcv.foreground);
}


/* Draw the background of glyph_string S.  If S->background_filled_p
   is non-zero don't draw it.  FORCE_P non-zero means draw the
   background even if it wouldn't be drawn normally.  This is used
   when a string preceding S draws into the background of S, or S
   contains the first component of a composition.  */

static void
x_draw_glyph_string_background (s, force_p)
     struct glyph_string *s;
     int force_p;
{
  /* Nothing to do if background has already been drawn or if it
     shouldn't be drawn in the first place.  */
  if (!s->background_filled_p)
    {
      int box_line_width = max (s->face->box_line_width, 0);

      if (s->stippled_p)
	{
	  /* Fill background with a stipple pattern.  */
	  XSetFillStyle (s->display, s->gc, FillOpaqueStippled);
	  XFillRectangle (s->display, s->window, s->gc, s->x,
			  s->y + box_line_width,
			  s->background_width,
			  s->height - 2 * box_line_width);
	  XSetFillStyle (s->display, s->gc, FillSolid);
	  s->background_filled_p = 1;
	}
      else if (FONT_HEIGHT (s->font) < s->height - 2 * box_line_width
	       || s->font_not_found_p
	       || s->extends_to_end_of_line_p
	       || force_p)
	{
	  x_clear_glyph_string_rect (s, s->x, s->y + box_line_width,
				     s->background_width,
				     s->height - 2 * box_line_width);
	  s->background_filled_p = 1;
	}
    }
}


/* Draw the foreground of glyph string S.  */

static void
x_draw_glyph_string_foreground (s)
     struct glyph_string *s;
{
  int i, x;

  /* If first glyph of S has a left box line, start drawing the text
     of S to the right of that box line.  */
  if (s->face->box != FACE_NO_BOX
      && s->first_glyph->left_box_line_p)
    x = s->x + abs (s->face->box_line_width);
  else
    x = s->x;

  /* Draw characters of S as rectangles if S's font could not be
     loaded.  */
  if (s->font_not_found_p)
    {
      for (i = 0; i < s->nchars; ++i)
	{
	  struct glyph *g = s->first_glyph + i;
	  XDrawRectangle (s->display, s->window,
			  s->gc, x, s->y, g->pixel_width - 1,
			  s->height - 1);
	  x += g->pixel_width;
	}
    }
  else
    {
      char *char1b = (char *) s->char2b;
      int boff = s->font_info->baseline_offset;

      if (s->font_info->vertical_centering)
	boff = VCENTER_BASELINE_OFFSET (s->font, s->f) - boff;

      /* If we can use 8-bit functions, condense S->char2b.  */
      if (!s->two_byte_p)
	for (i = 0; i < s->nchars; ++i)
	  char1b[i] = s->char2b[i].byte2;

      /* Draw text with XDrawString if background has already been
	 filled.  Otherwise, use XDrawImageString.  (Note that
	 XDrawImageString is usually faster than XDrawString.)  Always
	 use XDrawImageString when drawing the cursor so that there is
	 no chance that characters under a box cursor are invisible.  */
      if (s->for_overlaps_p
	  || (s->background_filled_p && s->hl != DRAW_CURSOR))
	{
	  /* Draw characters with 16-bit or 8-bit functions.  */
	  if (s->two_byte_p)
	    XDrawString16 (s->display, s->window, s->gc, x,
			   s->ybase - boff, s->char2b, s->nchars);
	  else
	    XDrawString (s->display, s->window, s->gc, x,
			 s->ybase - boff, char1b, s->nchars);
	}
      else
	{
	  if (s->two_byte_p)
	    XDrawImageString16 (s->display, s->window, s->gc, x,
				s->ybase - boff, s->char2b, s->nchars);
	  else
	    XDrawImageString (s->display, s->window, s->gc, x,
			      s->ybase - boff, char1b, s->nchars);
	}

      if (s->face->overstrike)
	{
	  /* For overstriking (to simulate bold-face), draw the
	     characters again shifted to the right by one pixel.  */
	  if (s->two_byte_p)
	    XDrawString16 (s->display, s->window, s->gc, x + 1,
			   s->ybase - boff, s->char2b, s->nchars);
	  else
	    XDrawString (s->display, s->window, s->gc, x + 1,
			 s->ybase - boff, char1b, s->nchars);
	}
    }
}

/* Draw the foreground of composite glyph string S.  */

static void
x_draw_composite_glyph_string_foreground (s)
     struct glyph_string *s;
{
  int i, x;

  /* If first glyph of S has a left box line, start drawing the text
     of S to the right of that box line.  */
  if (s->face->box != FACE_NO_BOX
      && s->first_glyph->left_box_line_p)
    x = s->x + abs (s->face->box_line_width);
  else
    x = s->x;

  /* S is a glyph string for a composition.  S->gidx is the index of
     the first character drawn for glyphs of this composition.
     S->gidx == 0 means we are drawing the very first character of
     this composition.  */

  /* Draw a rectangle for the composition if the font for the very
     first character of the composition could not be loaded.  */
  if (s->font_not_found_p)
    {
      if (s->gidx == 0)
	XDrawRectangle (s->display, s->window, s->gc, x, s->y,
			s->width - 1, s->height - 1);
    }
  else
    {
      for (i = 0; i < s->nchars; i++, ++s->gidx)
	{
	  XDrawString16 (s->display, s->window, s->gc,
			 x + s->cmp->offsets[s->gidx * 2],
			 s->ybase - s->cmp->offsets[s->gidx * 2 + 1],
			 s->char2b + i, 1);
	  if (s->face->overstrike)
	    XDrawString16 (s->display, s->window, s->gc,
			   x + s->cmp->offsets[s->gidx * 2] + 1,
			   s->ybase - s->cmp->offsets[s->gidx * 2 + 1],
			   s->char2b + i, 1);
	}
    }
}


#ifdef USE_X_TOOLKIT

static struct frame *x_frame_of_widget P_ ((Widget));
static Boolean cvt_string_to_pixel P_ ((Display *, XrmValue *, Cardinal *,
					XrmValue *, XrmValue *, XtPointer *));
static void cvt_pixel_dtor P_ ((XtAppContext, XrmValue *, XtPointer,
				XrmValue *, Cardinal *));


/* Return the frame on which widget WIDGET is used.. Abort if frame
   cannot be determined.  */

static struct frame *
x_frame_of_widget (widget)
     Widget widget;
{
  struct x_display_info *dpyinfo;
  Lisp_Object tail;
  struct frame *f;

  dpyinfo = x_display_info_for_display (XtDisplay (widget));

  /* Find the top-level shell of the widget.  Note that this function
     can be called when the widget is not yet realized, so XtWindow
     (widget) == 0.  That's the reason we can't simply use
     x_any_window_to_frame.  */
  while (!XtIsTopLevelShell (widget))
    widget = XtParent (widget);

  /* Look for a frame with that top-level widget.  Allocate the color
     on that frame to get the right gamma correction value.  */
  for (tail = Vframe_list; GC_CONSP (tail); tail = XCDR (tail))
    if (GC_FRAMEP (XCAR (tail))
	&& (f = XFRAME (XCAR (tail)),
	    (f->output_data.nothing != 1
	     && FRAME_X_DISPLAY_INFO (f) == dpyinfo))
	&& f->output_data.x->widget == widget)
      return f;

  abort ();
}


/* Allocate the color COLOR->pixel on the screen and display of
   widget WIDGET in colormap CMAP.  If an exact match cannot be
   allocated, try the nearest color available.  Value is non-zero
   if successful.  This is called from lwlib.  */

int
x_alloc_nearest_color_for_widget (widget, cmap, color)
     Widget widget;
     Colormap cmap;
     XColor *color;
{
  struct frame *f = x_frame_of_widget (widget);
  return x_alloc_nearest_color (f, cmap, color);
}


/* Allocate a color which is lighter or darker than *PIXEL by FACTOR
   or DELTA.  Try a color with RGB values multiplied by FACTOR first.
   If this produces the same color as PIXEL, try a color where all RGB
   values have DELTA added.  Return the allocated color in *PIXEL.
   DISPLAY is the X display, CMAP is the colormap to operate on.
   Value is non-zero if successful.  */

int
x_alloc_lighter_color_for_widget (widget, display, cmap, pixel, factor, delta)
     Widget widget;
     Display *display;
     Colormap cmap;
     unsigned long *pixel;
     double factor;
     int delta;
{
  struct frame *f = x_frame_of_widget (widget);
  return x_alloc_lighter_color (f, display, cmap, pixel, factor, delta);
}


/* Structure specifying which arguments should be passed by Xt to
   cvt_string_to_pixel.  We want the widget's screen and colormap.  */

static XtConvertArgRec cvt_string_to_pixel_args[] =
  {
    {XtWidgetBaseOffset, (XtPointer) XtOffset (Widget, core.screen),
     sizeof (Screen *)},
    {XtWidgetBaseOffset, (XtPointer) XtOffset (Widget, core.colormap),
     sizeof (Colormap)}
  };


/* The address of this variable is returned by
   cvt_string_to_pixel.  */

static Pixel cvt_string_to_pixel_value;


/* Convert a color name to a pixel color.

   DPY is the display we are working on.

   ARGS is an array of *NARGS XrmValue structures holding additional
   information about the widget for which the conversion takes place.
   The contents of this array are determined by the specification
   in cvt_string_to_pixel_args.

   FROM is a pointer to an XrmValue which points to the color name to
   convert.  TO is an XrmValue in which to return the pixel color.

   CLOSURE_RET is a pointer to user-data, in which we record if
   we allocated the color or not.

   Value is True if successful, False otherwise.  */

static Boolean
cvt_string_to_pixel (dpy, args, nargs, from, to, closure_ret)
     Display *dpy;
     XrmValue *args;
     Cardinal *nargs;
     XrmValue *from, *to;
     XtPointer *closure_ret;
{
  Screen *screen;
  Colormap cmap;
  Pixel pixel;
  String color_name;
  XColor color;

  if (*nargs != 2)
    {
      XtAppWarningMsg (XtDisplayToApplicationContext (dpy),
		       "wrongParameters", "cvt_string_to_pixel",
		       "XtToolkitError",
		       "Screen and colormap args required", NULL, NULL);
      return False;
    }

  screen = *(Screen **) args[0].addr;
  cmap = *(Colormap *) args[1].addr;
  color_name = (String) from->addr;

  if (strcmp (color_name, XtDefaultBackground) == 0)
    {
      *closure_ret = (XtPointer) False;
      pixel = WhitePixelOfScreen (screen);
    }
  else if (strcmp (color_name, XtDefaultForeground) == 0)
    {
      *closure_ret = (XtPointer) False;
      pixel = BlackPixelOfScreen (screen);
    }
  else if (XParseColor (dpy, cmap, color_name, &color)
	   && x_alloc_nearest_color_1 (dpy, cmap, &color))
    {
      pixel = color.pixel;
      *closure_ret = (XtPointer) True;
    }
  else
    {
      String params[1];
      Cardinal nparams = 1;

      params[0] = color_name;
      XtAppWarningMsg (XtDisplayToApplicationContext (dpy),
		       "badValue", "cvt_string_to_pixel",
		       "XtToolkitError", "Invalid color `%s'",
		       params, &nparams);
      return False;
    }

  if (to->addr != NULL)
    {
      if (to->size < sizeof (Pixel))
	{
	  to->size = sizeof (Pixel);
	  return False;
	}

      *(Pixel *) to->addr = pixel;
    }
  else
    {
      cvt_string_to_pixel_value = pixel;
      to->addr = (XtPointer) &cvt_string_to_pixel_value;
    }

  to->size = sizeof (Pixel);
  return True;
}


/* Free a pixel color which was previously allocated via
   cvt_string_to_pixel.  This is registered as the destructor
   for this type of resource via XtSetTypeConverter.

   APP is the application context in which we work.

   TO is a pointer to an XrmValue holding the color to free.
   CLOSURE is the value we stored in CLOSURE_RET for this color
   in cvt_string_to_pixel.

   ARGS and NARGS are like for cvt_string_to_pixel.  */

static void
cvt_pixel_dtor (app, to, closure, args, nargs)
    XtAppContext app;
    XrmValuePtr to;
    XtPointer closure;
    XrmValuePtr args;
    Cardinal *nargs;
{
  if (*nargs != 2)
    {
      XtAppWarningMsg (app, "wrongParameters", "cvt_pixel_dtor",
		       "XtToolkitError",
		       "Screen and colormap arguments required",
		       NULL, NULL);
    }
  else if (closure != NULL)
    {
      /* We did allocate the pixel, so free it.  */
      Screen *screen = *(Screen **) args[0].addr;
      Colormap cmap = *(Colormap *) args[1].addr;
      x_free_dpy_colors (DisplayOfScreen (screen), screen, cmap,
			 (Pixel *) to->addr, 1);
    }
}


#endif /* USE_X_TOOLKIT */


/* Value is an array of XColor structures for the contents of the
   color map of display DPY.  Set *NCELLS to the size of the array.
   Note that this probably shouldn't be called for large color maps,
   say a 24-bit TrueColor map.  */

static const XColor *
x_color_cells (dpy, ncells)
     Display *dpy;
     int *ncells;
{
  struct x_display_info *dpyinfo = x_display_info_for_display (dpy);

  if (dpyinfo->color_cells == NULL)
    {
      Screen *screen = dpyinfo->screen;
      int i;

      dpyinfo->ncolor_cells
	= XDisplayCells (dpy, XScreenNumberOfScreen (screen));
      dpyinfo->color_cells
	= (XColor *) xmalloc (dpyinfo->ncolor_cells
			      * sizeof *dpyinfo->color_cells);

      for (i = 0; i < dpyinfo->ncolor_cells; ++i)
	dpyinfo->color_cells[i].pixel = i;

      XQueryColors (dpy, dpyinfo->cmap,
		    dpyinfo->color_cells, dpyinfo->ncolor_cells);
    }

  *ncells = dpyinfo->ncolor_cells;
  return dpyinfo->color_cells;
}


/* On frame F, translate pixel colors to RGB values for the NCOLORS
   colors in COLORS.  Use cached information, if available.  */

void
x_query_colors (f, colors, ncolors)
     struct frame *f;
     XColor *colors;
     int ncolors;
{
  struct x_display_info *dpyinfo = FRAME_X_DISPLAY_INFO (f);

  if (dpyinfo->color_cells)
    {
      int i;
      for (i = 0; i < ncolors; ++i)
	{
	  unsigned long pixel = colors[i].pixel;
	  xassert (pixel < dpyinfo->ncolor_cells);
	  xassert (dpyinfo->color_cells[pixel].pixel == pixel);
	  colors[i] = dpyinfo->color_cells[pixel];
	}
    }
  else
    XQueryColors (FRAME_X_DISPLAY (f), FRAME_X_COLORMAP (f), colors, ncolors);
}


/* On frame F, translate pixel color to RGB values for the color in
   COLOR.  Use cached information, if available.  */

void
x_query_color (f, color)
     struct frame *f;
     XColor *color;
{
  x_query_colors (f, color, 1);
}


/* Allocate the color COLOR->pixel on DISPLAY, colormap CMAP.  If an
   exact match can't be allocated, try the nearest color available.
   Value is non-zero if successful.  Set *COLOR to the color
   allocated.  */

static int
x_alloc_nearest_color_1 (dpy, cmap, color)
     Display *dpy;
     Colormap cmap;
     XColor *color;
{
  int rc;

  rc = XAllocColor (dpy, cmap, color);
  if (rc == 0)
    {
      /* If we got to this point, the colormap is full, so we're going
	 to try to get the next closest color.  The algorithm used is
	 a least-squares matching, which is what X uses for closest
	 color matching with StaticColor visuals.  */
      int nearest, i;
      unsigned long nearest_delta = ~0;
      int ncells;
      const XColor *cells = x_color_cells (dpy, &ncells);

      for (nearest = i = 0; i < ncells; ++i)
	{
	  long dred   = (color->red   >> 8) - (cells[i].red   >> 8);
	  long dgreen = (color->green >> 8) - (cells[i].green >> 8);
	  long dblue  = (color->blue  >> 8) - (cells[i].blue  >> 8);
	  unsigned long delta = dred * dred + dgreen * dgreen + dblue * dblue;

	  if (delta < nearest_delta)
	    {
	      nearest = i;
	      nearest_delta = delta;
	    }
	}

      color->red   = cells[nearest].red;
      color->green = cells[nearest].green;
      color->blue  = cells[nearest].blue;
      rc = XAllocColor (dpy, cmap, color);
    }
  else
    {
      /* If allocation succeeded, and the allocated pixel color is not
         equal to a cached pixel color recorded earlier, there was a
         change in the colormap, so clear the color cache.  */
      struct x_display_info *dpyinfo = x_display_info_for_display (dpy);
      XColor *cached_color;

      if (dpyinfo->color_cells
	  && (cached_color = &dpyinfo->color_cells[color->pixel],
	      (cached_color->red != color->red
	       || cached_color->blue != color->blue
	       || cached_color->green != color->green)))
	{
	  xfree (dpyinfo->color_cells);
	  dpyinfo->color_cells = NULL;
	  dpyinfo->ncolor_cells = 0;
	}
    }

#ifdef DEBUG_X_COLORS
  if (rc)
    register_color (color->pixel);
#endif /* DEBUG_X_COLORS */

  return rc;
}


/* Allocate the color COLOR->pixel on frame F, colormap CMAP.  If an
   exact match can't be allocated, try the nearest color available.
   Value is non-zero if successful.  Set *COLOR to the color
   allocated.  */

int
x_alloc_nearest_color (f, cmap, color)
     struct frame *f;
     Colormap cmap;
     XColor *color;
{
  gamma_correct (f, color);
  return x_alloc_nearest_color_1 (FRAME_X_DISPLAY (f), cmap, color);
}


/* Allocate color PIXEL on frame F.  PIXEL must already be allocated.
   It's necessary to do this instead of just using PIXEL directly to
   get color reference counts right.  */

unsigned long
x_copy_color (f, pixel)
     struct frame *f;
     unsigned long pixel;
{
  XColor color;

  color.pixel = pixel;
  BLOCK_INPUT;
  x_query_color (f, &color);
  XAllocColor (FRAME_X_DISPLAY (f), FRAME_X_COLORMAP (f), &color);
  UNBLOCK_INPUT;
#ifdef DEBUG_X_COLORS
  register_color (pixel);
#endif
  return color.pixel;
}


/* Allocate color PIXEL on display DPY.  PIXEL must already be allocated.
   It's necessary to do this instead of just using PIXEL directly to
   get color reference counts right.  */

unsigned long
x_copy_dpy_color (dpy, cmap, pixel)
     Display *dpy;
     Colormap cmap;
     unsigned long pixel;
{
  XColor color;

  color.pixel = pixel;
  BLOCK_INPUT;
  XQueryColor (dpy, cmap, &color);
  XAllocColor (dpy, cmap, &color);
  UNBLOCK_INPUT;
#ifdef DEBUG_X_COLORS
  register_color (pixel);
#endif
  return color.pixel;
}


/* Brightness beyond which a color won't have its highlight brightness
   boosted.

   Nominally, highlight colors for `3d' faces are calculated by
   brightening an object's color by a constant scale factor, but this
   doesn't yield good results for dark colors, so for colors who's
   brightness is less than this value (on a scale of 0-65535) have an
   use an additional additive factor.

   The value here is set so that the default menu-bar/mode-line color
   (grey75) will not have its highlights changed at all.  */
#define HIGHLIGHT_COLOR_DARK_BOOST_LIMIT 48000


/* Allocate a color which is lighter or darker than *PIXEL by FACTOR
   or DELTA.  Try a color with RGB values multiplied by FACTOR first.
   If this produces the same color as PIXEL, try a color where all RGB
   values have DELTA added.  Return the allocated color in *PIXEL.
   DISPLAY is the X display, CMAP is the colormap to operate on.
   Value is non-zero if successful.  */

static int
x_alloc_lighter_color (f, display, cmap, pixel, factor, delta)
     struct frame *f;
     Display *display;
     Colormap cmap;
     unsigned long *pixel;
     double factor;
     int delta;
{
  XColor color, new;
  long bright;
  int success_p;

  /* Get RGB color values.  */
  color.pixel = *pixel;
  x_query_color (f, &color);

  /* Change RGB values by specified FACTOR.  Avoid overflow!  */
  xassert (factor >= 0);
  new.red = min (0xffff, factor * color.red);
  new.green = min (0xffff, factor * color.green);
  new.blue = min (0xffff, factor * color.blue);

  /* Calculate brightness of COLOR.  */
  bright = (2 * color.red + 3 * color.green + color.blue) / 6;

  /* We only boost colors that are darker than
     HIGHLIGHT_COLOR_DARK_BOOST_LIMIT.  */
  if (bright < HIGHLIGHT_COLOR_DARK_BOOST_LIMIT)
    /* Make an additive adjustment to NEW, because it's dark enough so
       that scaling by FACTOR alone isn't enough.  */
    {
      /* How far below the limit this color is (0 - 1, 1 being darker).  */
      double dimness = 1 - (double)bright / HIGHLIGHT_COLOR_DARK_BOOST_LIMIT;
      /* The additive adjustment.  */
      int min_delta = delta * dimness * factor / 2;

      if (factor < 1)
	{
	  new.red =   max (0, new.red -   min_delta);
	  new.green = max (0, new.green - min_delta);
	  new.blue =  max (0, new.blue -  min_delta);
	}
      else
	{
	  new.red =   min (0xffff, min_delta + new.red);
	  new.green = min (0xffff, min_delta + new.green);
	  new.blue =  min (0xffff, min_delta + new.blue);
	}
    }

  /* Try to allocate the color.  */
  success_p = x_alloc_nearest_color (f, cmap, &new);
  if (success_p)
    {
      if (new.pixel == *pixel)
	{
	  /* If we end up with the same color as before, try adding
	     delta to the RGB values.  */
	  x_free_colors (f, &new.pixel, 1);

	  new.red = min (0xffff, delta + color.red);
	  new.green = min (0xffff, delta + color.green);
	  new.blue = min (0xffff, delta + color.blue);
	  success_p = x_alloc_nearest_color (f, cmap, &new);
	}
      else
	success_p = 1;
      *pixel = new.pixel;
    }

  return success_p;
}


/* Set up the foreground color for drawing relief lines of glyph
   string S.  RELIEF is a pointer to a struct relief containing the GC
   with which lines will be drawn.  Use a color that is FACTOR or
   DELTA lighter or darker than the relief's background which is found
   in S->f->output_data.x->relief_background.  If such a color cannot
   be allocated, use DEFAULT_PIXEL, instead.  */

static void
x_setup_relief_color (f, relief, factor, delta, default_pixel)
     struct frame *f;
     struct relief *relief;
     double factor;
     int delta;
     unsigned long default_pixel;
{
  XGCValues xgcv;
  struct x_output *di = f->output_data.x;
  unsigned long mask = GCForeground | GCLineWidth | GCGraphicsExposures;
  unsigned long pixel;
  unsigned long background = di->relief_background;
  Colormap cmap = FRAME_X_COLORMAP (f);
  struct x_display_info *dpyinfo = FRAME_X_DISPLAY_INFO (f);
  Display *dpy = FRAME_X_DISPLAY (f);

  xgcv.graphics_exposures = False;
  xgcv.line_width = 1;

  /* Free previously allocated color.  The color cell will be reused
     when it has been freed as many times as it was allocated, so this
     doesn't affect faces using the same colors.  */
  if (relief->gc
      && relief->allocated_p)
    {
      x_free_colors (f, &relief->pixel, 1);
      relief->allocated_p = 0;
    }

  /* Allocate new color.  */
  xgcv.foreground = default_pixel;
  pixel = background;
  if (dpyinfo->n_planes != 1
      && x_alloc_lighter_color (f, dpy, cmap, &pixel, factor, delta))
    {
      relief->allocated_p = 1;
      xgcv.foreground = relief->pixel = pixel;
    }

  if (relief->gc == 0)
    {
      xgcv.stipple = dpyinfo->gray;
      mask |= GCStipple;
      relief->gc = XCreateGC (dpy, FRAME_X_WINDOW (f), mask, &xgcv);
    }
  else
    XChangeGC (dpy, relief->gc, mask, &xgcv);
}


/* Set up colors for the relief lines around glyph string S.  */

static void
x_setup_relief_colors (s)
     struct glyph_string *s;
{
  struct x_output *di = s->f->output_data.x;
  unsigned long color;

  if (s->face->use_box_color_for_shadows_p)
    color = s->face->box_color;
  else if (s->first_glyph->type == IMAGE_GLYPH
	   && s->img->pixmap
	   && !IMAGE_BACKGROUND_TRANSPARENT (s->img, s->f, 0))
    color = IMAGE_BACKGROUND (s->img, s->f, 0);
  else
    {
      XGCValues xgcv;

      /* Get the background color of the face.  */
      XGetGCValues (s->display, s->gc, GCBackground, &xgcv);
      color = xgcv.background;
    }

  if (di->white_relief.gc == 0
      || color != di->relief_background)
    {
      di->relief_background = color;
      x_setup_relief_color (s->f, &di->white_relief, 1.2, 0x8000,
			    WHITE_PIX_DEFAULT (s->f));
      x_setup_relief_color (s->f, &di->black_relief, 0.6, 0x4000,
			    BLACK_PIX_DEFAULT (s->f));
    }
}


/* Draw a relief on frame F inside the rectangle given by LEFT_X,
   TOP_Y, RIGHT_X, and BOTTOM_Y.  WIDTH is the thickness of the relief
   to draw, it must be >= 0.  RAISED_P non-zero means draw a raised
   relief.  LEFT_P non-zero means draw a relief on the left side of
   the rectangle.  RIGHT_P non-zero means draw a relief on the right
   side of the rectangle.  CLIP_RECT is the clipping rectangle to use
   when drawing.  */

static void
x_draw_relief_rect (f, left_x, top_y, right_x, bottom_y, width,
		    raised_p, top_p, bot_p, left_p, right_p, clip_rect)
     struct frame *f;
     int left_x, top_y, right_x, bottom_y, width;
     int top_p, bot_p, left_p, right_p, raised_p;
     XRectangle *clip_rect;
{
  Display *dpy = FRAME_X_DISPLAY (f);
  Window window = FRAME_X_WINDOW (f);
  int i;
  GC gc;

  if (raised_p)
    gc = f->output_data.x->white_relief.gc;
  else
    gc = f->output_data.x->black_relief.gc;
  XSetClipRectangles (dpy, gc, 0, 0, clip_rect, 1, Unsorted);

  /* Top.  */
  if (top_p)
    for (i = 0; i < width; ++i)
      XDrawLine (dpy, window, gc,
		 left_x + i * left_p, top_y + i,
		 right_x + 1 - i * right_p, top_y + i);

  /* Left.  */
  if (left_p)
    for (i = 0; i < width; ++i)
      XDrawLine (dpy, window, gc,
		 left_x + i, top_y + i, left_x + i, bottom_y - i + 1);

  XSetClipMask (dpy, gc, None);
  if (raised_p)
    gc = f->output_data.x->black_relief.gc;
  else
    gc = f->output_data.x->white_relief.gc;
  XSetClipRectangles (dpy, gc, 0, 0, clip_rect, 1, Unsorted);

  /* Bottom.  */
  if (bot_p)
    for (i = 0; i < width; ++i)
      XDrawLine (dpy, window, gc,
		 left_x + i * left_p, bottom_y - i,
		 right_x + 1 - i * right_p, bottom_y - i);

  /* Right.  */
  if (right_p)
    for (i = 0; i < width; ++i)
      XDrawLine (dpy, window, gc,
		 right_x - i, top_y + i + 1, right_x - i, bottom_y - i);

  XSetClipMask (dpy, gc, None);
}


/* Draw a box on frame F inside the rectangle given by LEFT_X, TOP_Y,
   RIGHT_X, and BOTTOM_Y.  WIDTH is the thickness of the lines to
   draw, it must be >= 0.  LEFT_P non-zero means draw a line on the
   left side of the rectangle.  RIGHT_P non-zero means draw a line
   on the right side of the rectangle.  CLIP_RECT is the clipping
   rectangle to use when drawing.  */

static void
x_draw_box_rect (s, left_x, top_y, right_x, bottom_y, width,
		 left_p, right_p, clip_rect)
     struct glyph_string *s;
     int left_x, top_y, right_x, bottom_y, width, left_p, right_p;
     XRectangle *clip_rect;
{
  XGCValues xgcv;

  XGetGCValues (s->display, s->gc, GCForeground, &xgcv);
  XSetForeground (s->display, s->gc, s->face->box_color);
  XSetClipRectangles (s->display, s->gc, 0, 0, clip_rect, 1, Unsorted);

  /* Top.  */
  XFillRectangle (s->display, s->window, s->gc,
		  left_x, top_y, right_x - left_x + 1, width);

  /* Left.  */
  if (left_p)
    XFillRectangle (s->display, s->window, s->gc,
		    left_x, top_y, width, bottom_y - top_y + 1);

  /* Bottom.  */
  XFillRectangle (s->display, s->window, s->gc,
		  left_x, bottom_y - width + 1, right_x - left_x + 1, width);

  /* Right.  */
  if (right_p)
    XFillRectangle (s->display, s->window, s->gc,
		    right_x - width + 1, top_y, width, bottom_y - top_y + 1);

  XSetForeground (s->display, s->gc, xgcv.foreground);
  XSetClipMask (s->display, s->gc, None);
}


/* Draw a box around glyph string S.  */

static void
x_draw_glyph_string_box (s)
     struct glyph_string *s;
{
  int width, left_x, right_x, top_y, bottom_y, last_x, raised_p;
  int left_p, right_p;
  struct glyph *last_glyph;
  XRectangle clip_rect;

  last_x = window_box_right (s->w, s->area);
  if (s->row->full_width_p
      && !s->w->pseudo_window_p)
    {
      last_x += WINDOW_RIGHT_SCROLL_BAR_AREA_WIDTH (s->w);
      if (s->area != RIGHT_MARGIN_AREA
	  || WINDOW_HAS_FRINGES_OUTSIDE_MARGINS (s->w))
	last_x += WINDOW_RIGHT_FRINGE_WIDTH (s->w);
    }

  /* The glyph that may have a right box line.  */
  last_glyph = (s->cmp || s->img
		? s->first_glyph
		: s->first_glyph + s->nchars - 1);

  width = abs (s->face->box_line_width);
  raised_p = s->face->box == FACE_RAISED_BOX;
  left_x = s->x;
  right_x = (s->row->full_width_p && s->extends_to_end_of_line_p
	     ? last_x - 1
	     : min (last_x, s->x + s->background_width) - 1);
  top_y = s->y;
  bottom_y = top_y + s->height - 1;

  left_p = (s->first_glyph->left_box_line_p
	    || (s->hl == DRAW_MOUSE_FACE
		&& (s->prev == NULL
		    || s->prev->hl != s->hl)));
  right_p = (last_glyph->right_box_line_p
	     || (s->hl == DRAW_MOUSE_FACE
		 && (s->next == NULL
		     || s->next->hl != s->hl)));

  get_glyph_string_clip_rect (s, &clip_rect);

  if (s->face->box == FACE_SIMPLE_BOX)
    x_draw_box_rect (s, left_x, top_y, right_x, bottom_y, width,
		     left_p, right_p, &clip_rect);
  else
    {
      x_setup_relief_colors (s);
      x_draw_relief_rect (s->f, left_x, top_y, right_x, bottom_y,
			  width, raised_p, 1, 1, left_p, right_p, &clip_rect);
    }
}


/* Draw foreground of image glyph string S.  */

static void
x_draw_image_foreground (s)
     struct glyph_string *s;
{
  int x = s->x;
  int y = s->ybase - image_ascent (s->img, s->face, &s->slice);

  /* If first glyph of S has a left box line, start drawing it to the
     right of that line.  */
  if (s->face->box != FACE_NO_BOX
      && s->first_glyph->left_box_line_p
      && s->slice.x == 0)
    x += abs (s->face->box_line_width);

  /* If there is a margin around the image, adjust x- and y-position
     by that margin.  */
  if (s->slice.x == 0)
    x += s->img->hmargin;
  if (s->slice.y == 0)
    y += s->img->vmargin;

  if (s->img->pixmap)
    {
      if (s->img->mask)
	{
	  /* We can't set both a clip mask and use XSetClipRectangles
	     because the latter also sets a clip mask.  We also can't
	     trust on the shape extension to be available
	     (XShapeCombineRegion).  So, compute the rectangle to draw
	     manually.  */
	  unsigned long mask = (GCClipMask | GCClipXOrigin | GCClipYOrigin
				| GCFunction);
	  XGCValues xgcv;
	  XRectangle clip_rect, image_rect, r;

	  xgcv.clip_mask = s->img->mask;
	  xgcv.clip_x_origin = x;
	  xgcv.clip_y_origin = y;
	  xgcv.function = GXcopy;
	  XChangeGC (s->display, s->gc, mask, &xgcv);

	  get_glyph_string_clip_rect (s, &clip_rect);
	  image_rect.x = x;
	  image_rect.y = y;
	  image_rect.width = s->slice.width;
	  image_rect.height = s->slice.height;
	  if (x_intersect_rectangles (&clip_rect, &image_rect, &r))
	    XCopyArea (s->display, s->img->pixmap, s->window, s->gc,
		       s->slice.x + r.x - x, s->slice.y + r.y - y,
		       r.width, r.height, r.x, r.y);
	}
      else
	{
	  XRectangle clip_rect, image_rect, r;

	  get_glyph_string_clip_rect (s, &clip_rect);
	  image_rect.x = x;
	  image_rect.y = y;
	  image_rect.width = s->slice.width;
	  image_rect.height = s->slice.height;
	  if (x_intersect_rectangles (&clip_rect, &image_rect, &r))
	    XCopyArea (s->display, s->img->pixmap, s->window, s->gc,
		       s->slice.x + r.x - x, s->slice.y + r.y - y,
		       r.width, r.height, r.x, r.y);

	  /* When the image has a mask, we can expect that at
	     least part of a mouse highlight or a block cursor will
	     be visible.  If the image doesn't have a mask, make
	     a block cursor visible by drawing a rectangle around
	     the image.  I believe it's looking better if we do
	     nothing here for mouse-face.  */
	  if (s->hl == DRAW_CURSOR)
	    {
	      int r = s->img->relief;
	      if (r < 0) r = -r;
	      XDrawRectangle (s->display, s->window, s->gc,
			      x - r, y - r,
			      s->slice.width + r*2 - 1,
			      s->slice.height + r*2 - 1);
	    }
	}
    }
  else
    /* Draw a rectangle if image could not be loaded.  */
    XDrawRectangle (s->display, s->window, s->gc, x, y,
		    s->slice.width - 1, s->slice.height - 1);
}


/* Draw a relief around the image glyph string S.  */

static void
x_draw_image_relief (s)
     struct glyph_string *s;
{
  int x0, y0, x1, y1, thick, raised_p;
  XRectangle r;
  int x = s->x;
  int y = s->ybase - image_ascent (s->img, s->face, &s->slice);

  /* If first glyph of S has a left box line, start drawing it to the
     right of that line.  */
  if (s->face->box != FACE_NO_BOX
      && s->first_glyph->left_box_line_p
      && s->slice.x == 0)
    x += abs (s->face->box_line_width);

  /* If there is a margin around the image, adjust x- and y-position
     by that margin.  */
  if (s->slice.x == 0)
    x += s->img->hmargin;
  if (s->slice.y == 0)
    y += s->img->vmargin;

  if (s->hl == DRAW_IMAGE_SUNKEN
      || s->hl == DRAW_IMAGE_RAISED)
    {
      thick = tool_bar_button_relief >= 0 ? tool_bar_button_relief : DEFAULT_TOOL_BAR_BUTTON_RELIEF;
      raised_p = s->hl == DRAW_IMAGE_RAISED;
    }
  else
    {
      thick = abs (s->img->relief);
      raised_p = s->img->relief > 0;
    }

  x0 = x - thick;
  y0 = y - thick;
  x1 = x + s->slice.width + thick - 1;
  y1 = y + s->slice.height + thick - 1;

  x_setup_relief_colors (s);
  get_glyph_string_clip_rect (s, &r);
  x_draw_relief_rect (s->f, x0, y0, x1, y1, thick, raised_p,
		      s->slice.y == 0,
		      s->slice.y + s->slice.height == s->img->height,
		      s->slice.x == 0,
		      s->slice.x + s->slice.width == s->img->width,
		      &r);
}


/* Draw the foreground of image glyph string S to PIXMAP.  */

static void
x_draw_image_foreground_1 (s, pixmap)
     struct glyph_string *s;
     Pixmap pixmap;
{
  int x = 0;
  int y = s->ybase - s->y - image_ascent (s->img, s->face, &s->slice);

  /* If first glyph of S has a left box line, start drawing it to the
     right of that line.  */
  if (s->face->box != FACE_NO_BOX
      && s->first_glyph->left_box_line_p
      && s->slice.x == 0)
    x += abs (s->face->box_line_width);

  /* If there is a margin around the image, adjust x- and y-position
     by that margin.  */
  if (s->slice.x == 0)
    x += s->img->hmargin;
  if (s->slice.y == 0)
    y += s->img->vmargin;

  if (s->img->pixmap)
    {
      if (s->img->mask)
	{
	  /* We can't set both a clip mask and use XSetClipRectangles
	     because the latter also sets a clip mask.  We also can't
	     trust on the shape extension to be available
	     (XShapeCombineRegion).  So, compute the rectangle to draw
	     manually.  */
	  unsigned long mask = (GCClipMask | GCClipXOrigin | GCClipYOrigin
				| GCFunction);
	  XGCValues xgcv;

	  xgcv.clip_mask = s->img->mask;
	  xgcv.clip_x_origin = x - s->slice.x;
	  xgcv.clip_y_origin = y - s->slice.y;
	  xgcv.function = GXcopy;
	  XChangeGC (s->display, s->gc, mask, &xgcv);

	  XCopyArea (s->display, s->img->pixmap, pixmap, s->gc,
		     s->slice.x, s->slice.y,
		     s->slice.width, s->slice.height, x, y);
	  XSetClipMask (s->display, s->gc, None);
	}
      else
	{
	  XCopyArea (s->display, s->img->pixmap, pixmap, s->gc,
		     s->slice.x, s->slice.y,
		     s->slice.width, s->slice.height, x, y);

	  /* When the image has a mask, we can expect that at
	     least part of a mouse highlight or a block cursor will
	     be visible.  If the image doesn't have a mask, make
	     a block cursor visible by drawing a rectangle around
	     the image.  I believe it's looking better if we do
	     nothing here for mouse-face.  */
	  if (s->hl == DRAW_CURSOR)
	    {
	      int r = s->img->relief;
	      if (r < 0) r = -r;
	      XDrawRectangle (s->display, s->window, s->gc, x - r, y - r,
			      s->slice.width + r*2 - 1,
			      s->slice.height + r*2 - 1);
	    }
	}
    }
  else
    /* Draw a rectangle if image could not be loaded.  */
    XDrawRectangle (s->display, pixmap, s->gc, x, y,
		    s->slice.width - 1, s->slice.height - 1);
}


/* Draw part of the background of glyph string S.  X, Y, W, and H
   give the rectangle to draw.  */

static void
x_draw_glyph_string_bg_rect (s, x, y, w, h)
     struct glyph_string *s;
     int x, y, w, h;
{
  if (s->stippled_p)
    {
      /* Fill background with a stipple pattern.  */
      XSetFillStyle (s->display, s->gc, FillOpaqueStippled);
      XFillRectangle (s->display, s->window, s->gc, x, y, w, h);
      XSetFillStyle (s->display, s->gc, FillSolid);
    }
  else
    x_clear_glyph_string_rect (s, x, y, w, h);
}


/* Draw image glyph string S.

            s->y
   s->x      +-------------------------
	     |   s->face->box
	     |
	     |     +-------------------------
	     |     |  s->img->margin
	     |     |
	     |     |       +-------------------
	     |     |       |  the image

 */

static void
x_draw_image_glyph_string (s)
     struct glyph_string *s;
{
  int box_line_hwidth = abs (s->face->box_line_width);
  int box_line_vwidth = max (s->face->box_line_width, 0);
  int height;
  Pixmap pixmap = None;

  height = s->height;
  if (s->slice.y == 0)
    height -= box_line_vwidth;
  if (s->slice.y + s->slice.height >= s->img->height)
    height -= box_line_vwidth;

  /* Fill background with face under the image.  Do it only if row is
     taller than image or if image has a clip mask to reduce
     flickering.  */
  s->stippled_p = s->face->stipple != 0;
  if (height > s->slice.height
      || s->img->hmargin
      || s->img->vmargin
      || s->img->mask
      || s->img->pixmap == 0
      || s->width != s->background_width)
    {
      if (s->img->mask)
	{
	  /* Create a pixmap as large as the glyph string.  Fill it
	     with the background color.  Copy the image to it, using
	     its mask.  Copy the temporary pixmap to the display.  */
	  Screen *screen = FRAME_X_SCREEN (s->f);
	  int depth = DefaultDepthOfScreen (screen);

	  /* Create a pixmap as large as the glyph string.  */
 	  pixmap = XCreatePixmap (s->display, s->window,
				  s->background_width,
				  s->height, depth);

	  /* Don't clip in the following because we're working on the
	     pixmap.  */
	  XSetClipMask (s->display, s->gc, None);

	  /* Fill the pixmap with the background color/stipple.  */
	  if (s->stippled_p)
	    {
	      /* Fill background with a stipple pattern.  */
	      XSetFillStyle (s->display, s->gc, FillOpaqueStippled);
	      XFillRectangle (s->display, pixmap, s->gc,
			      0, 0, s->background_width, s->height);
	      XSetFillStyle (s->display, s->gc, FillSolid);
	    }
	  else
	    {
	      XGCValues xgcv;
	      XGetGCValues (s->display, s->gc, GCForeground | GCBackground,
			    &xgcv);
	      XSetForeground (s->display, s->gc, xgcv.background);
	      XFillRectangle (s->display, pixmap, s->gc,
			      0, 0, s->background_width, s->height);
	      XSetForeground (s->display, s->gc, xgcv.foreground);
	    }
	}
      else
	{
	  int x = s->x;
	  int y = s->y;

	  if (s->first_glyph->left_box_line_p
	      && s->slice.x == 0)
	    x += box_line_hwidth;

	  if (s->slice.y == 0)
	    y += box_line_vwidth;

	  x_draw_glyph_string_bg_rect (s, x, y, s->background_width, height);
	}

      s->background_filled_p = 1;
    }

  /* Draw the foreground.  */
  if (pixmap != None)
    {
      x_draw_image_foreground_1 (s, pixmap);
      x_set_glyph_string_clipping (s);
      XCopyArea (s->display, pixmap, s->window, s->gc,
		 0, 0, s->background_width, s->height, s->x, s->y);
      XFreePixmap (s->display, pixmap);
    }
  else
    x_draw_image_foreground (s);

  /* If we must draw a relief around the image, do it.  */
  if (s->img->relief
      || s->hl == DRAW_IMAGE_RAISED
      || s->hl == DRAW_IMAGE_SUNKEN)
    x_draw_image_relief (s);
}


/* Draw stretch glyph string S.  */

static void
x_draw_stretch_glyph_string (s)
     struct glyph_string *s;
{
  xassert (s->first_glyph->type == STRETCH_GLYPH);
  s->stippled_p = s->face->stipple != 0;

  if (s->hl == DRAW_CURSOR
      && !x_stretch_cursor_p)
    {
      /* If `x-stretch-block-cursor' is nil, don't draw a block cursor
	 as wide as the stretch glyph.  */
      int width = min (FRAME_COLUMN_WIDTH (s->f), s->background_width);

      /* Draw cursor.  */
      x_draw_glyph_string_bg_rect (s, s->x, s->y, width, s->height);

      /* Clear rest using the GC of the original non-cursor face.  */
      if (width < s->background_width)
	{
	  int x = s->x + width, y = s->y;
	  int w = s->background_width - width, h = s->height;
	  XRectangle r;
	  GC gc;

	  if (s->row->mouse_face_p
	      && cursor_in_mouse_face_p (s->w))
	    {
	      x_set_mouse_face_gc (s);
	      gc = s->gc;
	    }
	  else
	    gc = s->face->gc;

	  get_glyph_string_clip_rect (s, &r);
	  XSetClipRectangles (s->display, gc, 0, 0, &r, 1, Unsorted);

	  if (s->face->stipple)
	    {
	      /* Fill background with a stipple pattern.  */
	      XSetFillStyle (s->display, gc, FillOpaqueStippled);
	      XFillRectangle (s->display, s->window, gc, x, y, w, h);
	      XSetFillStyle (s->display, gc, FillSolid);
	    }
	  else
	    {
	      XGCValues xgcv;
	      XGetGCValues (s->display, gc, GCForeground | GCBackground, &xgcv);
	      XSetForeground (s->display, gc, xgcv.background);
	      XFillRectangle (s->display, s->window, gc, x, y, w, h);
	      XSetForeground (s->display, gc, xgcv.foreground);
	    }
	}
    }
  else if (!s->background_filled_p)
    x_draw_glyph_string_bg_rect (s, s->x, s->y, s->background_width,
				 s->height);

  s->background_filled_p = 1;
}


/* Draw glyph string S.  */

static void
x_draw_glyph_string (s)
     struct glyph_string *s;
{
  int relief_drawn_p = 0;

  /* If S draws into the background of its successor, draw the
     background of the successor first so that S can draw into it.
     This makes S->next use XDrawString instead of XDrawImageString.  */
  if (s->next && s->right_overhang && !s->for_overlaps_p)
    {
      xassert (s->next->img == NULL);
      x_set_glyph_string_gc (s->next);
      x_set_glyph_string_clipping (s->next);
      x_draw_glyph_string_background (s->next, 1);
    }

  /* Set up S->gc, set clipping and draw S.  */
  x_set_glyph_string_gc (s);

  /* Draw relief (if any) in advance for char/composition so that the
     glyph string can be drawn over it.  */
  if (!s->for_overlaps_p
      && s->face->box != FACE_NO_BOX
      && (s->first_glyph->type == CHAR_GLYPH
	  || s->first_glyph->type == COMPOSITE_GLYPH))

    {
      x_set_glyph_string_clipping (s);
      x_draw_glyph_string_background (s, 1);
      x_draw_glyph_string_box (s);
      x_set_glyph_string_clipping (s);
      relief_drawn_p = 1;
    }
  else
    x_set_glyph_string_clipping (s);

  switch (s->first_glyph->type)
    {
    case IMAGE_GLYPH:
      x_draw_image_glyph_string (s);
      break;

    case STRETCH_GLYPH:
      x_draw_stretch_glyph_string (s);
      break;

    case CHAR_GLYPH:
      if (s->for_overlaps_p)
	s->background_filled_p = 1;
      else
	x_draw_glyph_string_background (s, 0);
      x_draw_glyph_string_foreground (s);
      break;

    case COMPOSITE_GLYPH:
      if (s->for_overlaps_p || s->gidx > 0)
	s->background_filled_p = 1;
      else
	x_draw_glyph_string_background (s, 1);
      x_draw_composite_glyph_string_foreground (s);
      break;

    default:
      abort ();
    }

  if (!s->for_overlaps_p)
    {
      /* Draw underline.  */
      if (s->face->underline_p)
	{
	  unsigned long tem, h;
	  int y;

	  /* Get the underline thickness.  Default is 1 pixel.  */
	  if (!XGetFontProperty (s->font, XA_UNDERLINE_THICKNESS, &h))
	    h = 1;

	  /* Get the underline position.  This is the recommended
	     vertical offset in pixels from the baseline to the top of
	     the underline.  This is a signed value according to the
	     specs, and its default is

	     ROUND ((maximum descent) / 2), with
	     ROUND(x) = floor (x + 0.5)  */

	  if (x_use_underline_position_properties
	      && XGetFontProperty (s->font, XA_UNDERLINE_POSITION, &tem))
	    y = s->ybase + (long) tem;
	  else if (s->face->font)
	    y = s->ybase + (s->face->font->max_bounds.descent + 1) / 2;
	  else
	    y = s->y + s->height - h;

	  if (s->face->underline_defaulted_p)
	    XFillRectangle (s->display, s->window, s->gc,
			    s->x, y, s->width, h);
	  else
	    {
	      XGCValues xgcv;
	      XGetGCValues (s->display, s->gc, GCForeground, &xgcv);
	      XSetForeground (s->display, s->gc, s->face->underline_color);
	      XFillRectangle (s->display, s->window, s->gc,
			      s->x, y, s->width, h);
	      XSetForeground (s->display, s->gc, xgcv.foreground);
	    }
	}

      /* Draw overline.  */
      if (s->face->overline_p)
	{
	  unsigned long dy = 0, h = 1;

	  if (s->face->overline_color_defaulted_p)
	    XFillRectangle (s->display, s->window, s->gc, s->x, s->y + dy,
			    s->width, h);
	  else
	    {
	      XGCValues xgcv;
	      XGetGCValues (s->display, s->gc, GCForeground, &xgcv);
	      XSetForeground (s->display, s->gc, s->face->overline_color);
	      XFillRectangle (s->display, s->window, s->gc, s->x, s->y + dy,
			      s->width, h);
	      XSetForeground (s->display, s->gc, xgcv.foreground);
	    }
	}

      /* Draw strike-through.  */
      if (s->face->strike_through_p)
	{
	  unsigned long h = 1;
	  unsigned long dy = (s->height - h) / 2;

	  if (s->face->strike_through_color_defaulted_p)
	    XFillRectangle (s->display, s->window, s->gc, s->x, s->y + dy,
			    s->width, h);
	  else
	    {
	      XGCValues xgcv;
	      XGetGCValues (s->display, s->gc, GCForeground, &xgcv);
	      XSetForeground (s->display, s->gc, s->face->strike_through_color);
	      XFillRectangle (s->display, s->window, s->gc, s->x, s->y + dy,
			      s->width, h);
	      XSetForeground (s->display, s->gc, xgcv.foreground);
	    }
	}

      /* Draw relief if not yet drawn.  */
      if (!relief_drawn_p && s->face->box != FACE_NO_BOX)
	x_draw_glyph_string_box (s);
    }

  /* Reset clipping.  */
  XSetClipMask (s->display, s->gc, None);
}

/* Shift display to make room for inserted glyphs.   */

void
x_shift_glyphs_for_insert (f, x, y, width, height, shift_by)
     struct frame *f;
     int x, y, width, height, shift_by;
{
  XCopyArea (FRAME_X_DISPLAY (f), FRAME_X_WINDOW (f), FRAME_X_WINDOW (f),
	     f->output_data.x->normal_gc,
	     x, y, width, height,
	     x + shift_by, y);
}

/* Delete N glyphs at the nominal cursor position.  Not implemented
   for X frames.  */

static void
x_delete_glyphs (n)
     register int n;
{
  abort ();
}


/* Like XClearArea, but check that WIDTH and HEIGHT are reasonable.
   If they are <= 0, this is probably an error.  */

void
x_clear_area (dpy, window, x, y, width, height, exposures)
     Display *dpy;
     Window window;
     int x, y;
     int width, height;
     int exposures;
{
  xassert (width > 0 && height > 0);
  XClearArea (dpy, window, x, y, width, height, exposures);
}


/* Clear entire frame.  If updating_frame is non-null, clear that
   frame.  Otherwise clear the selected frame.  */

static void
x_clear_frame ()
{
  struct frame *f;

  if (updating_frame)
    f = updating_frame;
  else
    f = SELECTED_FRAME ();

  /* Clearing the frame will erase any cursor, so mark them all as no
     longer visible.  */
  mark_window_cursors_off (XWINDOW (FRAME_ROOT_WINDOW (f)));
  output_cursor.hpos = output_cursor.vpos = 0;
  output_cursor.x = -1;

  /* We don't set the output cursor here because there will always
     follow an explicit cursor_to.  */
  BLOCK_INPUT;
  XClearWindow (FRAME_X_DISPLAY (f), FRAME_X_WINDOW (f));

  /* We have to clear the scroll bars, too.  If we have changed
     colors or something like that, then they should be notified.  */
  x_scroll_bar_clear (f);

  XFlush (FRAME_X_DISPLAY (f));

  UNBLOCK_INPUT;
}



/* Invert the middle quarter of the frame for .15 sec.  */

/* We use the select system call to do the waiting, so we have to make
   sure it's available.  If it isn't, we just won't do visual bells.  */

#if defined (HAVE_TIMEVAL) && defined (HAVE_SELECT)


/* Subtract the `struct timeval' values X and Y, storing the result in
   *RESULT.  Return 1 if the difference is negative, otherwise 0.  */

static int
timeval_subtract (result, x, y)
     struct timeval *result, x, y;
{
  /* Perform the carry for the later subtraction by updating y.  This
     is safer because on some systems the tv_sec member is unsigned.  */
  if (x.tv_usec < y.tv_usec)
    {
      int nsec = (y.tv_usec - x.tv_usec) / 1000000 + 1;
      y.tv_usec -= 1000000 * nsec;
      y.tv_sec += nsec;
    }

  if (x.tv_usec - y.tv_usec > 1000000)
    {
      int nsec = (y.tv_usec - x.tv_usec) / 1000000;
      y.tv_usec += 1000000 * nsec;
      y.tv_sec -= nsec;
    }

  /* Compute the time remaining to wait.  tv_usec is certainly
     positive.  */
  result->tv_sec = x.tv_sec - y.tv_sec;
  result->tv_usec = x.tv_usec - y.tv_usec;

  /* Return indication of whether the result should be considered
     negative.  */
  return x.tv_sec < y.tv_sec;
}

void
XTflash (f)
     struct frame *f;
{
  BLOCK_INPUT;

  {
    GC gc;

    /* Create a GC that will use the GXxor function to flip foreground
       pixels into background pixels.  */
    {
      XGCValues values;

      values.function = GXxor;
      values.foreground = (f->output_data.x->foreground_pixel
			   ^ f->output_data.x->background_pixel);

      gc = XCreateGC (FRAME_X_DISPLAY (f), FRAME_X_WINDOW (f),
		      GCFunction | GCForeground, &values);
    }

    {
      /* Get the height not including a menu bar widget.  */
      int height = FRAME_TEXT_LINES_TO_PIXEL_HEIGHT (f, FRAME_LINES (f));
      /* Height of each line to flash.  */
      int flash_height = FRAME_LINE_HEIGHT (f);
      /* These will be the left and right margins of the rectangles.  */
      int flash_left = FRAME_INTERNAL_BORDER_WIDTH (f);
      int flash_right = FRAME_PIXEL_WIDTH (f) - FRAME_INTERNAL_BORDER_WIDTH (f);

      int width;

      /* Don't flash the area between a scroll bar and the frame
	 edge it is next to.  */
      switch (FRAME_VERTICAL_SCROLL_BAR_TYPE (f))
	{
	case vertical_scroll_bar_left:
	  flash_left += VERTICAL_SCROLL_BAR_WIDTH_TRIM;
	  break;

	case vertical_scroll_bar_right:
	  flash_right -= VERTICAL_SCROLL_BAR_WIDTH_TRIM;
	  break;

	default:
	  break;
	}

      width = flash_right - flash_left;

      /* If window is tall, flash top and bottom line.  */
      if (height > 3 * FRAME_LINE_HEIGHT (f))
	{
	  XFillRectangle (FRAME_X_DISPLAY (f), FRAME_X_WINDOW (f), gc,
			  flash_left,
			  (FRAME_INTERNAL_BORDER_WIDTH (f)
			   + FRAME_TOOL_BAR_LINES (f) * FRAME_LINE_HEIGHT (f)),
			  width, flash_height);
	  XFillRectangle (FRAME_X_DISPLAY (f), FRAME_X_WINDOW (f), gc,
			  flash_left,
			  (height - flash_height
			   - FRAME_INTERNAL_BORDER_WIDTH (f)),
			  width, flash_height);
	}
      else
	/* If it is short, flash it all.  */
	XFillRectangle (FRAME_X_DISPLAY (f), FRAME_X_WINDOW (f), gc,
			flash_left, FRAME_INTERNAL_BORDER_WIDTH (f),
			width, height - 2 * FRAME_INTERNAL_BORDER_WIDTH (f));

      x_flush (f);

      {
	struct timeval wakeup;

	EMACS_GET_TIME (wakeup);

	/* Compute time to wait until, propagating carry from usecs.  */
	wakeup.tv_usec += 150000;
	wakeup.tv_sec += (wakeup.tv_usec / 1000000);
	wakeup.tv_usec %= 1000000;

	/* Keep waiting until past the time wakeup or any input gets
	   available.  */
	while (! detect_input_pending ())
	  {
	    struct timeval current;
	    struct timeval timeout;

	    EMACS_GET_TIME (current);

	    /* Break if result would be negative.  */
	    if (timeval_subtract (&current, wakeup, current))
	      break;

	    /* How long `select' should wait.  */
	    timeout.tv_sec = 0;
	    timeout.tv_usec = 10000;

	    /* Try to wait that long--but we might wake up sooner.  */
	    select (0, NULL, NULL, NULL, &timeout);
	  }
      }

      /* If window is tall, flash top and bottom line.  */
      if (height > 3 * FRAME_LINE_HEIGHT (f))
	{
	  XFillRectangle (FRAME_X_DISPLAY (f), FRAME_X_WINDOW (f), gc,
			  flash_left,
			  (FRAME_INTERNAL_BORDER_WIDTH (f)
			   + FRAME_TOOL_BAR_LINES (f) * FRAME_LINE_HEIGHT (f)),
			  width, flash_height);
	  XFillRectangle (FRAME_X_DISPLAY (f), FRAME_X_WINDOW (f), gc,
			  flash_left,
			  (height - flash_height
			   - FRAME_INTERNAL_BORDER_WIDTH (f)),
			  width, flash_height);
	}
      else
	/* If it is short, flash it all.  */
	XFillRectangle (FRAME_X_DISPLAY (f), FRAME_X_WINDOW (f), gc,
			flash_left, FRAME_INTERNAL_BORDER_WIDTH (f),
			width, height - 2 * FRAME_INTERNAL_BORDER_WIDTH (f));

      XFreeGC (FRAME_X_DISPLAY (f), gc);
      x_flush (f);
    }
  }

  UNBLOCK_INPUT;
}

#endif /* defined (HAVE_TIMEVAL) && defined (HAVE_SELECT) */


/* Make audible bell.  */

void
XTring_bell ()
{
  struct frame *f = SELECTED_FRAME ();

  if (FRAME_X_DISPLAY (f))
    {
#if defined (HAVE_TIMEVAL) && defined (HAVE_SELECT)
      if (visible_bell)
	XTflash (f);
      else
#endif
	{
	  BLOCK_INPUT;
	  XBell (FRAME_X_DISPLAY (f), 0);
	  XFlush (FRAME_X_DISPLAY (f));
	  UNBLOCK_INPUT;
	}
    }
}


/* Specify how many text lines, from the top of the window,
   should be affected by insert-lines and delete-lines operations.
   This, and those operations, are used only within an update
   that is bounded by calls to x_update_begin and x_update_end.  */

static void
XTset_terminal_window (n)
     register int n;
{
  /* This function intentionally left blank.  */
}



/***********************************************************************
			      Line Dance
 ***********************************************************************/

/* Perform an insert-lines or delete-lines operation, inserting N
   lines or deleting -N lines at vertical position VPOS.  */

static void
x_ins_del_lines (vpos, n)
     int vpos, n;
{
  abort ();
}


/* Scroll part of the display as described by RUN.  */

static void
x_scroll_run (w, run)
     struct window *w;
     struct run *run;
{
  struct frame *f = XFRAME (w->frame);
  int x, y, width, height, from_y, to_y, bottom_y;

  /* Get frame-relative bounding box of the text display area of W,
     without mode lines.  Include in this box the left and right
     fringe of W.  */
  window_box (w, -1, &x, &y, &width, &height);

  from_y = WINDOW_TO_FRAME_PIXEL_Y (w, run->current_y);
  to_y = WINDOW_TO_FRAME_PIXEL_Y (w, run->desired_y);
  bottom_y = y + height;

  if (to_y < from_y)
    {
      /* Scrolling up.  Make sure we don't copy part of the mode
	 line at the bottom.  */
      if (from_y + run->height > bottom_y)
	height = bottom_y - from_y;
      else
	height = run->height;
    }
  else
    {
      /* Scolling down.  Make sure we don't copy over the mode line.
	 at the bottom.  */
      if (to_y + run->height > bottom_y)
	height = bottom_y - to_y;
      else
	height = run->height;
    }

  BLOCK_INPUT;

  /* Cursor off.  Will be switched on again in x_update_window_end.  */
  updated_window = w;
  x_clear_cursor (w);

  XCopyArea (FRAME_X_DISPLAY (f),
	     FRAME_X_WINDOW (f), FRAME_X_WINDOW (f),
	     f->output_data.x->normal_gc,
	     x, from_y,
	     width, height,
	     x, to_y);

  UNBLOCK_INPUT;
}



/***********************************************************************
			   Exposure Events
 ***********************************************************************/


static void
frame_highlight (f)
     struct frame *f;
{
  /* We used to only do this if Vx_no_window_manager was non-nil, but
     the ICCCM (section 4.1.6) says that the window's border pixmap
     and border pixel are window attributes which are "private to the
     client", so we can always change it to whatever we want.  */
  BLOCK_INPUT;
  XSetWindowBorder (FRAME_X_DISPLAY (f), FRAME_X_WINDOW (f),
		    f->output_data.x->border_pixel);
  UNBLOCK_INPUT;
  x_update_cursor (f, 1);
}

static void
frame_unhighlight (f)
     struct frame *f;
{
  /* We used to only do this if Vx_no_window_manager was non-nil, but
     the ICCCM (section 4.1.6) says that the window's border pixmap
     and border pixel are window attributes which are "private to the
     client", so we can always change it to whatever we want.  */
  BLOCK_INPUT;
  XSetWindowBorderPixmap (FRAME_X_DISPLAY (f), FRAME_X_WINDOW (f),
			  f->output_data.x->border_tile);
  UNBLOCK_INPUT;
  x_update_cursor (f, 1);
}

/* The focus has changed.  Update the frames as necessary to reflect
   the new situation.  Note that we can't change the selected frame
   here, because the Lisp code we are interrupting might become confused.
   Each event gets marked with the frame in which it occurred, so the
   Lisp code can tell when the switch took place by examining the events.  */

static void
x_new_focus_frame (dpyinfo, frame)
     struct x_display_info *dpyinfo;
     struct frame *frame;
{
  struct frame *old_focus = dpyinfo->x_focus_frame;

  if (frame != dpyinfo->x_focus_frame)
    {
      /* Set this before calling other routines, so that they see
	 the correct value of x_focus_frame.  */
      dpyinfo->x_focus_frame = frame;

      if (old_focus && old_focus->auto_lower)
	x_lower_frame (old_focus);

#if 0
      selected_frame = frame;
      XSETFRAME (XWINDOW (selected_frame->selected_window)->frame,
		 selected_frame);
      Fselect_window (selected_frame->selected_window, Qnil);
      choose_minibuf_frame ();
#endif /* ! 0 */

      if (dpyinfo->x_focus_frame && dpyinfo->x_focus_frame->auto_raise)
	pending_autoraise_frame = dpyinfo->x_focus_frame;
      else
	pending_autoraise_frame = 0;
    }

  x_frame_rehighlight (dpyinfo);
}

/* Handle FocusIn and FocusOut state changes for FRAME.
   If FRAME has focus and there exists more than one frame, puts
   a FOCUS_IN_EVENT into *BUFP.  */

static void
x_focus_changed (type, state, dpyinfo, frame, bufp)
     int type;
     int state;
     struct x_display_info *dpyinfo;
     struct frame *frame;
     struct input_event *bufp;
{
  if (type == FocusIn)
    {
      if (dpyinfo->x_focus_event_frame != frame)
        {
          x_new_focus_frame (dpyinfo, frame);
          dpyinfo->x_focus_event_frame = frame;

          /* Don't stop displaying the initial startup message
             for a switch-frame event we don't need.  */
          if (GC_NILP (Vterminal_frame)
              && GC_CONSP (Vframe_list)
              && !GC_NILP (XCDR (Vframe_list)))
            {
              bufp->kind = FOCUS_IN_EVENT;
              XSETFRAME (bufp->frame_or_window, frame);
            }
        }

      frame->output_data.x->focus_state |= state;

#ifdef HAVE_X_I18N
      if (FRAME_XIC (frame))
        XSetICFocus (FRAME_XIC (frame));
#endif
    }
  else if (type == FocusOut)
    {
      frame->output_data.x->focus_state &= ~state;

      if (dpyinfo->x_focus_event_frame == frame)
        {
          dpyinfo->x_focus_event_frame = 0;
          x_new_focus_frame (dpyinfo, 0);
        }

#ifdef HAVE_X_I18N
      if (FRAME_XIC (frame))
        XUnsetICFocus (FRAME_XIC (frame));
#endif
    }
}

/* The focus may have changed.  Figure out if it is a real focus change,
   by checking both FocusIn/Out and Enter/LeaveNotify events.

   Returns FOCUS_IN_EVENT event in *BUFP. */

static void
x_detect_focus_change (dpyinfo, event, bufp)
     struct x_display_info *dpyinfo;
     XEvent *event;
     struct input_event *bufp;
{
  struct frame *frame;

  frame = x_any_window_to_frame (dpyinfo, event->xany.window);
  if (! frame)
    return;

  switch (event->type)
    {
    case EnterNotify:
    case LeaveNotify:
      {
        struct frame *focus_frame = dpyinfo->x_focus_event_frame;
        int focus_state
          = focus_frame ? focus_frame->output_data.x->focus_state : 0;

        if (event->xcrossing.detail != NotifyInferior
            && event->xcrossing.focus
            && ! (focus_state & FOCUS_EXPLICIT))
          x_focus_changed ((event->type == EnterNotify ? FocusIn : FocusOut),
			   FOCUS_IMPLICIT,
			   dpyinfo, frame, bufp);
      }
      break;

    case FocusIn:
    case FocusOut:
      x_focus_changed (event->type,
		       (event->xfocus.detail == NotifyPointer ?
			FOCUS_IMPLICIT : FOCUS_EXPLICIT),
		       dpyinfo, frame, bufp);
      break;
    }
}


/* Handle an event saying the mouse has moved out of an Emacs frame.  */

void
x_mouse_leave (dpyinfo)
     struct x_display_info *dpyinfo;
{
  x_new_focus_frame (dpyinfo, dpyinfo->x_focus_event_frame);
}

/* The focus has changed, or we have redirected a frame's focus to
   another frame (this happens when a frame uses a surrogate
   mini-buffer frame).  Shift the highlight as appropriate.

   The FRAME argument doesn't necessarily have anything to do with which
   frame is being highlighted or un-highlighted; we only use it to find
   the appropriate X display info.  */

static void
XTframe_rehighlight (frame)
     struct frame *frame;
{
  x_frame_rehighlight (FRAME_X_DISPLAY_INFO (frame));
}

static void
x_frame_rehighlight (dpyinfo)
     struct x_display_info *dpyinfo;
{
  struct frame *old_highlight = dpyinfo->x_highlight_frame;

  if (dpyinfo->x_focus_frame)
    {
      dpyinfo->x_highlight_frame
	= ((GC_FRAMEP (FRAME_FOCUS_FRAME (dpyinfo->x_focus_frame)))
	   ? XFRAME (FRAME_FOCUS_FRAME (dpyinfo->x_focus_frame))
	   : dpyinfo->x_focus_frame);
      if (! FRAME_LIVE_P (dpyinfo->x_highlight_frame))
	{
	  FRAME_FOCUS_FRAME (dpyinfo->x_focus_frame) = Qnil;
	  dpyinfo->x_highlight_frame = dpyinfo->x_focus_frame;
	}
    }
  else
    dpyinfo->x_highlight_frame = 0;

  if (dpyinfo->x_highlight_frame != old_highlight)
    {
      if (old_highlight)
	frame_unhighlight (old_highlight);
      if (dpyinfo->x_highlight_frame)
	frame_highlight (dpyinfo->x_highlight_frame);
    }
}



/* Keyboard processing - modifier keys, vendor-specific keysyms, etc.  */

/* Initialize mode_switch_bit and modifier_meaning.  */
static void
x_find_modifier_meanings (dpyinfo)
     struct x_display_info *dpyinfo;
{
  int min_code, max_code;
  KeySym *syms;
  int syms_per_code;
  XModifierKeymap *mods;

  dpyinfo->meta_mod_mask = 0;
  dpyinfo->shift_lock_mask = 0;
  dpyinfo->alt_mod_mask = 0;
  dpyinfo->super_mod_mask = 0;
  dpyinfo->hyper_mod_mask = 0;

#ifdef HAVE_X11R4
  XDisplayKeycodes (dpyinfo->display, &min_code, &max_code);
#else
  min_code = dpyinfo->display->min_keycode;
  max_code = dpyinfo->display->max_keycode;
#endif

  syms = XGetKeyboardMapping (dpyinfo->display,
			      min_code, max_code - min_code + 1,
			      &syms_per_code);
  mods = XGetModifierMapping (dpyinfo->display);

  /* Scan the modifier table to see which modifier bits the Meta and
     Alt keysyms are on.  */
  {
    int row, col;	/* The row and column in the modifier table.  */

    for (row = 3; row < 8; row++)
      for (col = 0; col < mods->max_keypermod; col++)
	{
	  KeyCode code
	    = mods->modifiermap[(row * mods->max_keypermod) + col];

	  /* Zeroes are used for filler.  Skip them.  */
	  if (code == 0)
	    continue;

	  /* Are any of this keycode's keysyms a meta key?  */
	  {
	    int code_col;

	    for (code_col = 0; code_col < syms_per_code; code_col++)
	      {
		int sym = syms[((code - min_code) * syms_per_code) + code_col];

		switch (sym)
		  {
		  case XK_Meta_L:
		  case XK_Meta_R:
		    dpyinfo->meta_mod_mask |= (1 << row);
		    break;

		  case XK_Alt_L:
		  case XK_Alt_R:
		    dpyinfo->alt_mod_mask |= (1 << row);
		    break;

		  case XK_Hyper_L:
		  case XK_Hyper_R:
		    dpyinfo->hyper_mod_mask |= (1 << row);
		    break;

		  case XK_Super_L:
		  case XK_Super_R:
		    dpyinfo->super_mod_mask |= (1 << row);
		    break;

		  case XK_Shift_Lock:
		    /* Ignore this if it's not on the lock modifier.  */
		    if ((1 << row) == LockMask)
		      dpyinfo->shift_lock_mask = LockMask;
		    break;
		  }
	      }
	  }
	}
  }

  /* If we couldn't find any meta keys, accept any alt keys as meta keys.  */
  if (! dpyinfo->meta_mod_mask)
    {
      dpyinfo->meta_mod_mask = dpyinfo->alt_mod_mask;
      dpyinfo->alt_mod_mask = 0;
    }

  /* If some keys are both alt and meta,
     make them just meta, not alt.  */
  if (dpyinfo->alt_mod_mask & dpyinfo->meta_mod_mask)
    {
      dpyinfo->alt_mod_mask &= ~dpyinfo->meta_mod_mask;
    }

  XFree ((char *) syms);
  XFreeModifiermap (mods);
}

/* Convert between the modifier bits X uses and the modifier bits
   Emacs uses.  */

static unsigned int
x_x_to_emacs_modifiers (dpyinfo, state)
     struct x_display_info *dpyinfo;
     unsigned int state;
{
  EMACS_UINT mod_meta = meta_modifier;
  EMACS_UINT mod_alt  = alt_modifier;
  EMACS_UINT mod_hyper = hyper_modifier;
  EMACS_UINT mod_super = super_modifier;
  Lisp_Object tem;

  tem = Fget (Vx_alt_keysym, Qmodifier_value);
  if (! EQ (tem, Qnil)) mod_alt = XUINT (tem);
  tem = Fget (Vx_meta_keysym, Qmodifier_value);
  if (! EQ (tem, Qnil)) mod_meta = XUINT (tem);
  tem = Fget (Vx_hyper_keysym, Qmodifier_value);
  if (! EQ (tem, Qnil)) mod_hyper = XUINT (tem);
  tem = Fget (Vx_super_keysym, Qmodifier_value);
  if (! EQ (tem, Qnil)) mod_super = XUINT (tem);


  return (  ((state & (ShiftMask | dpyinfo->shift_lock_mask)) ? shift_modifier : 0)
            | ((state & ControlMask)			? ctrl_modifier	: 0)
            | ((state & dpyinfo->meta_mod_mask)		? mod_meta	: 0)
            | ((state & dpyinfo->alt_mod_mask)		? mod_alt	: 0)
            | ((state & dpyinfo->super_mod_mask)	? mod_super	: 0)
            | ((state & dpyinfo->hyper_mod_mask)	? mod_hyper	: 0));
}

static unsigned int
x_emacs_to_x_modifiers (dpyinfo, state)
     struct x_display_info *dpyinfo;
     unsigned int state;
{
  EMACS_UINT mod_meta = meta_modifier;
  EMACS_UINT mod_alt  = alt_modifier;
  EMACS_UINT mod_hyper = hyper_modifier;
  EMACS_UINT mod_super = super_modifier;

  Lisp_Object tem;

  tem = Fget (Vx_alt_keysym, Qmodifier_value);
  if (! EQ (tem, Qnil)) mod_alt = XUINT (tem);
  tem = Fget (Vx_meta_keysym, Qmodifier_value);
  if (! EQ (tem, Qnil)) mod_meta = XUINT (tem);
  tem = Fget (Vx_hyper_keysym, Qmodifier_value);
  if (! EQ (tem, Qnil)) mod_hyper = XUINT (tem);
  tem = Fget (Vx_super_keysym, Qmodifier_value);
  if (! EQ (tem, Qnil)) mod_super = XUINT (tem);


  return (  ((state & mod_alt)		? dpyinfo->alt_mod_mask   : 0)
            | ((state & mod_super)	? dpyinfo->super_mod_mask : 0)
            | ((state & mod_hyper)	? dpyinfo->hyper_mod_mask : 0)
            | ((state & shift_modifier)	? ShiftMask        : 0)
            | ((state & ctrl_modifier)	? ControlMask      : 0)
            | ((state & mod_meta)	? dpyinfo->meta_mod_mask  : 0));
}

/* Convert a keysym to its name.  */

char *
x_get_keysym_name (keysym)
     KeySym keysym;
{
  char *value;

  BLOCK_INPUT;
  value = XKeysymToString (keysym);
  UNBLOCK_INPUT;

  return value;
}



/* Mouse clicks and mouse movement.  Rah.  */

/* Prepare a mouse-event in *RESULT for placement in the input queue.

   If the event is a button press, then note that we have grabbed
   the mouse.  */

static Lisp_Object
construct_mouse_click (result, event, f)
     struct input_event *result;
     XButtonEvent *event;
     struct frame *f;
{
  /* Make the event type NO_EVENT; we'll change that when we decide
     otherwise.  */
  result->kind = MOUSE_CLICK_EVENT;
  result->code = event->button - Button1;
  result->timestamp = event->time;
  result->modifiers = (x_x_to_emacs_modifiers (FRAME_X_DISPLAY_INFO (f),
					       event->state)
		       | (event->type == ButtonRelease
			  ? up_modifier
			  : down_modifier));

  XSETINT (result->x, event->x);
  XSETINT (result->y, event->y);
  XSETFRAME (result->frame_or_window, f);
  result->arg = Qnil;
  return Qnil;
}


/* Function to report a mouse movement to the mainstream Emacs code.
   The input handler calls this.

   We have received a mouse movement event, which is given in *event.
   If the mouse is over a different glyph than it was last time, tell
   the mainstream emacs code by setting mouse_moved.  If not, ask for
   another motion event, so we can check again the next time it moves.  */

static XMotionEvent last_mouse_motion_event;
static Lisp_Object last_mouse_motion_frame;

static void
note_mouse_movement (frame, event)
     FRAME_PTR frame;
     XMotionEvent *event;
{
  last_mouse_movement_time = event->time;
  last_mouse_motion_event = *event;
  XSETFRAME (last_mouse_motion_frame, frame);

  if (event->window != FRAME_X_WINDOW (frame))
    {
      frame->mouse_moved = 1;
      last_mouse_scroll_bar = Qnil;
      note_mouse_highlight (frame, -1, -1);
    }

  /* Has the mouse moved off the glyph it was on at the last sighting?  */
  else if (event->x < last_mouse_glyph.x
	   || event->x >= last_mouse_glyph.x + last_mouse_glyph.width
	   || event->y < last_mouse_glyph.y
	   || event->y >= last_mouse_glyph.y + last_mouse_glyph.height)
    {
      frame->mouse_moved = 1;
      last_mouse_scroll_bar = Qnil;
      note_mouse_highlight (frame, event->x, event->y);
    }
}


/************************************************************************
			      Mouse Face
 ************************************************************************/

static void
redo_mouse_highlight ()
{
  if (!NILP (last_mouse_motion_frame)
      && FRAME_LIVE_P (XFRAME (last_mouse_motion_frame)))
    note_mouse_highlight (XFRAME (last_mouse_motion_frame),
			  last_mouse_motion_event.x,
			  last_mouse_motion_event.y);
}


static int glyph_rect P_ ((struct frame *f, int, int, XRectangle *));


/* Try to determine frame pixel position and size of the glyph under
   frame pixel coordinates X/Y on frame F .  Return the position and
   size in *RECT.  Value is non-zero if we could compute these
   values.  */

static int
glyph_rect (f, x, y, rect)
     struct frame *f;
     int x, y;
     XRectangle *rect;
{
  Lisp_Object window;
  struct window *w;
  struct glyph_row *r, *end_row;

  window = window_from_coordinates (f, x, y, 0, &x, &y, 0);
  if (NILP (window))
    return 0;

  w = XWINDOW (window);
  r = MATRIX_FIRST_TEXT_ROW (w->current_matrix);
  end_row = r + w->current_matrix->nrows - 1;

  for (; r < end_row && r->enabled_p; ++r)
    {
      if (r->y >= y)
	{
	  struct glyph *g = r->glyphs[TEXT_AREA];
	  struct glyph *end = g + r->used[TEXT_AREA];
	  int gx = r->x;
	  while (g < end && gx < x)
	    gx += g->pixel_width, ++g;
	  if (g < end)
	    {
	      rect->width = g->pixel_width;
	      rect->height = r->height;
	      rect->x = WINDOW_TO_FRAME_PIXEL_X (w, gx);
	      rect->y = WINDOW_TO_FRAME_PIXEL_Y (w, r->y);
	      return 1;
	    }
	  break;
	}
    }

  return 0;
}


/* Return the current position of the mouse.
   *FP should be a frame which indicates which display to ask about.

   If the mouse movement started in a scroll bar, set *FP, *BAR_WINDOW,
   and *PART to the frame, window, and scroll bar part that the mouse
   is over.  Set *X and *Y to the portion and whole of the mouse's
   position on the scroll bar.

   If the mouse movement started elsewhere, set *FP to the frame the
   mouse is on, *BAR_WINDOW to nil, and *X and *Y to the character cell
   the mouse is over.

   Set *TIME to the server time-stamp for the time at which the mouse
   was at this position.

   Don't store anything if we don't have a valid set of values to report.

   This clears the mouse_moved flag, so we can wait for the next mouse
   movement.  */

static void
XTmouse_position (fp, insist, bar_window, part, x, y, time)
     FRAME_PTR *fp;
     int insist;
     Lisp_Object *bar_window;
     enum scroll_bar_part *part;
     Lisp_Object *x, *y;
     unsigned long *time;
{
  FRAME_PTR f1;

  BLOCK_INPUT;

  if (! NILP (last_mouse_scroll_bar) && insist == 0)
    x_scroll_bar_report_motion (fp, bar_window, part, x, y, time);
  else
    {
      Window root;
      int root_x, root_y;

      Window dummy_window;
      int dummy;

      Lisp_Object frame, tail;

      /* Clear the mouse-moved flag for every frame on this display.  */
      FOR_EACH_FRAME (tail, frame)
	if (FRAME_X_DISPLAY (XFRAME (frame)) == FRAME_X_DISPLAY (*fp))
	  XFRAME (frame)->mouse_moved = 0;

      last_mouse_scroll_bar = Qnil;

      /* Figure out which root window we're on.  */
      XQueryPointer (FRAME_X_DISPLAY (*fp),
		     DefaultRootWindow (FRAME_X_DISPLAY (*fp)),

		     /* The root window which contains the pointer.  */
		     &root,

		     /* Trash which we can't trust if the pointer is on
			a different screen.  */
		     &dummy_window,

		     /* The position on that root window.  */
		     &root_x, &root_y,

		     /* More trash we can't trust.  */
		     &dummy, &dummy,

		     /* Modifier keys and pointer buttons, about which
			we don't care.  */
		     (unsigned int *) &dummy);

      /* Now we have a position on the root; find the innermost window
	 containing the pointer.  */
      {
	Window win, child;
	int win_x, win_y;
	int parent_x = 0, parent_y = 0;
	int count;

	win = root;

	/* XTranslateCoordinates can get errors if the window
	   structure is changing at the same time this function
	   is running.  So at least we must not crash from them.  */

	count = x_catch_errors (FRAME_X_DISPLAY (*fp));

	if (FRAME_X_DISPLAY_INFO (*fp)->grabbed && last_mouse_frame
	    && FRAME_LIVE_P (last_mouse_frame))
	  {
	    /* If mouse was grabbed on a frame, give coords for that frame
	       even if the mouse is now outside it.  */
	    XTranslateCoordinates (FRAME_X_DISPLAY (*fp),

				   /* From-window, to-window.  */
				   root, FRAME_X_WINDOW (last_mouse_frame),

				   /* From-position, to-position.  */
				   root_x, root_y, &win_x, &win_y,

				   /* Child of win.  */
				   &child);
	    f1 = last_mouse_frame;
	  }
	else
	  {
	    while (1)
	      {
		XTranslateCoordinates (FRAME_X_DISPLAY (*fp),

				       /* From-window, to-window.  */
				       root, win,

				       /* From-position, to-position.  */
				       root_x, root_y, &win_x, &win_y,

				       /* Child of win.  */
				       &child);

		if (child == None || child == win)
		  break;

		win = child;
		parent_x = win_x;
		parent_y = win_y;
	      }

	    /* Now we know that:
	       win is the innermost window containing the pointer
	       (XTC says it has no child containing the pointer),
	       win_x and win_y are the pointer's position in it
	       (XTC did this the last time through), and
	       parent_x and parent_y are the pointer's position in win's parent.
	       (They are what win_x and win_y were when win was child.
	       If win is the root window, it has no parent, and
	       parent_{x,y} are invalid, but that's okay, because we'll
	       never use them in that case.)  */

	    /* Is win one of our frames?  */
	    f1 = x_any_window_to_frame (FRAME_X_DISPLAY_INFO (*fp), win);

#ifdef USE_X_TOOLKIT
	    /* If we end up with the menu bar window, say it's not
	       on the frame.  */
	    if (f1 != NULL
		&& f1->output_data.x->menubar_widget
		&& win == XtWindow (f1->output_data.x->menubar_widget))
	      f1 = NULL;
#endif /* USE_X_TOOLKIT */
	  }

	if (x_had_errors_p (FRAME_X_DISPLAY (*fp)))
	  f1 = 0;

	x_uncatch_errors (FRAME_X_DISPLAY (*fp), count);

	/* If not, is it one of our scroll bars?  */
	if (! f1)
	  {
	    struct scroll_bar *bar;

            bar = x_window_to_scroll_bar (FRAME_X_DISPLAY (*fp), win);

	    if (bar)
	      {
		f1 = XFRAME (WINDOW_FRAME (XWINDOW (bar->window)));
		win_x = parent_x;
		win_y = parent_y;
	      }
	  }

	if (f1 == 0 && insist > 0)
	  f1 = SELECTED_FRAME ();

	if (f1)
	  {
	    /* Ok, we found a frame.  Store all the values.
	       last_mouse_glyph is a rectangle used to reduce the
	       generation of mouse events.  To not miss any motion
	       events, we must divide the frame into rectangles of the
	       size of the smallest character that could be displayed
	       on it, i.e. into the same rectangles that matrices on
	       the frame are divided into.  */

	    int width, height, gx, gy;
	    XRectangle rect;

	    if (glyph_rect (f1, win_x, win_y, &rect))
	      last_mouse_glyph = rect;
	    else
	      {
		width = FRAME_SMALLEST_CHAR_WIDTH (f1);
		height = FRAME_SMALLEST_FONT_HEIGHT (f1);
		gx = win_x;
		gy = win_y;

		/* Arrange for the division in FRAME_PIXEL_X_TO_COL etc. to
		   round down even for negative values.  */
		if (gx < 0)
		  gx -= width - 1;
		if (gy < 0)
		  gy -= height - 1;
		gx = (gx + width - 1) / width * width;
		gy = (gy + height - 1) / height * height;

		last_mouse_glyph.width  = width;
		last_mouse_glyph.height = height;
		last_mouse_glyph.x = gx;
		last_mouse_glyph.y = gy;
	      }

	    *bar_window = Qnil;
	    *part = 0;
	    *fp = f1;
	    XSETINT (*x, win_x);
	    XSETINT (*y, win_y);
	    *time = last_mouse_movement_time;
	  }
      }
    }

  UNBLOCK_INPUT;
}



/***********************************************************************
			       Scroll bars
 ***********************************************************************/

/* Scroll bar support.  */

/* Given an X window ID and a DISPLAY, find the struct scroll_bar which
   manages it.
   This can be called in GC, so we have to make sure to strip off mark
   bits.  */

static struct scroll_bar *
x_window_to_scroll_bar (display, window_id)
     Display *display;
     Window window_id;
{
  Lisp_Object tail;

#ifdef USE_GTK
  window_id = (Window) xg_get_scroll_id_for_window (display, window_id);
#endif /* USE_GTK */

  for (tail = Vframe_list;
       XGCTYPE (tail) == Lisp_Cons;
       tail = XCDR (tail))
    {
      Lisp_Object frame, bar, condemned;

      frame = XCAR (tail);
      /* All elements of Vframe_list should be frames.  */
      if (! GC_FRAMEP (frame))
	abort ();

      /* Scan this frame's scroll bar list for a scroll bar with the
         right window ID.  */
      condemned = FRAME_CONDEMNED_SCROLL_BARS (XFRAME (frame));
      for (bar = FRAME_SCROLL_BARS (XFRAME (frame));
	   /* This trick allows us to search both the ordinary and
              condemned scroll bar lists with one loop.  */
	   ! GC_NILP (bar) || (bar = condemned,
			       condemned = Qnil,
			       ! GC_NILP (bar));
	   bar = XSCROLL_BAR (bar)->next)
	if (SCROLL_BAR_X_WINDOW (XSCROLL_BAR (bar)) == window_id &&
            FRAME_X_DISPLAY (XFRAME (frame)) == display)
	  return XSCROLL_BAR (bar);
    }

  return 0;
}


#if defined USE_LUCID

/* Return the Lucid menu bar WINDOW is part of.  Return null
   if WINDOW is not part of a menu bar.  */

static Widget
x_window_to_menu_bar (window)
     Window window;
{
  Lisp_Object tail;

  for (tail = Vframe_list;
       XGCTYPE (tail) == Lisp_Cons;
       tail = XCDR (tail))
    {
      Lisp_Object frame = XCAR (tail);
      Widget menu_bar = XFRAME (frame)->output_data.x->menubar_widget;

      if (menu_bar && xlwmenu_window_p (menu_bar, window))
	return menu_bar;
    }

  return NULL;
}

#endif /* USE_LUCID */


/************************************************************************
			 Toolkit scroll bars
 ************************************************************************/

#ifdef USE_TOOLKIT_SCROLL_BARS

static void x_scroll_bar_to_input_event P_ ((XEvent *, struct input_event *));
static void x_send_scroll_bar_event P_ ((Lisp_Object, int, int, int));
static void x_create_toolkit_scroll_bar P_ ((struct frame *,
					     struct scroll_bar *));
static void x_set_toolkit_scroll_bar_thumb P_ ((struct scroll_bar *,
						int, int, int));


/* Lisp window being scrolled.  Set when starting to interact with
   a toolkit scroll bar, reset to nil when ending the interaction.  */

static Lisp_Object window_being_scrolled;

/* Last scroll bar part sent in xm_scroll_callback.  */

static int last_scroll_bar_part;

/* Whether this is an Xaw with arrow-scrollbars.  This should imply
   that movements of 1/20 of the screen size are mapped to up/down.  */

#ifndef USE_GTK
/* Id of action hook installed for scroll bars.  */

static XtActionHookId action_hook_id;

static Boolean xaw3d_arrow_scroll;

/* Whether the drag scrolling maintains the mouse at the top of the
   thumb.  If not, resizing the thumb needs to be done more carefully
   to avoid jerkyness.  */

static Boolean xaw3d_pick_top;

extern void set_vertical_scroll_bar P_ ((struct window *));

/* Action hook installed via XtAppAddActionHook when toolkit scroll
   bars are used..  The hook is responsible for detecting when
   the user ends an interaction with the scroll bar, and generates
   a `end-scroll' SCROLL_BAR_CLICK_EVENT' event if so.  */

static void
xt_action_hook (widget, client_data, action_name, event, params,
		num_params)
     Widget widget;
     XtPointer client_data;
     String action_name;
     XEvent *event;
     String *params;
     Cardinal *num_params;
{
  int scroll_bar_p;
  char *end_action;

#ifdef USE_MOTIF
  scroll_bar_p = XmIsScrollBar (widget);
  end_action = "Release";
#else /* !USE_MOTIF i.e. use Xaw */
  scroll_bar_p = XtIsSubclass (widget, scrollbarWidgetClass);
  end_action = "EndScroll";
#endif /* USE_MOTIF */

  if (scroll_bar_p
      && strcmp (action_name, end_action) == 0
      && WINDOWP (window_being_scrolled))
    {
      struct window *w;

      x_send_scroll_bar_event (window_being_scrolled,
			       scroll_bar_end_scroll, 0, 0);
      w = XWINDOW (window_being_scrolled);

      if (!NILP (XSCROLL_BAR (w->vertical_scroll_bar)->dragging))
	{
	  XSCROLL_BAR (w->vertical_scroll_bar)->dragging = Qnil;
	  /* The thumb size is incorrect while dragging: fix it.  */
	  set_vertical_scroll_bar (w);
	}
      window_being_scrolled = Qnil;
      last_scroll_bar_part = -1;

      /* Xt timeouts no longer needed.  */
      toolkit_scroll_bar_interaction = 0;
    }
}
#endif /* not USE_GTK */

/* A vector of windows used for communication between
   x_send_scroll_bar_event and x_scroll_bar_to_input_event.  */

static struct window **scroll_bar_windows;
static int scroll_bar_windows_size;


/* Send a client message with message type Xatom_Scrollbar for a
   scroll action to the frame of WINDOW.  PART is a value identifying
   the part of the scroll bar that was clicked on.  PORTION is the
   amount to scroll of a whole of WHOLE.  */

static void
x_send_scroll_bar_event (window, part, portion, whole)
     Lisp_Object window;
     int part, portion, whole;
{
  XEvent event;
  XClientMessageEvent *ev = (XClientMessageEvent *) &event;
  struct window *w = XWINDOW (window);
  struct frame *f = XFRAME (w->frame);
  int i;

  BLOCK_INPUT;

  /* Construct a ClientMessage event to send to the frame.  */
  ev->type = ClientMessage;
  ev->message_type = FRAME_X_DISPLAY_INFO (f)->Xatom_Scrollbar;
  ev->display = FRAME_X_DISPLAY (f);
  ev->window = FRAME_X_WINDOW (f);
  ev->format = 32;

  /* We can only transfer 32 bits in the XClientMessageEvent, which is
     not enough to store a pointer or Lisp_Object on a 64 bit system.
     So, store the window in scroll_bar_windows and pass the index
     into that array in the event.  */
  for (i = 0; i < scroll_bar_windows_size; ++i)
    if (scroll_bar_windows[i] == NULL)
      break;

  if (i == scroll_bar_windows_size)
    {
      int new_size = max (10, 2 * scroll_bar_windows_size);
      size_t nbytes = new_size * sizeof *scroll_bar_windows;
      size_t old_nbytes = scroll_bar_windows_size * sizeof *scroll_bar_windows;

      scroll_bar_windows = (struct window **) xrealloc (scroll_bar_windows,
							nbytes);
      bzero (&scroll_bar_windows[i], nbytes - old_nbytes);
      scroll_bar_windows_size = new_size;
    }

  scroll_bar_windows[i] = w;
  ev->data.l[0] = (long) i;
  ev->data.l[1] = (long) part;
  ev->data.l[2] = (long) 0;
  ev->data.l[3] = (long) portion;
  ev->data.l[4] = (long) whole;

  /* Make Xt timeouts work while the scroll bar is active.  */
  toolkit_scroll_bar_interaction = 1;

  /* Setting the event mask to zero means that the message will
     be sent to the client that created the window, and if that
     window no longer exists, no event will be sent.  */
  XSendEvent (FRAME_X_DISPLAY (f), FRAME_X_WINDOW (f), False, 0, &event);
  UNBLOCK_INPUT;
}


/* Transform a scroll bar ClientMessage EVENT to an Emacs input event
   in *IEVENT.  */

static void
x_scroll_bar_to_input_event (event, ievent)
     XEvent *event;
     struct input_event *ievent;
{
  XClientMessageEvent *ev = (XClientMessageEvent *) event;
  Lisp_Object window;
  struct frame *f;
  struct window *w;

  w = scroll_bar_windows[ev->data.l[0]];
  scroll_bar_windows[ev->data.l[0]] = NULL;

  XSETWINDOW (window, w);
  f = XFRAME (w->frame);

  ievent->kind = SCROLL_BAR_CLICK_EVENT;
  ievent->frame_or_window = window;
  ievent->arg = Qnil;
#ifdef USE_GTK
  ievent->timestamp = CurrentTime;
#else
  ievent->timestamp = XtLastTimestampProcessed (FRAME_X_DISPLAY (f));
#endif
  ievent->part = ev->data.l[1];
  ievent->code = ev->data.l[2];
  ievent->x = make_number ((int) ev->data.l[3]);
  ievent->y = make_number ((int) ev->data.l[4]);
  ievent->modifiers = 0;
}


#ifdef USE_MOTIF

/* Minimum and maximum values used for Motif scroll bars.  */

#define XM_SB_MAX 10000000


/* Scroll bar callback for Motif scroll bars.  WIDGET is the scroll
   bar widget.  CLIENT_DATA is a pointer to the scroll_bar structure.
   CALL_DATA is a pointer to a XmScrollBarCallbackStruct.  */

static void
xm_scroll_callback (widget, client_data, call_data)
     Widget widget;
     XtPointer client_data, call_data;
{
  struct scroll_bar *bar = (struct scroll_bar *) client_data;
  XmScrollBarCallbackStruct *cs = (XmScrollBarCallbackStruct *) call_data;
  int part = -1, whole = 0, portion = 0;

  switch (cs->reason)
    {
    case XmCR_DECREMENT:
      bar->dragging = Qnil;
      part = scroll_bar_up_arrow;
      break;

    case XmCR_INCREMENT:
      bar->dragging = Qnil;
      part = scroll_bar_down_arrow;
      break;

    case XmCR_PAGE_DECREMENT:
      bar->dragging = Qnil;
      part = scroll_bar_above_handle;
      break;

    case XmCR_PAGE_INCREMENT:
      bar->dragging = Qnil;
      part = scroll_bar_below_handle;
      break;

    case XmCR_TO_TOP:
      bar->dragging = Qnil;
      part = scroll_bar_to_top;
      break;

    case XmCR_TO_BOTTOM:
      bar->dragging = Qnil;
      part = scroll_bar_to_bottom;
      break;

    case XmCR_DRAG:
      {
	int slider_size;

	/* Get the slider size.  */
	BLOCK_INPUT;
	XtVaGetValues (widget, XmNsliderSize, &slider_size, NULL);
	UNBLOCK_INPUT;

	whole = XM_SB_MAX - slider_size;
	portion = min (cs->value, whole);
	part = scroll_bar_handle;
	bar->dragging = make_number (cs->value);
      }
      break;

    case XmCR_VALUE_CHANGED:
      break;
    };

  if (part >= 0)
    {
      window_being_scrolled = bar->window;
      last_scroll_bar_part = part;
      x_send_scroll_bar_event (bar->window, part, portion, whole);
    }
}


#else /* !USE_MOTIF, i.e. Xaw or GTK */
#ifdef USE_GTK
/* Scroll bar callback for GTK scroll bars.  WIDGET is the scroll
   bar widget.  DATA is a pointer to the scroll_bar structure. */

static void
xg_scroll_callback (widget, data)
     GtkRange *widget;
     gpointer data;
{
  struct scroll_bar *bar = (struct scroll_bar *) data;
  gdouble previous;
  gdouble position;
  gdouble *p;
  int diff;

  int part = -1, whole = 0, portion = 0;
  GtkAdjustment *adj = GTK_ADJUSTMENT (gtk_range_get_adjustment (widget));

  if (xg_ignore_gtk_scrollbar) return;

  position = gtk_adjustment_get_value (adj);

  p = g_object_get_data (G_OBJECT (widget), XG_LAST_SB_DATA);
  if (! p)
    {
      p = (gdouble*) xmalloc (sizeof (gdouble));
      *p = XG_SB_MIN;
      g_object_set_data (G_OBJECT (widget), XG_LAST_SB_DATA, p);
    }

  previous = *p;
  *p = position;

  diff = (int) (position - previous);

  if (diff == (int) adj->step_increment)
    {
      part = scroll_bar_down_arrow;
      bar->dragging = Qnil;
    }
  else if (-diff == (int) adj->step_increment)
    {
      part = scroll_bar_up_arrow;
      bar->dragging = Qnil;
    }
  else if (diff == (int) adj->page_increment)
    {
      part = scroll_bar_below_handle;
      bar->dragging = Qnil;
    }
  else if (-diff == (int) adj->page_increment)
    {
      part = scroll_bar_above_handle;
      bar->dragging = Qnil;
    }
  else
    {
      part = scroll_bar_handle;
      whole = adj->upper - adj->page_size;
      portion = min ((int)position, whole);
      bar->dragging = make_number ((int)portion);
    }

  if (part >= 0)
    {
      window_being_scrolled = bar->window;
      last_scroll_bar_part = part;
      x_send_scroll_bar_event (bar->window, part, portion, whole);
    }
}

#else /* not USE_GTK */

/* Xaw scroll bar callback.  Invoked when the thumb is dragged.
   WIDGET is the scroll bar widget.  CLIENT_DATA is a pointer to the
   scroll bar struct.  CALL_DATA is a pointer to a float saying where
   the thumb is.  */

static void
xaw_jump_callback (widget, client_data, call_data)
     Widget widget;
     XtPointer client_data, call_data;
{
  struct scroll_bar *bar = (struct scroll_bar *) client_data;
  float top = *(float *) call_data;
  float shown;
  int whole, portion, height;
  int part;

  /* Get the size of the thumb, a value between 0 and 1.  */
  BLOCK_INPUT;
  XtVaGetValues (widget, XtNshown, &shown, XtNheight, &height, NULL);
  UNBLOCK_INPUT;

  whole = 10000000;
  portion = shown < 1 ? top * whole : 0;

  if (shown < 1 && (abs (top + shown - 1) < 1.0/height))
    /* Some derivatives of Xaw refuse to shrink the thumb when you reach
       the bottom, so we force the scrolling whenever we see that we're
       too close to the bottom (in x_set_toolkit_scroll_bar_thumb
       we try to ensure that we always stay two pixels away from the
       bottom).  */
    part = scroll_bar_down_arrow;
  else
    part = scroll_bar_handle;

  window_being_scrolled = bar->window;
  bar->dragging = make_number (portion);
  last_scroll_bar_part = part;
  x_send_scroll_bar_event (bar->window, part, portion, whole);
}


/* Xaw scroll bar callback.  Invoked for incremental scrolling.,
   i.e. line or page up or down.  WIDGET is the Xaw scroll bar
   widget.  CLIENT_DATA is a pointer to the scroll_bar structure for
   the scroll bar.  CALL_DATA is an integer specifying the action that
   has taken place.  Its magnitude is in the range 0..height of the
   scroll bar.  Negative values mean scroll towards buffer start.
   Values < height of scroll bar mean line-wise movement.  */

static void
xaw_scroll_callback (widget, client_data, call_data)
     Widget widget;
     XtPointer client_data, call_data;
{
  struct scroll_bar *bar = (struct scroll_bar *) client_data;
  /* The position really is stored cast to a pointer.  */
  int position = (long) call_data;
  Dimension height;
  int part;

  /* Get the height of the scroll bar.  */
  BLOCK_INPUT;
  XtVaGetValues (widget, XtNheight, &height, NULL);
  UNBLOCK_INPUT;

  if (abs (position) >= height)
    part = (position < 0) ? scroll_bar_above_handle : scroll_bar_below_handle;

  /* If Xaw3d was compiled with ARROW_SCROLLBAR,
     it maps line-movement to call_data = max(5, height/20).  */
  else if (xaw3d_arrow_scroll && abs (position) <= max (5, height / 20))
    part = (position < 0) ? scroll_bar_up_arrow : scroll_bar_down_arrow;
  else
    part = scroll_bar_move_ratio;

  window_being_scrolled = bar->window;
  bar->dragging = Qnil;
  last_scroll_bar_part = part;
  x_send_scroll_bar_event (bar->window, part, position, height);
}

#endif /* not USE_GTK */
#endif /* not USE_MOTIF */

#define SCROLL_BAR_NAME "verticalScrollBar"

/* Create the widget for scroll bar BAR on frame F.  Record the widget
   and X window of the scroll bar in BAR.  */

#ifdef USE_GTK
static void
x_create_toolkit_scroll_bar (f, bar)
     struct frame *f;
     struct scroll_bar *bar;
{
  char *scroll_bar_name = SCROLL_BAR_NAME;

  BLOCK_INPUT;
  xg_create_scroll_bar (f, bar, G_CALLBACK (xg_scroll_callback),
                        scroll_bar_name);
  UNBLOCK_INPUT;
}

#else /* not USE_GTK */

static void
x_create_toolkit_scroll_bar (f, bar)
     struct frame *f;
     struct scroll_bar *bar;
{
  Window xwindow;
  Widget widget;
  Arg av[20];
  int ac = 0;
  char *scroll_bar_name = SCROLL_BAR_NAME;
  unsigned long pixel;

  BLOCK_INPUT;

#ifdef USE_MOTIF
  /* Set resources.  Create the widget.  */
  XtSetArg (av[ac], XtNmappedWhenManaged, False); ++ac;
  XtSetArg (av[ac], XmNminimum, 0); ++ac;
  XtSetArg (av[ac], XmNmaximum, XM_SB_MAX); ++ac;
  XtSetArg (av[ac], XmNorientation, XmVERTICAL); ++ac;
  XtSetArg (av[ac], XmNprocessingDirection, XmMAX_ON_BOTTOM), ++ac;
  XtSetArg (av[ac], XmNincrement, 1); ++ac;
  XtSetArg (av[ac], XmNpageIncrement, 1); ++ac;

  pixel = f->output_data.x->scroll_bar_foreground_pixel;
  if (pixel != -1)
    {
      XtSetArg (av[ac], XmNforeground, pixel);
      ++ac;
    }

  pixel = f->output_data.x->scroll_bar_background_pixel;
  if (pixel != -1)
    {
      XtSetArg (av[ac], XmNbackground, pixel);
      ++ac;
    }

  widget = XmCreateScrollBar (f->output_data.x->edit_widget,
			      scroll_bar_name, av, ac);

  /* Add one callback for everything that can happen.  */
  XtAddCallback (widget, XmNdecrementCallback, xm_scroll_callback,
		 (XtPointer) bar);
  XtAddCallback (widget, XmNdragCallback, xm_scroll_callback,
		 (XtPointer) bar);
  XtAddCallback (widget, XmNincrementCallback, xm_scroll_callback,
		 (XtPointer) bar);
  XtAddCallback (widget, XmNpageDecrementCallback, xm_scroll_callback,
		 (XtPointer) bar);
  XtAddCallback (widget, XmNpageIncrementCallback, xm_scroll_callback,
		 (XtPointer) bar);
  XtAddCallback (widget, XmNtoBottomCallback, xm_scroll_callback,
		 (XtPointer) bar);
  XtAddCallback (widget, XmNtoTopCallback, xm_scroll_callback,
		 (XtPointer) bar);

  /* Realize the widget.  Only after that is the X window created.  */
  XtRealizeWidget (widget);

  /* Set the cursor to an arrow.  I didn't find a resource to do that.
     And I'm wondering why it hasn't an arrow cursor by default.  */
  XDefineCursor (XtDisplay (widget), XtWindow (widget),
		 f->output_data.x->nontext_cursor);

#else /* !USE_MOTIF i.e. use Xaw */

  /* Set resources.  Create the widget.  The background of the
     Xaw3d scroll bar widget is a little bit light for my taste.
     We don't alter it here to let users change it according
     to their taste with `emacs*verticalScrollBar.background: xxx'.  */
  XtSetArg (av[ac], XtNmappedWhenManaged, False); ++ac;
  XtSetArg (av[ac], XtNorientation, XtorientVertical); ++ac;
  /* For smoother scrolling with Xaw3d   -sm */
  /* XtSetArg (av[ac], XtNpickTop, True); ++ac; */

  pixel = f->output_data.x->scroll_bar_foreground_pixel;
  if (pixel != -1)
    {
      XtSetArg (av[ac], XtNforeground, pixel);
      ++ac;
    }

  pixel = f->output_data.x->scroll_bar_background_pixel;
  if (pixel != -1)
    {
      XtSetArg (av[ac], XtNbackground, pixel);
      ++ac;
    }

  /* Top/bottom shadow colors.  */

  /* Allocate them, if necessary.  */
  if (f->output_data.x->scroll_bar_top_shadow_pixel == -1)
    {
      pixel = f->output_data.x->scroll_bar_background_pixel;
      if (!x_alloc_lighter_color (f, FRAME_X_DISPLAY (f), FRAME_X_COLORMAP (f),
				  &pixel, 1.2, 0x8000))
	pixel = -1;
      f->output_data.x->scroll_bar_top_shadow_pixel = pixel;
    }
  if (f->output_data.x->scroll_bar_bottom_shadow_pixel == -1)
    {
      pixel = f->output_data.x->scroll_bar_background_pixel;
      if (!x_alloc_lighter_color (f, FRAME_X_DISPLAY (f), FRAME_X_COLORMAP (f),
				  &pixel, 0.6, 0x4000))
	pixel = -1;
      f->output_data.x->scroll_bar_bottom_shadow_pixel = pixel;
    }

  /* Tell the toolkit about them.  */
  if (f->output_data.x->scroll_bar_top_shadow_pixel == -1
      || f->output_data.x->scroll_bar_bottom_shadow_pixel == -1)
    /* We tried to allocate a color for the top/bottom shadow, and
       failed, so tell Xaw3d to use dithering instead.   */
    {
      XtSetArg (av[ac], XtNbeNiceToColormap, True);
      ++ac;
    }
  else
    /* Tell what colors Xaw3d should use for the top/bottom shadow, to
       be more consistent with other emacs 3d colors, and since Xaw3d is
       not good at dealing with allocation failure.  */
    {
      /* This tells Xaw3d to use real colors instead of dithering for
	 the shadows.  */
      XtSetArg (av[ac], XtNbeNiceToColormap, False);
      ++ac;

      /* Specify the colors.  */
      pixel = f->output_data.x->scroll_bar_top_shadow_pixel;
      if (pixel != -1)
	{
	  XtSetArg (av[ac], "topShadowPixel", pixel);
	  ++ac;
	}
      pixel = f->output_data.x->scroll_bar_bottom_shadow_pixel;
      if (pixel != -1)
	{
	  XtSetArg (av[ac], "bottomShadowPixel", pixel);
	  ++ac;
	}
    }

  widget = XtCreateWidget (scroll_bar_name, scrollbarWidgetClass,
			   f->output_data.x->edit_widget, av, ac);

  {
    char *initial = "";
    char *val = initial;
    XtVaGetValues (widget, XtNscrollVCursor, (XtPointer) &val,
		   XtNpickTop, (XtPointer) &xaw3d_pick_top, NULL);
    if (val == initial)
      {	/* ARROW_SCROLL */
	xaw3d_arrow_scroll = True;
	/* Isn't that just a personal preference ?   -sm */
	XtVaSetValues (widget, XtNcursorName, "top_left_arrow", NULL);
      }
  }

  /* Define callbacks.  */
  XtAddCallback (widget, XtNjumpProc, xaw_jump_callback, (XtPointer) bar);
  XtAddCallback (widget, XtNscrollProc, xaw_scroll_callback,
		 (XtPointer) bar);

  /* Realize the widget.  Only after that is the X window created.  */
  XtRealizeWidget (widget);

#endif /* !USE_MOTIF */

  /* Install an action hook that lets us detect when the user
     finishes interacting with a scroll bar.  */
  if (action_hook_id == 0)
    action_hook_id = XtAppAddActionHook (Xt_app_con, xt_action_hook, 0);

  /* Remember X window and widget in the scroll bar vector.  */
  SET_SCROLL_BAR_X_WIDGET (bar, widget);
  xwindow = XtWindow (widget);
  SET_SCROLL_BAR_X_WINDOW (bar, xwindow);

  UNBLOCK_INPUT;
}
#endif /* not USE_GTK */


/* Set the thumb size and position of scroll bar BAR.  We are currently
   displaying PORTION out of a whole WHOLE, and our position POSITION.  */

#ifdef USE_GTK
static void
x_set_toolkit_scroll_bar_thumb (bar, portion, position, whole)
     struct scroll_bar *bar;
     int portion, position, whole;
{
  xg_set_toolkit_scroll_bar_thumb (bar, portion, position, whole);
}

#else /* not USE_GTK */
static void
x_set_toolkit_scroll_bar_thumb (bar, portion, position, whole)
     struct scroll_bar *bar;
     int portion, position, whole;
{
  struct frame *f = XFRAME (WINDOW_FRAME (XWINDOW (bar->window)));
  Widget widget = SCROLL_BAR_X_WIDGET (FRAME_X_DISPLAY (f), bar);
  float top, shown;

  BLOCK_INPUT;

#ifdef USE_MOTIF

  /* We use an estimate of 30 chars per line rather than the real
     `portion' value.  This has the disadvantage that the thumb size
     is not very representative, but it makes our life a lot easier.
     Otherwise, we have to constantly adjust the thumb size, which
     we can't always do quickly enough: while dragging, the size of
     the thumb might prevent the user from dragging the thumb all the
     way to the end.  but Motif and some versions of Xaw3d don't allow
     updating the thumb size while dragging.  Also, even if we can update
     its size, the update will often happen too late.
     If you don't believe it, check out revision 1.650 of xterm.c to see
     what hoops we were going through and the still poor behavior we got.  */
  portion = WINDOW_TOTAL_LINES (XWINDOW (bar->window)) * 30;
  /* When the thumb is at the bottom, position == whole.
     So we need to increase `whole' to make space for the thumb.  */
  whole += portion;

  if (whole <= 0)
    top = 0, shown = 1;
  else
    {
      top = (float) position / whole;
      shown = (float) portion / whole;
    }

  if (NILP (bar->dragging))
    {
      int size, value;

      /* Slider size.  Must be in the range [1 .. MAX - MIN] where MAX
         is the scroll bar's maximum and MIN is the scroll bar's minimum
	 value.  */
      size = shown * XM_SB_MAX;
      size = min (size, XM_SB_MAX);
      size = max (size, 1);

      /* Position.  Must be in the range [MIN .. MAX - SLIDER_SIZE].  */
      value = top * XM_SB_MAX;
      value = min (value, XM_SB_MAX - size);

      XmScrollBarSetValues (widget, value, size, 0, 0, False);
    }
#else /* !USE_MOTIF i.e. use Xaw */

  if (whole == 0)
    top = 0, shown = 1;
  else
    {
      top = (float) position / whole;
      shown = (float) portion / whole;
    }

  {
    float old_top, old_shown;
    Dimension height;
    XtVaGetValues (widget,
		   XtNtopOfThumb, &old_top,
		   XtNshown, &old_shown,
		   XtNheight, &height,
		   NULL);

    /* Massage the top+shown values.  */
    if (NILP (bar->dragging) || last_scroll_bar_part == scroll_bar_down_arrow)
      top = max (0, min (1, top));
    else
      top = old_top;
    /* Keep two pixels available for moving the thumb down.  */
    shown = max (0, min (1 - top - (2.0 / height), shown));

    /* If the call to XawScrollbarSetThumb below doesn't seem to work,
       check that your system's configuration file contains a define
       for `NARROWPROTO'.  See s/freebsd.h for an example.  */
    if (top != old_top || shown != old_shown)
      {
	if (NILP (bar->dragging))
	  XawScrollbarSetThumb (widget, top, shown);
	else
	  {
#ifdef HAVE_XAW3D
	    ScrollbarWidget sb = (ScrollbarWidget) widget;
	    int scroll_mode = 0;

	    /* `scroll_mode' only exists with Xaw3d + ARROW_SCROLLBAR.  */
	    if (xaw3d_arrow_scroll)
	      {
		/* Xaw3d stupidly ignores resize requests while dragging
		   so we have to make it believe it's not in dragging mode.  */
		scroll_mode = sb->scrollbar.scroll_mode;
		if (scroll_mode == 2)
		  sb->scrollbar.scroll_mode = 0;
	      }
#endif
	    /* Try to make the scrolling a tad smoother.  */
	    if (!xaw3d_pick_top)
	      shown = min (shown, old_shown);

	    XawScrollbarSetThumb (widget, top, shown);

#ifdef HAVE_XAW3D
	    if (xaw3d_arrow_scroll && scroll_mode == 2)
	      sb->scrollbar.scroll_mode = scroll_mode;
#endif
	  }
      }
  }
#endif /* !USE_MOTIF */

  UNBLOCK_INPUT;
}
#endif /* not USE_GTK */

#endif /* USE_TOOLKIT_SCROLL_BARS */



/************************************************************************
			 Scroll bars, general
 ************************************************************************/

/* Create a scroll bar and return the scroll bar vector for it.  W is
   the Emacs window on which to create the scroll bar. TOP, LEFT,
   WIDTH and HEIGHT are the pixel coordinates and dimensions of the
   scroll bar. */

static struct scroll_bar *
x_scroll_bar_create (w, top, left, width, height)
     struct window *w;
     int top, left, width, height;
{
  struct frame *f = XFRAME (w->frame);
  struct scroll_bar *bar
    = XSCROLL_BAR (Fmake_vector (make_number (SCROLL_BAR_VEC_SIZE), Qnil));

  BLOCK_INPUT;

#ifdef USE_TOOLKIT_SCROLL_BARS
  x_create_toolkit_scroll_bar (f, bar);
#else /* not USE_TOOLKIT_SCROLL_BARS */
  {
    XSetWindowAttributes a;
    unsigned long mask;
    Window window;

    a.background_pixel = f->output_data.x->scroll_bar_background_pixel;
    if (a.background_pixel == -1)
      a.background_pixel = f->output_data.x->background_pixel;

    a.event_mask = (ButtonPressMask | ButtonReleaseMask
		    | ButtonMotionMask | PointerMotionHintMask
		    | ExposureMask);
    a.cursor = FRAME_X_DISPLAY_INFO (f)->vertical_scroll_bar_cursor;

    mask = (CWBackPixel | CWEventMask | CWCursor);

    /* Clear the area of W that will serve as a scroll bar.  This is
       for the case that a window has been split horizontally.  In
       this case, no clear_frame is generated to reduce flickering.  */
    if (width > 0 && height > 0)
      x_clear_area (FRAME_X_DISPLAY (f), FRAME_X_WINDOW (f),
		    left, top, width,
		    window_box_height (w), False);

    window = XCreateWindow (FRAME_X_DISPLAY (f), FRAME_X_WINDOW (f),
			    /* Position and size of scroll bar.  */
			    left + VERTICAL_SCROLL_BAR_WIDTH_TRIM,
			    top,
			    width - VERTICAL_SCROLL_BAR_WIDTH_TRIM * 2,
			    height,
			    /* Border width, depth, class, and visual.  */
			     0,
			    CopyFromParent,
			    CopyFromParent,
			    CopyFromParent,
			     /* Attributes.  */
			    mask, &a);
    SET_SCROLL_BAR_X_WINDOW (bar, window);
  }
#endif /* not USE_TOOLKIT_SCROLL_BARS */

  XSETWINDOW (bar->window, w);
  XSETINT (bar->top, top);
  XSETINT (bar->left, left);
  XSETINT (bar->width, width);
  XSETINT (bar->height, height);
  XSETINT (bar->start, 0);
  XSETINT (bar->end, 0);
  bar->dragging = Qnil;

  /* Add bar to its frame's list of scroll bars.  */
  bar->next = FRAME_SCROLL_BARS (f);
  bar->prev = Qnil;
  XSETVECTOR (FRAME_SCROLL_BARS (f), bar);
  if (!NILP (bar->next))
    XSETVECTOR (XSCROLL_BAR (bar->next)->prev, bar);

  /* Map the window/widget.  */
#ifdef USE_TOOLKIT_SCROLL_BARS
  {
#ifdef USE_GTK
    xg_update_scrollbar_pos (f,
                             SCROLL_BAR_X_WINDOW (bar),
                             top,
                             left + VERTICAL_SCROLL_BAR_WIDTH_TRIM,
                             width - VERTICAL_SCROLL_BAR_WIDTH_TRIM * 2,
                             max (height, 1));
    xg_show_scroll_bar (SCROLL_BAR_X_WINDOW (bar));
#else /* not USE_GTK */
    Widget scroll_bar = SCROLL_BAR_X_WIDGET (FRAME_X_DISPLAY (f), bar);
    XtConfigureWidget (scroll_bar,
		       left + VERTICAL_SCROLL_BAR_WIDTH_TRIM,
		       top,
		       width - VERTICAL_SCROLL_BAR_WIDTH_TRIM * 2,
		       max (height, 1), 0);
    XtMapWidget (scroll_bar);
#endif /* not USE_GTK */
    }
#else /* not USE_TOOLKIT_SCROLL_BARS */
  XMapRaised (FRAME_X_DISPLAY (f), SCROLL_BAR_X_WINDOW (bar));
#endif /* not USE_TOOLKIT_SCROLL_BARS */

  UNBLOCK_INPUT;
  return bar;
}


/* Draw BAR's handle in the proper position.

   If the handle is already drawn from START to END, don't bother
   redrawing it, unless REBUILD is non-zero; in that case, always
   redraw it.  (REBUILD is handy for drawing the handle after expose
   events.)

   Normally, we want to constrain the start and end of the handle to
   fit inside its rectangle, but if the user is dragging the scroll
   bar handle, we want to let them drag it down all the way, so that
   the bar's top is as far down as it goes; otherwise, there's no way
   to move to the very end of the buffer.  */

#ifndef USE_TOOLKIT_SCROLL_BARS

static void
x_scroll_bar_set_handle (bar, start, end, rebuild)
     struct scroll_bar *bar;
     int start, end;
     int rebuild;
{
  int dragging = ! NILP (bar->dragging);
  Window w = SCROLL_BAR_X_WINDOW (bar);
  FRAME_PTR f = XFRAME (WINDOW_FRAME (XWINDOW (bar->window)));
  GC gc = f->output_data.x->normal_gc;

  /* If the display is already accurate, do nothing.  */
  if (! rebuild
      && start == XINT (bar->start)
      && end == XINT (bar->end))
    return;

  BLOCK_INPUT;

  {
    int inside_width = VERTICAL_SCROLL_BAR_INSIDE_WIDTH (f, XINT (bar->width));
    int inside_height = VERTICAL_SCROLL_BAR_INSIDE_HEIGHT (f, XINT (bar->height));
    int top_range = VERTICAL_SCROLL_BAR_TOP_RANGE (f, XINT (bar->height));

    /* Make sure the values are reasonable, and try to preserve
       the distance between start and end.  */
    {
      int length = end - start;

      if (start < 0)
	start = 0;
      else if (start > top_range)
	start = top_range;
      end = start + length;

      if (end < start)
	end = start;
      else if (end > top_range && ! dragging)
	end = top_range;
    }

    /* Store the adjusted setting in the scroll bar.  */
    XSETINT (bar->start, start);
    XSETINT (bar->end, end);

    /* Clip the end position, just for display.  */
    if (end > top_range)
      end = top_range;

    /* Draw bottom positions VERTICAL_SCROLL_BAR_MIN_HANDLE pixels
       below top positions, to make sure the handle is always at least
       that many pixels tall.  */
    end += VERTICAL_SCROLL_BAR_MIN_HANDLE;

    /* Draw the empty space above the handle.  Note that we can't clear
       zero-height areas; that means "clear to end of window."  */
    if (0 < start)
      x_clear_area (FRAME_X_DISPLAY (f), w,
		    /* x, y, width, height, and exposures.  */
		    VERTICAL_SCROLL_BAR_LEFT_BORDER,
		    VERTICAL_SCROLL_BAR_TOP_BORDER,
		    inside_width, start,
		    False);

    /* Change to proper foreground color if one is specified.  */
    if (f->output_data.x->scroll_bar_foreground_pixel != -1)
      XSetForeground (FRAME_X_DISPLAY (f), gc,
		      f->output_data.x->scroll_bar_foreground_pixel);

    /* Draw the handle itself.  */
    XFillRectangle (FRAME_X_DISPLAY (f), w, gc,
		    /* x, y, width, height */
		    VERTICAL_SCROLL_BAR_LEFT_BORDER,
		    VERTICAL_SCROLL_BAR_TOP_BORDER + start,
		    inside_width, end - start);

    /* Restore the foreground color of the GC if we changed it above.  */
    if (f->output_data.x->scroll_bar_foreground_pixel != -1)
      XSetForeground (FRAME_X_DISPLAY (f), gc,
		      f->output_data.x->foreground_pixel);

    /* Draw the empty space below the handle.  Note that we can't
       clear zero-height areas; that means "clear to end of window." */
    if (end < inside_height)
      x_clear_area (FRAME_X_DISPLAY (f), w,
		    /* x, y, width, height, and exposures.  */
		    VERTICAL_SCROLL_BAR_LEFT_BORDER,
		    VERTICAL_SCROLL_BAR_TOP_BORDER + end,
		    inside_width, inside_height - end,
		    False);

  }

  UNBLOCK_INPUT;
}

#endif /* !USE_TOOLKIT_SCROLL_BARS */

/* Destroy scroll bar BAR, and set its Emacs window's scroll bar to
   nil.  */

static void
x_scroll_bar_remove (bar)
     struct scroll_bar *bar;
{
  struct frame *f = XFRAME (WINDOW_FRAME (XWINDOW (bar->window)));
  BLOCK_INPUT;

#ifdef USE_TOOLKIT_SCROLL_BARS
#ifdef USE_GTK
  xg_remove_scroll_bar (f, SCROLL_BAR_X_WINDOW (bar));
#else /* not USE_GTK */
  XtDestroyWidget (SCROLL_BAR_X_WIDGET (FRAME_X_DISPLAY (f), bar));
#endif /* not USE_GTK */
#else
  XDestroyWindow (FRAME_X_DISPLAY (f), SCROLL_BAR_X_WINDOW (bar));
#endif

  /* Disassociate this scroll bar from its window.  */
  XWINDOW (bar->window)->vertical_scroll_bar = Qnil;

  UNBLOCK_INPUT;
}


/* Set the handle of the vertical scroll bar for WINDOW to indicate
   that we are displaying PORTION characters out of a total of WHOLE
   characters, starting at POSITION.  If WINDOW has no scroll bar,
   create one.  */

static void
XTset_vertical_scroll_bar (w, portion, whole, position)
     struct window *w;
     int portion, whole, position;
{
  struct frame *f = XFRAME (w->frame);
  struct scroll_bar *bar;
  int top, height, left, sb_left, width, sb_width;
  int window_y, window_height;

  /* Get window dimensions.  */
  window_box (w, -1, 0, &window_y, 0, &window_height);
  top = window_y;
  width = WINDOW_CONFIG_SCROLL_BAR_COLS (w) * FRAME_COLUMN_WIDTH (f);
  height = window_height;

  /* Compute the left edge of the scroll bar area.  */
  left = WINDOW_SCROLL_BAR_AREA_X (w);

  /* Compute the width of the scroll bar which might be less than
     the width of the area reserved for the scroll bar.  */
  if (WINDOW_CONFIG_SCROLL_BAR_WIDTH (w) > 0)
    sb_width = WINDOW_CONFIG_SCROLL_BAR_WIDTH (w);
  else
    sb_width = width;

  /* Compute the left edge of the scroll bar.  */
#ifdef USE_TOOLKIT_SCROLL_BARS
  if (WINDOW_HAS_VERTICAL_SCROLL_BAR_ON_RIGHT (w))
    sb_left = left + width - sb_width - (width - sb_width) / 2;
  else
    sb_left = left + (width - sb_width) / 2;
#else
  if (WINDOW_HAS_VERTICAL_SCROLL_BAR_ON_RIGHT (w))
    sb_left = left + width - sb_width;
  else
    sb_left = left;
#endif

  /* Does the scroll bar exist yet?  */
  if (NILP (w->vertical_scroll_bar))
    {
      if (width > 0 && height > 0)
	{
	  BLOCK_INPUT;
	  x_clear_area (FRAME_X_DISPLAY (f), FRAME_X_WINDOW (f),
			left, top, width, height, False);
	  UNBLOCK_INPUT;
	}

      bar = x_scroll_bar_create (w, top, sb_left, sb_width, height);
    }
  else
    {
      /* It may just need to be moved and resized.  */
      unsigned int mask = 0;

      bar = XSCROLL_BAR (w->vertical_scroll_bar);

      BLOCK_INPUT;

      if (sb_left != XINT (bar->left))
	mask |= CWX;
      if (top != XINT (bar->top))
	mask |= CWY;
      if (sb_width != XINT (bar->width))
	mask |= CWWidth;
      if (height != XINT (bar->height))
	mask |= CWHeight;

#ifdef USE_TOOLKIT_SCROLL_BARS

<<<<<<< HEAD
#ifdef USE_GTK
      if (mask)
        xg_update_scrollbar_pos (f,
                                 SCROLL_BAR_X_WINDOW (bar),
                                 top,
                                 sb_left + VERTICAL_SCROLL_BAR_WIDTH_TRIM,
                                 sb_width - VERTICAL_SCROLL_BAR_WIDTH_TRIM * 2,
                                 max (height, 1),
                                 left,
                                 width);
#else /* not USE_GTK */

      /* Since toolkit scroll bars are smaller than the space reserved
         for them on the frame, we have to clear "under" them.  */
      if (width > 0 && height > 0)
        x_clear_area (FRAME_X_DISPLAY (f), FRAME_X_WINDOW (f),
                          left, top, width, height, False);
      /* Move/size the scroll bar widget.  */
      if (mask)
=======
      /* Move/size the scroll bar widget.  */
      if (mask)
	{
	  /* Since toolkit scroll bars are smaller than the space reserved
	     for them on the frame, we have to clear "under" them.  */
	  if (width > 0 && height > 0)
	    x_clear_area (FRAME_X_DISPLAY (f), FRAME_X_WINDOW (f),
                          left, top, width, height, False);
#ifdef USE_GTK
          xg_update_scrollbar_pos (f,
                                   SCROLL_BAR_X_WINDOW (bar),
                                   top,
                                   sb_left + VERTICAL_SCROLL_BAR_WIDTH_TRIM,
                                   sb_width - VERTICAL_SCROLL_BAR_WIDTH_TRIM *2,
                                   max (height, 1));
#else /* not USE_GTK */
>>>>>>> 5bd47e0c
          XtConfigureWidget (SCROLL_BAR_X_WIDGET (FRAME_X_DISPLAY (f), bar),
                             sb_left + VERTICAL_SCROLL_BAR_WIDTH_TRIM,
                             top,
                             sb_width - VERTICAL_SCROLL_BAR_WIDTH_TRIM * 2,
                             max (height, 1), 0);
<<<<<<< HEAD

=======
>>>>>>> 5bd47e0c
#endif /* not USE_GTK */
	}
#else /* not USE_TOOLKIT_SCROLL_BARS */

      /* Clear areas not covered by the scroll bar because of
	 VERTICAL_SCROLL_BAR_WIDTH_TRIM.  */
      if (VERTICAL_SCROLL_BAR_WIDTH_TRIM)
	{
	  x_clear_area (FRAME_X_DISPLAY (f), FRAME_X_WINDOW (f),
			left, top, VERTICAL_SCROLL_BAR_WIDTH_TRIM,
			height, False);
	  x_clear_area (FRAME_X_DISPLAY (f), FRAME_X_WINDOW (f),
			left + width - VERTICAL_SCROLL_BAR_WIDTH_TRIM,
			top, VERTICAL_SCROLL_BAR_WIDTH_TRIM,
			height, False);
	}

      /* Clear areas not covered by the scroll bar because it's not as
	 wide as the area reserved for it.  This makes sure a
	 previous mode line display is cleared after C-x 2 C-x 1, for
	 example.  */
      {
	int area_width = WINDOW_CONFIG_SCROLL_BAR_COLS (w) * FRAME_COLUMN_WIDTH (f);
	int rest = area_width - sb_width;
	if (rest > 0 && height > 0)
	  {
	    if (WINDOW_HAS_VERTICAL_SCROLL_BAR_ON_LEFT (w))
	      x_clear_area (FRAME_X_DISPLAY (f), FRAME_X_WINDOW (f),
			    left + area_width -  rest, top,
			    rest, height, False);
	    else
	      x_clear_area (FRAME_X_DISPLAY (f), FRAME_X_WINDOW (f),
			    left, top, rest, height, False);
	  }
      }

      /* Move/size the scroll bar window.  */
      if (mask)
	{
	  XWindowChanges wc;

	  wc.x = sb_left + VERTICAL_SCROLL_BAR_WIDTH_TRIM;
	  wc.y = top;
	  wc.width = sb_width - VERTICAL_SCROLL_BAR_WIDTH_TRIM * 2;
	  wc.height = height;
	  XConfigureWindow (FRAME_X_DISPLAY (f), SCROLL_BAR_X_WINDOW (bar),
			    mask, &wc);
	}

#endif /* not USE_TOOLKIT_SCROLL_BARS */

      /* Remember new settings.  */
      XSETINT (bar->left, sb_left);
      XSETINT (bar->top, top);
      XSETINT (bar->width, sb_width);
      XSETINT (bar->height, height);

      UNBLOCK_INPUT;
    }

#ifdef USE_TOOLKIT_SCROLL_BARS
  x_set_toolkit_scroll_bar_thumb (bar, portion, position, whole);
#else /* not USE_TOOLKIT_SCROLL_BARS */
  /* Set the scroll bar's current state, unless we're currently being
     dragged.  */
  if (NILP (bar->dragging))
    {
      int top_range = VERTICAL_SCROLL_BAR_TOP_RANGE (f, height);

      if (whole == 0)
	x_scroll_bar_set_handle (bar, 0, top_range, 0);
      else
	{
	  int start = ((double) position * top_range) / whole;
	  int end = ((double) (position + portion) * top_range) / whole;
	  x_scroll_bar_set_handle (bar, start, end, 0);
	}
    }
#endif /* not USE_TOOLKIT_SCROLL_BARS */

  XSETVECTOR (w->vertical_scroll_bar, bar);
}


/* The following three hooks are used when we're doing a thorough
   redisplay of the frame.  We don't explicitly know which scroll bars
   are going to be deleted, because keeping track of when windows go
   away is a real pain - "Can you say set-window-configuration, boys
   and girls?"  Instead, we just assert at the beginning of redisplay
   that *all* scroll bars are to be removed, and then save a scroll bar
   from the fiery pit when we actually redisplay its window.  */

/* Arrange for all scroll bars on FRAME to be removed at the next call
   to `*judge_scroll_bars_hook'.  A scroll bar may be spared if
   `*redeem_scroll_bar_hook' is applied to its window before the judgment.  */

static void
XTcondemn_scroll_bars (frame)
     FRAME_PTR frame;
{
  /* Transfer all the scroll bars to FRAME_CONDEMNED_SCROLL_BARS.  */
  while (! NILP (FRAME_SCROLL_BARS (frame)))
    {
      Lisp_Object bar;
      bar = FRAME_SCROLL_BARS (frame);
      FRAME_SCROLL_BARS (frame) = XSCROLL_BAR (bar)->next;
      XSCROLL_BAR (bar)->next = FRAME_CONDEMNED_SCROLL_BARS (frame);
      XSCROLL_BAR (bar)->prev = Qnil;
      if (! NILP (FRAME_CONDEMNED_SCROLL_BARS (frame)))
	XSCROLL_BAR (FRAME_CONDEMNED_SCROLL_BARS (frame))->prev = bar;
      FRAME_CONDEMNED_SCROLL_BARS (frame) = bar;
    }
}


/* Un-mark WINDOW's scroll bar for deletion in this judgment cycle.
   Note that WINDOW isn't necessarily condemned at all.  */

static void
XTredeem_scroll_bar (window)
     struct window *window;
{
  struct scroll_bar *bar;
  struct frame *f;

  /* We can't redeem this window's scroll bar if it doesn't have one.  */
  if (NILP (window->vertical_scroll_bar))
    abort ();

  bar = XSCROLL_BAR (window->vertical_scroll_bar);

  /* Unlink it from the condemned list.  */
  f = XFRAME (WINDOW_FRAME (window));
  if (NILP (bar->prev))
    {
      /* If the prev pointer is nil, it must be the first in one of
	 the lists.  */
      if (EQ (FRAME_SCROLL_BARS (f), window->vertical_scroll_bar))
	/* It's not condemned.  Everything's fine.  */
	return;
      else if (EQ (FRAME_CONDEMNED_SCROLL_BARS (f),
		   window->vertical_scroll_bar))
	FRAME_CONDEMNED_SCROLL_BARS (f) = bar->next;
      else
	/* If its prev pointer is nil, it must be at the front of
	   one or the other!  */
	abort ();
    }
  else
    XSCROLL_BAR (bar->prev)->next = bar->next;

  if (! NILP (bar->next))
    XSCROLL_BAR (bar->next)->prev = bar->prev;

  bar->next = FRAME_SCROLL_BARS (f);
  bar->prev = Qnil;
  XSETVECTOR (FRAME_SCROLL_BARS (f), bar);
  if (! NILP (bar->next))
    XSETVECTOR (XSCROLL_BAR (bar->next)->prev, bar);
}

/* Remove all scroll bars on FRAME that haven't been saved since the
   last call to `*condemn_scroll_bars_hook'.  */

static void
XTjudge_scroll_bars (f)
     FRAME_PTR f;
{
  Lisp_Object bar, next;

  bar = FRAME_CONDEMNED_SCROLL_BARS (f);

  /* Clear out the condemned list now so we won't try to process any
     more events on the hapless scroll bars.  */
  FRAME_CONDEMNED_SCROLL_BARS (f) = Qnil;

  for (; ! NILP (bar); bar = next)
    {
      struct scroll_bar *b = XSCROLL_BAR (bar);

      x_scroll_bar_remove (b);

      next = b->next;
      b->next = b->prev = Qnil;
    }

  /* Now there should be no references to the condemned scroll bars,
     and they should get garbage-collected.  */
}


#ifndef USE_TOOLKIT_SCROLL_BARS
/* Handle an Expose or GraphicsExpose event on a scroll bar.  This
   is a no-op when using toolkit scroll bars.

   This may be called from a signal handler, so we have to ignore GC
   mark bits.  */

static void
x_scroll_bar_expose (bar, event)
     struct scroll_bar *bar;
     XEvent *event;
{
  Window w = SCROLL_BAR_X_WINDOW (bar);
  FRAME_PTR f = XFRAME (WINDOW_FRAME (XWINDOW (bar->window)));
  GC gc = f->output_data.x->normal_gc;
  int width_trim = VERTICAL_SCROLL_BAR_WIDTH_TRIM;

  BLOCK_INPUT;

  x_scroll_bar_set_handle (bar, XINT (bar->start), XINT (bar->end), 1);

  /* Draw a one-pixel border just inside the edges of the scroll bar.  */
  XDrawRectangle (FRAME_X_DISPLAY (f), w, gc,

		  /* x, y, width, height */
		  0, 0,
		  XINT (bar->width) - 1 - width_trim - width_trim,
		  XINT (bar->height) - 1);

  UNBLOCK_INPUT;

}
#endif /* not USE_TOOLKIT_SCROLL_BARS */

/* Handle a mouse click on the scroll bar BAR.  If *EMACS_EVENT's kind
   is set to something other than NO_EVENT, it is enqueued.

   This may be called from a signal handler, so we have to ignore GC
   mark bits.  */


static void
x_scroll_bar_handle_click (bar, event, emacs_event)
     struct scroll_bar *bar;
     XEvent *event;
     struct input_event *emacs_event;
{
  if (! GC_WINDOWP (bar->window))
    abort ();

  emacs_event->kind = SCROLL_BAR_CLICK_EVENT;
  emacs_event->code = event->xbutton.button - Button1;
  emacs_event->modifiers
    = (x_x_to_emacs_modifiers (FRAME_X_DISPLAY_INFO
			       (XFRAME (WINDOW_FRAME (XWINDOW (bar->window)))),
			       event->xbutton.state)
       | (event->type == ButtonRelease
	  ? up_modifier
	  : down_modifier));
  emacs_event->frame_or_window = bar->window;
  emacs_event->arg = Qnil;
  emacs_event->timestamp = event->xbutton.time;
  {
#if 0
    FRAME_PTR f = XFRAME (WINDOW_FRAME (XWINDOW (bar->window)));
    int internal_height
      = VERTICAL_SCROLL_BAR_INSIDE_HEIGHT (f, XINT (bar->height));
#endif
    int top_range
      = VERTICAL_SCROLL_BAR_TOP_RANGE (f, XINT (bar->height));
    int y = event->xbutton.y - VERTICAL_SCROLL_BAR_TOP_BORDER;

    if (y < 0) y = 0;
    if (y > top_range) y = top_range;

    if (y < XINT (bar->start))
      emacs_event->part = scroll_bar_above_handle;
    else if (y < XINT (bar->end) + VERTICAL_SCROLL_BAR_MIN_HANDLE)
      emacs_event->part = scroll_bar_handle;
    else
      emacs_event->part = scroll_bar_below_handle;

    /* Just because the user has clicked on the handle doesn't mean
       they want to drag it.  Lisp code needs to be able to decide
       whether or not we're dragging.  */
#if 0
    /* If the user has just clicked on the handle, record where they're
       holding it.  */
    if (event->type == ButtonPress
	&& emacs_event->part == scroll_bar_handle)
      XSETINT (bar->dragging, y - XINT (bar->start));
#endif

#ifndef USE_TOOLKIT_SCROLL_BARS
    /* If the user has released the handle, set it to its final position.  */
    if (event->type == ButtonRelease
	&& ! NILP (bar->dragging))
      {
	int new_start = y - XINT (bar->dragging);
	int new_end = new_start + (XINT (bar->end) - XINT (bar->start));

	x_scroll_bar_set_handle (bar, new_start, new_end, 0);
	bar->dragging = Qnil;
      }
#endif

    /* Same deal here as the other #if 0.  */
#if 0
    /* Clicks on the handle are always reported as occurring at the top of
       the handle.  */
    if (emacs_event->part == scroll_bar_handle)
      emacs_event->x = bar->start;
    else
      XSETINT (emacs_event->x, y);
#else
    XSETINT (emacs_event->x, y);
#endif

    XSETINT (emacs_event->y, top_range);
  }
}

#ifndef USE_TOOLKIT_SCROLL_BARS

/* Handle some mouse motion while someone is dragging the scroll bar.

   This may be called from a signal handler, so we have to ignore GC
   mark bits.  */

static void
x_scroll_bar_note_movement (bar, event)
     struct scroll_bar *bar;
     XEvent *event;
{
  FRAME_PTR f = XFRAME (XWINDOW (bar->window)->frame);

  last_mouse_movement_time = event->xmotion.time;

  f->mouse_moved = 1;
  XSETVECTOR (last_mouse_scroll_bar, bar);

  /* If we're dragging the bar, display it.  */
  if (! GC_NILP (bar->dragging))
    {
      /* Where should the handle be now?  */
      int new_start = event->xmotion.y - XINT (bar->dragging);

      if (new_start != XINT (bar->start))
	{
	  int new_end = new_start + (XINT (bar->end) - XINT (bar->start));

	  x_scroll_bar_set_handle (bar, new_start, new_end, 0);
	}
    }
}

#endif /* !USE_TOOLKIT_SCROLL_BARS */

/* Return information to the user about the current position of the mouse
   on the scroll bar.  */

static void
x_scroll_bar_report_motion (fp, bar_window, part, x, y, time)
     FRAME_PTR *fp;
     Lisp_Object *bar_window;
     enum scroll_bar_part *part;
     Lisp_Object *x, *y;
     unsigned long *time;
{
  struct scroll_bar *bar = XSCROLL_BAR (last_mouse_scroll_bar);
  Window w = SCROLL_BAR_X_WINDOW (bar);
  FRAME_PTR f = XFRAME (WINDOW_FRAME (XWINDOW (bar->window)));
  int win_x, win_y;
  Window dummy_window;
  int dummy_coord;
  unsigned int dummy_mask;

  BLOCK_INPUT;

  /* Get the mouse's position relative to the scroll bar window, and
     report that.  */
  if (! XQueryPointer (FRAME_X_DISPLAY (f), w,

		       /* Root, child, root x and root y.  */
		       &dummy_window, &dummy_window,
		       &dummy_coord, &dummy_coord,

		       /* Position relative to scroll bar.  */
		       &win_x, &win_y,

		       /* Mouse buttons and modifier keys.  */
		       &dummy_mask))
    ;
  else
    {
#if 0
      int inside_height
	= VERTICAL_SCROLL_BAR_INSIDE_HEIGHT (f, XINT (bar->height));
#endif
      int top_range
	= VERTICAL_SCROLL_BAR_TOP_RANGE     (f, XINT (bar->height));

      win_y -= VERTICAL_SCROLL_BAR_TOP_BORDER;

      if (! NILP (bar->dragging))
	win_y -= XINT (bar->dragging);

      if (win_y < 0)
	win_y = 0;
      if (win_y > top_range)
	win_y = top_range;

      *fp = f;
      *bar_window = bar->window;

      if (! NILP (bar->dragging))
	*part = scroll_bar_handle;
      else if (win_y < XINT (bar->start))
	*part = scroll_bar_above_handle;
      else if (win_y < XINT (bar->end) + VERTICAL_SCROLL_BAR_MIN_HANDLE)
	*part = scroll_bar_handle;
      else
	*part = scroll_bar_below_handle;

      XSETINT (*x, win_y);
      XSETINT (*y, top_range);

      f->mouse_moved = 0;
      last_mouse_scroll_bar = Qnil;
    }

  *time = last_mouse_movement_time;

  UNBLOCK_INPUT;
}


/* The screen has been cleared so we may have changed foreground or
   background colors, and the scroll bars may need to be redrawn.
   Clear out the scroll bars, and ask for expose events, so we can
   redraw them.  */

void
x_scroll_bar_clear (f)
     FRAME_PTR f;
{
#ifndef USE_TOOLKIT_SCROLL_BARS
  Lisp_Object bar;

  /* We can have scroll bars even if this is 0,
     if we just turned off scroll bar mode.
     But in that case we should not clear them.  */
  if (FRAME_HAS_VERTICAL_SCROLL_BARS (f))
    for (bar = FRAME_SCROLL_BARS (f); VECTORP (bar);
	 bar = XSCROLL_BAR (bar)->next)
      XClearArea (FRAME_X_DISPLAY (f),
		  SCROLL_BAR_X_WINDOW (XSCROLL_BAR (bar)),
		  0, 0, 0, 0, True);
#endif /* not USE_TOOLKIT_SCROLL_BARS */
}


/* Define a queue to save up SelectionRequest events for later handling.  */

struct selection_event_queue
  {
    XEvent event;
    struct selection_event_queue *next;
  };

static struct selection_event_queue *queue;

/* Nonzero means queue up certain events--don't process them yet.  */

static int x_queue_selection_requests;

/* Queue up an X event *EVENT, to be processed later.  */

static void
x_queue_event (f, event)
     FRAME_PTR f;
     XEvent *event;
{
  struct selection_event_queue *queue_tmp
    = (struct selection_event_queue *) xmalloc (sizeof (struct selection_event_queue));

  if (queue_tmp != NULL)
    {
      queue_tmp->event = *event;
      queue_tmp->next = queue;
      queue = queue_tmp;
    }
}

/* Take all the queued events and put them back
   so that they get processed afresh.  */

static void
x_unqueue_events (display)
     Display *display;
{
  while (queue != NULL)
    {
      struct selection_event_queue *queue_tmp = queue;
      XPutBackEvent (display, &queue_tmp->event);
      queue = queue_tmp->next;
      xfree ((char *)queue_tmp);
    }
}

/* Start queuing SelectionRequest events.  */

void
x_start_queuing_selection_requests (display)
     Display *display;
{
  x_queue_selection_requests++;
}

/* Stop queuing SelectionRequest events.  */

void
x_stop_queuing_selection_requests (display)
     Display *display;
{
  x_queue_selection_requests--;
  x_unqueue_events (display);
}

/* The main X event-reading loop - XTread_socket.  */

#if 0
/* Time stamp of enter window event.  This is only used by XTread_socket,
   but we have to put it out here, since static variables within functions
   sometimes don't work.  */

static Time enter_timestamp;
#endif

/* This holds the state XLookupString needs to implement dead keys
   and other tricks known as "compose processing".  _X Window System_
   says that a portable program can't use this, but Stephen Gildea assures
   me that letting the compiler initialize it to zeros will work okay.

   This must be defined outside of XTread_socket, for the same reasons
   given for enter_timestamp, above.  */

static XComposeStatus compose_status;

/* Record the last 100 characters stored
   to help debug the loss-of-chars-during-GC problem.  */

static int temp_index;
static short temp_buffer[100];

#define STORE_KEYSYM_FOR_DEBUG(keysym)				\
  if (temp_index == sizeof temp_buffer / sizeof (short))	\
    temp_index = 0;						\
  temp_buffer[temp_index++] = (keysym)

/* Set this to nonzero to fake an "X I/O error"
   on a particular display.  */

struct x_display_info *XTread_socket_fake_io_error;

/* When we find no input here, we occasionally do a no-op command
   to verify that the X server is still running and we can still talk with it.
   We try all the open displays, one by one.
   This variable is used for cycling thru the displays.  */

static struct x_display_info *next_noop_dpyinfo;

#define SET_SAVED_MENU_EVENT(size)					\
     do									\
       {								\
	 if (f->output_data.x->saved_menu_event == 0)			\
           f->output_data.x->saved_menu_event				\
	     = (XEvent *) xmalloc (sizeof (XEvent));			\
         bcopy (&event, f->output_data.x->saved_menu_event, size);	\
	 inev.kind = MENU_BAR_ACTIVATE_EVENT;				\
	 XSETFRAME (inev.frame_or_window, f);				\
       }								\
     while (0)

#define SET_SAVED_BUTTON_EVENT SET_SAVED_MENU_EVENT (sizeof (XButtonEvent))
#define SET_SAVED_KEY_EVENT    SET_SAVED_MENU_EVENT (sizeof (XKeyEvent))


enum
{
  X_EVENT_NORMAL,
  X_EVENT_GOTO_OUT,
  X_EVENT_DROP
};

/* Filter events for the current X input method.
   DPYINFO is the display this event is for.
   EVENT is the X event to filter.

   Returns non-zero if the event was filtered, caller shall not process
   this event further.
   Returns zero if event is wasn't filtered.  */

#ifdef HAVE_X_I18N
static int
x_filter_event (dpyinfo, event)
     struct x_display_info *dpyinfo;
     XEvent *event;
{
  /* XFilterEvent returns non-zero if the input method has
   consumed the event.  We pass the frame's X window to
   XFilterEvent because that's the one for which the IC
   was created.  */

  struct frame *f1 = x_any_window_to_frame (dpyinfo,
                                            event->xclient.window);

  return XFilterEvent (event, f1 ? FRAME_X_WINDOW (f1) : None);
}
#endif

#ifdef USE_GTK
static int current_count;
static int current_finish;
static struct input_event *current_hold_quit;

/* This is the filter function invoked by the GTK event loop.
   It is invoked before the XEvent is translated to a GdkEvent,
   so we have a chance to act on the event before GTK. */
static GdkFilterReturn
event_handler_gdk (gxev, ev, data)
     GdkXEvent *gxev;
     GdkEvent *ev;
     gpointer data;
{
  XEvent *xev = (XEvent *) gxev;

  if (current_count >= 0)
    {
      struct x_display_info *dpyinfo;

      dpyinfo = x_display_info_for_display (xev->xany.display);

#ifdef HAVE_X_I18N
      /* Filter events for the current X input method.
         GTK calls XFilterEvent but not for key press and release,
         so we do it here.  */
      if (xev->type == KeyPress || xev->type == KeyRelease)
        if (dpyinfo && x_filter_event (dpyinfo, xev))
          return GDK_FILTER_REMOVE;
#endif

      if (! dpyinfo)
        current_finish = X_EVENT_NORMAL;
      else
	{
	  current_count +=
	    handle_one_xevent (dpyinfo, xev, &current_finish,
			       current_hold_quit);
	}
    }
  else
    current_finish = x_dispatch_event (xev, xev->xany.display);

  if (current_finish == X_EVENT_GOTO_OUT || current_finish == X_EVENT_DROP)
    return GDK_FILTER_REMOVE;

  return GDK_FILTER_CONTINUE;
}
#endif /* USE_GTK */


/* Handles the XEvent EVENT on display DPYINFO.

   *FINISH is X_EVENT_GOTO_OUT if caller should stop reading events.
   *FINISH is zero if caller should continue reading events.
   *FINISH is X_EVENT_DROP if event should not be passed to the toolkit.

   We return the number of characters stored into the buffer. */

static int
handle_one_xevent (dpyinfo, eventp, finish, hold_quit)
     struct x_display_info *dpyinfo;
     XEvent *eventp;
     int *finish;
     struct input_event *hold_quit;
{
  struct input_event inev;
  int count = 0;
  int do_help = 0;
  int nbytes = 0;
  struct frame *f;
  struct coding_system coding;
  XEvent event = *eventp;

  *finish = X_EVENT_NORMAL;

  EVENT_INIT (inev);
  inev.kind = NO_EVENT;
  inev.arg = Qnil;

  switch (event.type)
    {
    case ClientMessage:
      {
        if (event.xclient.message_type
            == dpyinfo->Xatom_wm_protocols
            && event.xclient.format == 32)
          {
            if (event.xclient.data.l[0]
                == dpyinfo->Xatom_wm_take_focus)
              {
                /* Use x_any_window_to_frame because this
                   could be the shell widget window
                   if the frame has no title bar.  */
                f = x_any_window_to_frame (dpyinfo, event.xclient.window);
#ifdef HAVE_X_I18N
                /* Not quite sure this is needed -pd */
                if (f && FRAME_XIC (f))
                  XSetICFocus (FRAME_XIC (f));
#endif
#if 0 /* Emacs sets WM hints whose `input' field is `true'.  This
	 instructs the WM to set the input focus automatically for
	 Emacs with a call to XSetInputFocus.  Setting WM_TAKE_FOCUS
	 tells the WM to send us a ClientMessage WM_TAKE_FOCUS after
	 it has set the focus.  So, XSetInputFocus below is not
	 needed.

	 The call to XSetInputFocus below has also caused trouble.  In
	 cases where the XSetInputFocus done by the WM and the one
	 below are temporally close (on a fast machine), the call
	 below can generate additional FocusIn events which confuse
	 Emacs.  */

                /* Since we set WM_TAKE_FOCUS, we must call
                   XSetInputFocus explicitly.  But not if f is null,
                   since that might be an event for a deleted frame.  */
                if (f)
                  {
                    Display *d = event.xclient.display;
                    /* Catch and ignore errors, in case window has been
                       iconified by a window manager such as GWM.  */
                    int count = x_catch_errors (d);
                    XSetInputFocus (d, event.xclient.window,
                                    /* The ICCCM says this is
                                       the only valid choice.  */
                                    RevertToParent,
                                    event.xclient.data.l[1]);
                    /* This is needed to detect the error
                       if there is an error.  */
                    XSync (d, False);
                    x_uncatch_errors (d, count);
                  }
                /* Not certain about handling scroll bars here */
#endif /* 0 */
		goto done;
              }

            if (event.xclient.data.l[0]
                     == dpyinfo->Xatom_wm_save_yourself)
              {
                /* Save state modify the WM_COMMAND property to
                   something which can reinstate us.  This notifies
                   the session manager, who's looking for such a
                   PropertyNotify.  Can restart processing when
                   a keyboard or mouse event arrives.  */
                /* If we have a session manager, don't set this.
                   KDE will then start two Emacsen, one for the
                   session manager and one for this. */
#ifdef HAVE_X_SM
                if (! x_session_have_connection ())
#endif
                  {
                    f = x_top_window_to_frame (dpyinfo,
                                               event.xclient.window);
                    /* This is just so we only give real data once
                       for a single Emacs process.  */
                    if (f == SELECTED_FRAME ())
                      XSetCommand (FRAME_X_DISPLAY (f),
                                   event.xclient.window,
                                   initial_argv, initial_argc);
                    else if (f)
                      XSetCommand (FRAME_X_DISPLAY (f),
                                   event.xclient.window,
                                   0, 0);
                  }
		goto done;
              }

            if (event.xclient.data.l[0]
		== dpyinfo->Xatom_wm_delete_window)
              {
                f = x_any_window_to_frame (dpyinfo,
                                           event.xclient.window);
                if (!f)
		  goto OTHER; /* May be a dialog that is to be removed  */

		inev.kind = DELETE_WINDOW_EVENT;
		XSETFRAME (inev.frame_or_window, f);
		goto done;
              }

	    goto done;
          }

        if (event.xclient.message_type
                 == dpyinfo->Xatom_wm_configure_denied)
          {
	    goto done;
          }

        if (event.xclient.message_type
	    == dpyinfo->Xatom_wm_window_moved)
          {
            int new_x, new_y;
	    f = x_window_to_frame (dpyinfo, event.xclient.window);

            new_x = event.xclient.data.s[0];
            new_y = event.xclient.data.s[1];

            if (f)
              {
                f->left_pos = new_x;
                f->top_pos = new_y;
              }
	    goto done;
          }

#ifdef HACK_EDITRES
        if (event.xclient.message_type
	    == dpyinfo->Xatom_editres)
          {
	    f = x_any_window_to_frame (dpyinfo, event.xclient.window);
            _XEditResCheckMessages (f->output_data.x->widget, NULL,
                                    &event, NULL);
	    goto done;
          }
#endif /* HACK_EDITRES */

        if ((event.xclient.message_type
	     == dpyinfo->Xatom_DONE)
	    || (event.xclient.message_type
		== dpyinfo->Xatom_PAGE))
          {
            /* Ghostview job completed.  Kill it.  We could
               reply with "Next" if we received "Page", but we
               currently never do because we are interested in
               images, only, which should have 1 page.  */
            Pixmap pixmap = (Pixmap) event.xclient.data.l[1];
	    f = x_window_to_frame (dpyinfo, event.xclient.window);
            x_kill_gs_process (pixmap, f);
            expose_frame (f, 0, 0, 0, 0);
	    goto done;
          }

#ifdef USE_TOOLKIT_SCROLL_BARS
        /* Scroll bar callbacks send a ClientMessage from which
           we construct an input_event.  */
        if (event.xclient.message_type
	    == dpyinfo->Xatom_Scrollbar)
          {
            x_scroll_bar_to_input_event (&event, &inev);
	    *finish = X_EVENT_GOTO_OUT;
            goto done;
          }
#endif /* USE_TOOLKIT_SCROLL_BARS */

	f = x_any_window_to_frame (dpyinfo, event.xclient.window);

	if (!f)
	  goto OTHER;

	if (x_handle_dnd_message (f, &event.xclient, dpyinfo, &inev))
	  *finish = X_EVENT_DROP;
      }
      break;

    case SelectionNotify:
#ifdef USE_X_TOOLKIT
      if (! x_window_to_frame (dpyinfo, event.xselection.requestor))
        goto OTHER;
#endif /* not USE_X_TOOLKIT */
      x_handle_selection_notify (&event.xselection);
      break;

    case SelectionClear:	/* Someone has grabbed ownership.  */
#ifdef USE_X_TOOLKIT
      if (! x_window_to_frame (dpyinfo, event.xselectionclear.window))
        goto OTHER;
#endif /* USE_X_TOOLKIT */
      {
        XSelectionClearEvent *eventp = (XSelectionClearEvent *) &event;

        inev.kind = SELECTION_CLEAR_EVENT;
        SELECTION_EVENT_DISPLAY (&inev) = eventp->display;
        SELECTION_EVENT_SELECTION (&inev) = eventp->selection;
        SELECTION_EVENT_TIME (&inev) = eventp->time;
        inev.frame_or_window = Qnil;
      }
      break;

    case SelectionRequest:	/* Someone wants our selection.  */
#ifdef USE_X_TOOLKIT
      if (!x_window_to_frame (dpyinfo, event.xselectionrequest.owner))
        goto OTHER;
#endif /* USE_X_TOOLKIT */
      if (x_queue_selection_requests)
        x_queue_event (x_window_to_frame (dpyinfo, event.xselectionrequest.owner),
                       &event);
      else
        {
          XSelectionRequestEvent *eventp
            = (XSelectionRequestEvent *) &event;

          inev.kind = SELECTION_REQUEST_EVENT;
          SELECTION_EVENT_DISPLAY (&inev) = eventp->display;
          SELECTION_EVENT_REQUESTOR (&inev) = eventp->requestor;
          SELECTION_EVENT_SELECTION (&inev) = eventp->selection;
          SELECTION_EVENT_TARGET (&inev) = eventp->target;
          SELECTION_EVENT_PROPERTY (&inev) = eventp->property;
          SELECTION_EVENT_TIME (&inev) = eventp->time;
          inev.frame_or_window = Qnil;
        }
      break;

    case PropertyNotify:
#if 0 /* This is plain wrong.  In the case that we are waiting for a
	 PropertyNotify used as an ACK in incremental selection
	 transfer, the property will be on the receiver's window.  */
#if defined USE_X_TOOLKIT
      if (!x_any_window_to_frame (dpyinfo, event.xproperty.window))
        goto OTHER;
#endif
#endif
      x_handle_property_notify (&event.xproperty);
      goto OTHER;

    case ReparentNotify:
      f = x_top_window_to_frame (dpyinfo, event.xreparent.window);
      if (f)
        {
          int x, y;
          f->output_data.x->parent_desc = event.xreparent.parent;
          x_real_positions (f, &x, &y);
          f->left_pos = x;
          f->top_pos = y;

          /* Perhaps reparented due to a WM restart.  Reset this.  */
          FRAME_X_DISPLAY_INFO (f)->wm_type = X_WMTYPE_UNKNOWN;
        }
      goto OTHER;

    case Expose:
      f = x_window_to_frame (dpyinfo, event.xexpose.window);
      if (f)
        {
          x_check_fullscreen (f);

          if (f->async_visible == 0)
            {
              f->async_visible = 1;
              f->async_iconified = 0;
              f->output_data.x->has_been_visible = 1;
              SET_FRAME_GARBAGED (f);
            }
          else
            expose_frame (f,
			  event.xexpose.x, event.xexpose.y,
                          event.xexpose.width, event.xexpose.height);
        }
      else
        {
#ifndef USE_TOOLKIT_SCROLL_BARS
          struct scroll_bar *bar;
#endif
#if defined USE_LUCID
          /* Submenus of the Lucid menu bar aren't widgets
             themselves, so there's no way to dispatch events
             to them.  Recognize this case separately.  */
          {
            Widget widget
              = x_window_to_menu_bar (event.xexpose.window);
            if (widget)
              xlwmenu_redisplay (widget);
          }
#endif /* USE_LUCID */

#ifdef USE_TOOLKIT_SCROLL_BARS
          /* Dispatch event to the widget.  */
          goto OTHER;
#else /* not USE_TOOLKIT_SCROLL_BARS */
          bar = x_window_to_scroll_bar (event.xexpose.display,
                                        event.xexpose.window);

          if (bar)
            x_scroll_bar_expose (bar, &event);
#ifdef USE_X_TOOLKIT
          else
            goto OTHER;
#endif /* USE_X_TOOLKIT */
#endif /* not USE_TOOLKIT_SCROLL_BARS */
        }
      break;

    case GraphicsExpose:	/* This occurs when an XCopyArea's
                                   source area was obscured or not
                                   available.  */
      f = x_window_to_frame (dpyinfo, event.xgraphicsexpose.drawable);
      if (f)
        {
          expose_frame (f,
                        event.xgraphicsexpose.x, event.xgraphicsexpose.y,
                        event.xgraphicsexpose.width,
                        event.xgraphicsexpose.height);
        }
#ifdef USE_X_TOOLKIT
      else
        goto OTHER;
#endif /* USE_X_TOOLKIT */
      break;

    case NoExpose:		/* This occurs when an XCopyArea's
                                   source area was completely
                                   available.  */
      break;

    case UnmapNotify:
      /* Redo the mouse-highlight after the tooltip has gone.  */
      if (event.xmap.window == tip_window)
        {
          tip_window = 0;
          redo_mouse_highlight ();
        }

      f = x_top_window_to_frame (dpyinfo, event.xunmap.window);
      if (f)		/* F may no longer exist if
                           the frame was deleted.  */
        {
          /* While a frame is unmapped, display generation is
             disabled; you don't want to spend time updating a
             display that won't ever be seen.  */
          f->async_visible = 0;
          /* We can't distinguish, from the event, whether the window
             has become iconified or invisible.  So assume, if it
             was previously visible, than now it is iconified.
             But x_make_frame_invisible clears both
             the visible flag and the iconified flag;
             and that way, we know the window is not iconified now.  */
          if (FRAME_VISIBLE_P (f) || FRAME_ICONIFIED_P (f))
            {
              f->async_iconified = 1;

              inev.kind = ICONIFY_EVENT;
              XSETFRAME (inev.frame_or_window, f);
            }
        }
      goto OTHER;

    case MapNotify:
      if (event.xmap.window == tip_window)
        /* The tooltip has been drawn already.  Avoid
           the SET_FRAME_GARBAGED below.  */
        goto OTHER;

      /* We use x_top_window_to_frame because map events can
         come for sub-windows and they don't mean that the
         frame is visible.  */
      f = x_top_window_to_frame (dpyinfo, event.xmap.window);
      if (f)
        {
          /* wait_reading_process_output will notice this and update
             the frame's display structures.
             If we where iconified, we should not set garbaged,
             because that stops redrawing on Expose events.  This looks
             bad if we are called from a recursive event loop
             (x_dispatch_event), for example when a dialog is up.  */
          if (! f->async_iconified)
            SET_FRAME_GARBAGED (f);

          f->async_visible = 1;
          f->async_iconified = 0;
          f->output_data.x->has_been_visible = 1;

          if (f->iconified)
            {
              inev.kind = DEICONIFY_EVENT;
              XSETFRAME (inev.frame_or_window, f);
            }
          else if (! NILP (Vframe_list)
                   && ! NILP (XCDR (Vframe_list)))
            /* Force a redisplay sooner or later
               to update the frame titles
               in case this is the second frame.  */
            record_asynch_buffer_change ();
        }
      goto OTHER;

    case KeyPress:

      ignore_next_mouse_click_timeout = 0;

#if defined (USE_X_TOOLKIT) || defined (USE_GTK)
      /* Dispatch KeyPress events when in menu.  */
      if (popup_activated ())
        goto OTHER;
#endif

      f = x_any_window_to_frame (dpyinfo, event.xkey.window);

      if (!dpyinfo->mouse_face_hidden && INTEGERP (Vmouse_highlight))
        {
          clear_mouse_face (dpyinfo);
          dpyinfo->mouse_face_hidden = 1;
        }

#if defined USE_MOTIF && defined USE_TOOLKIT_SCROLL_BARS
      if (f == 0)
        {
          /* Scroll bars consume key events, but we want
             the keys to go to the scroll bar's frame.  */
          Widget widget = XtWindowToWidget (dpyinfo->display,
                                            event.xkey.window);
          if (widget && XmIsScrollBar (widget))
            {
              widget = XtParent (widget);
              f = x_any_window_to_frame (dpyinfo, XtWindow (widget));
            }
        }
#endif /* USE_MOTIF and USE_TOOLKIT_SCROLL_BARS */

      if (f != 0)
        {
          KeySym keysym, orig_keysym;
          /* al%imercury@uunet.uu.net says that making this 81
             instead of 80 fixed a bug whereby meta chars made
             his Emacs hang.

             It seems that some version of XmbLookupString has
             a bug of not returning XBufferOverflow in
             status_return even if the input is too long to
             fit in 81 bytes.  So, we must prepare sufficient
             bytes for copy_buffer.  513 bytes (256 chars for
             two-byte character set) seems to be a fairly good
             approximation.  -- 2000.8.10 handa@etl.go.jp  */
          unsigned char copy_buffer[513];
          unsigned char *copy_bufptr = copy_buffer;
          int copy_bufsiz = sizeof (copy_buffer);
          int modifiers;
          Lisp_Object coding_system = Qlatin_1;
	  Lisp_Object c;

#ifdef USE_GTK
          /* Don't pass keys to GTK.  A Tab will shift focus to the
             tool bar in GTK 2.4.  Keys will still go to menus and
             dialogs because in that case popup_activated is TRUE
             (see above).  */
          *finish = X_EVENT_DROP;
#endif

          event.xkey.state
            |= x_emacs_to_x_modifiers (FRAME_X_DISPLAY_INFO (f),
                                       extra_keyboard_modifiers);
          modifiers = event.xkey.state;

          /* This will have to go some day...  */

          /* make_lispy_event turns chars into control chars.
             Don't do it here because XLookupString is too eager.  */
          event.xkey.state &= ~ControlMask;
          event.xkey.state &= ~(dpyinfo->meta_mod_mask
                                | dpyinfo->super_mod_mask
                                | dpyinfo->hyper_mod_mask
                                | dpyinfo->alt_mod_mask);

          /* In case Meta is ComposeCharacter,
             clear its status.  According to Markus Ehrnsperger
             Markus.Ehrnsperger@lehrstuhl-bross.physik.uni-muenchen.de
             this enables ComposeCharacter to work whether or
             not it is combined with Meta.  */
          if (modifiers & dpyinfo->meta_mod_mask)
            bzero (&compose_status, sizeof (compose_status));

#ifdef HAVE_X_I18N
          if (FRAME_XIC (f))
            {
              Status status_return;

              coding_system = Vlocale_coding_system;
              nbytes = XmbLookupString (FRAME_XIC (f),
                                        &event.xkey, copy_bufptr,
                                        copy_bufsiz, &keysym,
                                        &status_return);
              if (status_return == XBufferOverflow)
                {
                  copy_bufsiz = nbytes + 1;
                  copy_bufptr = (char *) alloca (copy_bufsiz);
                  nbytes = XmbLookupString (FRAME_XIC (f),
                                            &event.xkey, copy_bufptr,
                                            copy_bufsiz, &keysym,
                                            &status_return);
                }
              /* Xutf8LookupString is a new but already deprecated interface.  -stef  */
#if 0 && defined X_HAVE_UTF8_STRING
              else if (status_return == XLookupKeySym)
                {  /* Try again but with utf-8.  */
                  coding_system = Qutf_8;
                  nbytes = Xutf8LookupString (FRAME_XIC (f),
                                              &event.xkey, copy_bufptr,
                                              copy_bufsiz, &keysym,
                                              &status_return);
                  if (status_return == XBufferOverflow)
                    {
                      copy_bufsiz = nbytes + 1;
                      copy_bufptr = (char *) alloca (copy_bufsiz);
                      nbytes = Xutf8LookupString (FRAME_XIC (f),
                                                  &event.xkey,
                                                  copy_bufptr,
                                                  copy_bufsiz, &keysym,
                                                  &status_return);
                    }
                }
#endif

              if (status_return == XLookupNone)
                break;
              else if (status_return == XLookupChars)
                {
                  keysym = NoSymbol;
                  modifiers = 0;
                }
              else if (status_return != XLookupKeySym
                       && status_return != XLookupBoth)
                abort ();
            }
          else
            nbytes = XLookupString (&event.xkey, copy_bufptr,
                                    copy_bufsiz, &keysym,
                                    &compose_status);
#else
          nbytes = XLookupString (&event.xkey, copy_bufptr,
                                  copy_bufsiz, &keysym,
                                  &compose_status);
#endif

          /* If not using XIM/XIC, and a compose sequence is in progress,
             we break here.  Otherwise, chars_matched is always 0.  */
          if (compose_status.chars_matched > 0 && nbytes == 0)
            break;

          orig_keysym = keysym;

	  /* Common for all keysym input events.  */
	  XSETFRAME (inev.frame_or_window, f);
	  inev.modifiers
	    = x_x_to_emacs_modifiers (FRAME_X_DISPLAY_INFO (f), modifiers);
	  inev.timestamp = event.xkey.time;

	  /* First deal with keysyms which have defined
	     translations to characters.  */
	  if (keysym >= 32 && keysym < 128)
	    /* Avoid explicitly decoding each ASCII character.  */
	    {
	      inev.kind = ASCII_KEYSTROKE_EVENT;
	      inev.code = keysym;
	      goto done_keysym;
	    }

	  /* Now non-ASCII.  */
	  if (HASH_TABLE_P (Vx_keysym_table)
	      && (NATNUMP (c = Fgethash (make_number (keysym),
					 Vx_keysym_table,
					 Qnil))))
	    {
	      inev.kind = (SINGLE_BYTE_CHAR_P (XFASTINT (c))
			    ? ASCII_KEYSTROKE_EVENT
			    : MULTIBYTE_CHAR_KEYSTROKE_EVENT);
	      inev.code = XFASTINT (c);
	      goto done_keysym;
	    }

	  /* Random non-modifier sorts of keysyms.  */
	  if (((keysym >= XK_BackSpace && keysym <= XK_Escape)
                        || keysym == XK_Delete
#ifdef XK_ISO_Left_Tab
                        || (keysym >= XK_ISO_Left_Tab
                            && keysym <= XK_ISO_Enter)
#endif
                        || IsCursorKey (keysym) /* 0xff50 <= x < 0xff60 */
                        || IsMiscFunctionKey (keysym) /* 0xff60 <= x < VARIES */
#ifdef HPUX
                        /* This recognizes the "extended function
                           keys".  It seems there's no cleaner way.
                           Test IsModifierKey to avoid handling
                           mode_switch incorrectly.  */
                        || ((unsigned) (keysym) >= XK_Select
                            && (unsigned)(keysym) < XK_KP_Space)
#endif
#ifdef XK_dead_circumflex
                        || orig_keysym == XK_dead_circumflex
#endif
#ifdef XK_dead_grave
                        || orig_keysym == XK_dead_grave
#endif
#ifdef XK_dead_tilde
                        || orig_keysym == XK_dead_tilde
#endif
#ifdef XK_dead_diaeresis
                        || orig_keysym == XK_dead_diaeresis
#endif
#ifdef XK_dead_macron
                        || orig_keysym == XK_dead_macron
#endif
#ifdef XK_dead_degree
                        || orig_keysym == XK_dead_degree
#endif
#ifdef XK_dead_acute
                        || orig_keysym == XK_dead_acute
#endif
#ifdef XK_dead_cedilla
                        || orig_keysym == XK_dead_cedilla
#endif
#ifdef XK_dead_breve
                        || orig_keysym == XK_dead_breve
#endif
#ifdef XK_dead_ogonek
                        || orig_keysym == XK_dead_ogonek
#endif
#ifdef XK_dead_caron
                        || orig_keysym == XK_dead_caron
#endif
#ifdef XK_dead_doubleacute
                        || orig_keysym == XK_dead_doubleacute
#endif
#ifdef XK_dead_abovedot
                        || orig_keysym == XK_dead_abovedot
#endif
                        || IsKeypadKey (keysym) /* 0xff80 <= x < 0xffbe */
                        || IsFunctionKey (keysym) /* 0xffbe <= x < 0xffe1 */
                        /* Any "vendor-specific" key is ok.  */
                        || (orig_keysym & (1 << 28))
                        || (keysym != NoSymbol && nbytes == 0))
                       && ! (IsModifierKey (orig_keysym)
#ifndef HAVE_X11R5
#ifdef XK_Mode_switch
                             || ((unsigned)(orig_keysym) == XK_Mode_switch)
#endif
#ifdef XK_Num_Lock
                             || ((unsigned)(orig_keysym) == XK_Num_Lock)
#endif
#endif /* not HAVE_X11R5 */
                             /* The symbols from XK_ISO_Lock
                                to XK_ISO_Last_Group_Lock
                                don't have real modifiers but
                                should be treated similarly to
                                Mode_switch by Emacs. */
#if defined XK_ISO_Lock && defined XK_ISO_Last_Group_Lock
                             || ((unsigned)(orig_keysym)
                                 >=  XK_ISO_Lock
                                 && (unsigned)(orig_keysym)
                                 <= XK_ISO_Last_Group_Lock)
#endif
                             ))
	    {
	      STORE_KEYSYM_FOR_DEBUG (keysym);
	      /* make_lispy_event will convert this to a symbolic
		 key.  */
	      inev.kind = NON_ASCII_KEYSTROKE_EVENT;
	      inev.code = keysym;
	      goto done_keysym;
	    }

	  {	/* Raw bytes, not keysym.  */
	    register int i;
	    register int c;
	    int nchars, len;

	    /* The input should be decoded with `coding_system'
	       which depends on which X*LookupString function
	       we used just above and the locale.  */
	    setup_coding_system (coding_system, &coding);
	    coding.src_multibyte = 0;
	    coding.dst_multibyte = 1;
	    /* The input is converted to events, thus we can't
	       handle composition.  Anyway, there's no XIM that
	       gives us composition information.  */
	    coding.composing = COMPOSITION_DISABLED;

	    for (i = 0; i < nbytes; i++)
	      {
		STORE_KEYSYM_FOR_DEBUG (copy_bufptr[i]);
	      }

	    {
	      /* Decode the input data.  */
	      int require;
	      unsigned char *p;

	      require = decoding_buffer_size (&coding, nbytes);
	      p = (unsigned char *) alloca (require);
	      coding.mode |= CODING_MODE_LAST_BLOCK;
	      /* We explicitly disable composition handling because
		 key data should not contain any composition sequence.  */
	      coding.composing = COMPOSITION_DISABLED;
	      decode_coding (&coding, copy_bufptr, p, nbytes, require);
	      nbytes = coding.produced;
	      nchars = coding.produced_char;
	      copy_bufptr = p;
	    }

	    /* Convert the input data to a sequence of
	       character events.  */
	    for (i = 0; i < nbytes; i += len)
	      {
		if (nchars == nbytes)
		  c = copy_bufptr[i], len = 1;
		else
		  c = STRING_CHAR_AND_LENGTH (copy_bufptr + i,
					      nbytes - i, len);
		inev.kind = (SINGLE_BYTE_CHAR_P (c)
			      ? ASCII_KEYSTROKE_EVENT
			      : MULTIBYTE_CHAR_KEYSTROKE_EVENT);
		inev.code = c;
		kbd_buffer_store_event_hold (&inev, hold_quit);
	      }

	    /* Previous code updated count by nchars rather than nbytes,
	       but that seems bogus to me.  ++kfs  */
	    count += nbytes;

	    inev.kind = NO_EVENT;  /* Already stored above.  */

	    if (keysym == NoSymbol)
	      break;
	  }
        }
    done_keysym:
#ifdef HAVE_X_I18N
      /* Don't dispatch this event since XtDispatchEvent calls
         XFilterEvent, and two calls in a row may freeze the
         client.  */
      break;
#else
      goto OTHER;
#endif

    case KeyRelease:
#ifdef HAVE_X_I18N
      /* Don't dispatch this event since XtDispatchEvent calls
         XFilterEvent, and two calls in a row may freeze the
         client.  */
      break;
#else
      goto OTHER;
#endif

    case EnterNotify:
      x_detect_focus_change (dpyinfo, &event, &inev);

      f = x_any_window_to_frame (dpyinfo, event.xcrossing.window);

      if (f && x_mouse_click_focus_ignore_position)
	ignore_next_mouse_click_timeout = event.xmotion.time + 200;

#if 0
      if (event.xcrossing.focus)
	{
	  /* Avoid nasty pop/raise loops.  */
	  if (f && (!(f->auto_raise)
		    || !(f->auto_lower)
		    || (event.xcrossing.time - enter_timestamp) > 500))
	    {
	      x_new_focus_frame (dpyinfo, f);
	      enter_timestamp = event.xcrossing.time;
	    }
	}
      else if (f == dpyinfo->x_focus_frame)
	x_new_focus_frame (dpyinfo, 0);
#endif

      /* EnterNotify counts as mouse movement,
	 so update things that depend on mouse position.  */
      if (f && !f->output_data.x->hourglass_p)
	note_mouse_movement (f, &event.xmotion);
      goto OTHER;

    case FocusIn:
      x_detect_focus_change (dpyinfo, &event, &inev);
      goto OTHER;

    case LeaveNotify:
      x_detect_focus_change (dpyinfo, &event, &inev);

      f = x_top_window_to_frame (dpyinfo, event.xcrossing.window);
      if (f)
        {
          if (f == dpyinfo->mouse_face_mouse_frame)
            {
              /* If we move outside the frame, then we're
                 certainly no longer on any text in the frame.  */
              clear_mouse_face (dpyinfo);
              dpyinfo->mouse_face_mouse_frame = 0;
            }

          /* Generate a nil HELP_EVENT to cancel a help-echo.
             Do it only if there's something to cancel.
             Otherwise, the startup message is cleared when
             the mouse leaves the frame.  */
          if (any_help_event_p)
	    do_help = -1;
        }
      goto OTHER;

    case FocusOut:
      x_detect_focus_change (dpyinfo, &event, &inev);
      goto OTHER;

    case MotionNotify:
      {
        previous_help_echo_string = help_echo_string;
        help_echo_string = help_echo_object = help_echo_window = Qnil;
        help_echo_pos = -1;

        if (dpyinfo->grabbed && last_mouse_frame
            && FRAME_LIVE_P (last_mouse_frame))
          f = last_mouse_frame;
        else
          f = x_window_to_frame (dpyinfo, event.xmotion.window);

        if (dpyinfo->mouse_face_hidden)
          {
            dpyinfo->mouse_face_hidden = 0;
            clear_mouse_face (dpyinfo);
          }

        if (f)
          {

            /* Generate SELECT_WINDOW_EVENTs when needed.  */
            if (mouse_autoselect_window)
              {
                Lisp_Object window;

                window = window_from_coordinates (f,
                                                  event.xmotion.x, event.xmotion.y,
                                                  0, 0, 0, 0);

                /* Window will be selected only when it is not selected now and
                   last mouse movement event was not in it.  Minibuffer window
                   will be selected iff it is active.  */
                if (WINDOWP (window)
                    && !EQ (window, last_window)
                    && !EQ (window, selected_window))
                  {
                    inev.kind = SELECT_WINDOW_EVENT;
                    inev.frame_or_window = window;
                  }

                last_window=window;
              }
            note_mouse_movement (f, &event.xmotion);
          }
        else
          {
#ifndef USE_TOOLKIT_SCROLL_BARS
            struct scroll_bar *bar
              = x_window_to_scroll_bar (event.xmotion.display,
                                        event.xmotion.window);

            if (bar)
              x_scroll_bar_note_movement (bar, &event);
#endif /* USE_TOOLKIT_SCROLL_BARS */

            /* If we move outside the frame, then we're
               certainly no longer on any text in the frame.  */
            clear_mouse_face (dpyinfo);
          }

        /* If the contents of the global variable help_echo_string
           has changed, generate a HELP_EVENT.  */
        if (!NILP (help_echo_string)
            || !NILP (previous_help_echo_string))
	  do_help = 1;
        goto OTHER;
      }

    case ConfigureNotify:
      f = x_top_window_to_frame (dpyinfo, event.xconfigure.window);
      if (f)
        {
#ifndef USE_X_TOOLKIT
#ifdef USE_GTK
          xg_resize_widgets (f, event.xconfigure.width,
                             event.xconfigure.height);
#else /* not USE_GTK */
          /* If there is a pending resize for fullscreen, don't
             do this one, the right one will come later.
             The toolkit version doesn't seem to need this, but we
             need to reset it below.  */
          int dont_resize
	    = ((f->want_fullscreen & FULLSCREEN_WAIT)
	       && f->new_text_cols != 0);
          int rows = FRAME_PIXEL_HEIGHT_TO_TEXT_LINES (f, event.xconfigure.height);
          int columns = FRAME_PIXEL_WIDTH_TO_TEXT_COLS (f, event.xconfigure.width);

          if (dont_resize)
            goto OTHER;

          /* In the toolkit version, change_frame_size
             is called by the code that handles resizing
             of the EmacsFrame widget.  */

          /* Even if the number of character rows and columns has
             not changed, the font size may have changed, so we need
             to check the pixel dimensions as well.  */
          if (columns != FRAME_COLS (f)
              || rows != FRAME_LINES (f)
              || event.xconfigure.width != FRAME_PIXEL_WIDTH (f)
              || event.xconfigure.height != FRAME_PIXEL_HEIGHT (f))
            {
              change_frame_size (f, rows, columns, 0, 1, 0);
              SET_FRAME_GARBAGED (f);
              cancel_mouse_face (f);
            }
#endif /* not USE_GTK */
#endif

          FRAME_PIXEL_WIDTH (f) = event.xconfigure.width;
          FRAME_PIXEL_HEIGHT (f) = event.xconfigure.height;

#ifdef USE_GTK
          /* GTK creates windows but doesn't map them.
             Only get real positions and check fullscreen when mapped. */
          if (FRAME_GTK_OUTER_WIDGET (f)
              && GTK_WIDGET_MAPPED (FRAME_GTK_OUTER_WIDGET (f)))
#endif
            {
	      /* What we have now is the position of Emacs's own window.
		 Convert that to the position of the window manager window.  */
	      x_real_positions (f, &f->left_pos, &f->top_pos);

	      x_check_expected_move (f);
	      if (f->want_fullscreen & FULLSCREEN_WAIT)
		f->want_fullscreen &= ~(FULLSCREEN_WAIT|FULLSCREEN_BOTH);
            }

#ifdef HAVE_X_I18N
          if (FRAME_XIC (f) && (FRAME_XIC_STYLE (f) & XIMStatusArea))
            xic_set_statusarea (f);
#endif

          if (f->output_data.x->parent_desc != FRAME_X_DISPLAY_INFO (f)->root_window)
            {
              /* Since the WM decorations come below top_pos now,
                 we must put them below top_pos in the future.  */
              f->win_gravity = NorthWestGravity;
              x_wm_set_size_hint (f, (long) 0, 0);
            }
        }
      goto OTHER;

    case ButtonRelease:
    case ButtonPress:
      {
        /* If we decide we want to generate an event to be seen
           by the rest of Emacs, we put it here.  */
        int tool_bar_p = 0;

        bzero (&compose_status, sizeof (compose_status));

        if (dpyinfo->grabbed
            && last_mouse_frame
            && FRAME_LIVE_P (last_mouse_frame))
          f = last_mouse_frame;
        else
          f = x_window_to_frame (dpyinfo, event.xbutton.window);

        if (f)
          {
            /* Is this in the tool-bar?  */
            if (WINDOWP (f->tool_bar_window)
                && WINDOW_TOTAL_LINES (XWINDOW (f->tool_bar_window)))
              {
                Lisp_Object window;
                int x = event.xbutton.x;
                int y = event.xbutton.y;

                window = window_from_coordinates (f, x, y, 0, 0, 0, 1);
                if (EQ (window, f->tool_bar_window))
                  {
		    if (event.xbutton.type == ButtonPress)
		      handle_tool_bar_click (f, x, y, 1, 0);
		    else
		      handle_tool_bar_click (f, x, y, 0,
					     x_x_to_emacs_modifiers (dpyinfo,
								     event.xbutton.state));
		    tool_bar_p = 1;
                  }
              }

            if (!tool_bar_p)
              if (!dpyinfo->x_focus_frame
                  || f == dpyinfo->x_focus_frame)
                {
#if defined (USE_X_TOOLKIT) || defined (USE_GTK)
                  if (! popup_activated ())
#endif
		    {
		      if (ignore_next_mouse_click_timeout)
			{
			  if (event.type == ButtonPress
			      && (int)(event.xbutton.time - ignore_next_mouse_click_timeout) > 0)
			    {
			      ignore_next_mouse_click_timeout = 0;
			      construct_mouse_click (&inev, &event, f);
			    }
			  if (event.type == ButtonRelease)
			    ignore_next_mouse_click_timeout = 0;
			}
		      else
			construct_mouse_click (&inev, &event, f);
		    }
                }
          }
        else
          {
            struct scroll_bar *bar
              = x_window_to_scroll_bar (event.xbutton.display,
                                        event.xbutton.window);

#ifdef USE_TOOLKIT_SCROLL_BARS
            /* Make the "Ctrl-Mouse-2 splits window" work for toolkit
               scroll bars.  */
            if (bar && event.xbutton.state & ControlMask)
              {
                x_scroll_bar_handle_click (bar, &event, &inev);
                *finish = X_EVENT_DROP;
              }
#else /* not USE_TOOLKIT_SCROLL_BARS */
            if (bar)
              x_scroll_bar_handle_click (bar, &event, &inev);
#endif /* not USE_TOOLKIT_SCROLL_BARS */
          }

        if (event.type == ButtonPress)
          {
            dpyinfo->grabbed |= (1 << event.xbutton.button);
            last_mouse_frame = f;
            /* Ignore any mouse motion that happened
               before this event; any subsequent mouse-movement
               Emacs events should reflect only motion after
               the ButtonPress.  */
            if (f != 0)
              f->mouse_moved = 0;

            if (!tool_bar_p)
              last_tool_bar_item = -1;
          }
        else
          dpyinfo->grabbed &= ~(1 << event.xbutton.button);

#if defined (USE_X_TOOLKIT) || defined (USE_GTK)
        f = x_menubar_window_to_frame (dpyinfo, event.xbutton.window);
        /* For a down-event in the menu bar,
           don't pass it to Xt right now.
           Instead, save it away
           and we will pass it to Xt from kbd_buffer_get_event.
           That way, we can run some Lisp code first.  */
        if (
#ifdef USE_GTK
            ! popup_activated ()
            &&
#endif
            f && event.type == ButtonPress
            /* Verify the event is really within the menu bar
               and not just sent to it due to grabbing.  */
            && event.xbutton.x >= 0
            && event.xbutton.x < FRAME_PIXEL_WIDTH (f)
            && event.xbutton.y >= 0
            && event.xbutton.y < f->output_data.x->menubar_height
            && event.xbutton.same_screen)
          {
            SET_SAVED_BUTTON_EVENT;
            XSETFRAME (last_mouse_press_frame, f);
#ifdef USE_GTK
            *finish = X_EVENT_DROP;
#endif
          }
        else if (event.type == ButtonPress)
          {
            last_mouse_press_frame = Qnil;
            goto OTHER;
          }

#ifdef USE_MOTIF /* This should do not harm for Lucid,
		    but I am trying to be cautious.  */
        else if (event.type == ButtonRelease)
          {
            if (!NILP (last_mouse_press_frame))
              {
                f = XFRAME (last_mouse_press_frame);
                if (f->output_data.x)
                  SET_SAVED_BUTTON_EVENT;
              }
            else
              goto OTHER;
          }
#endif /* USE_MOTIF */
        else
          goto OTHER;
#endif /* USE_X_TOOLKIT || USE_GTK */
      }
      break;

    case CirculateNotify:
      goto OTHER;

    case CirculateRequest:
      goto OTHER;

    case VisibilityNotify:
      goto OTHER;

    case MappingNotify:
      /* Someone has changed the keyboard mapping - update the
         local cache.  */
      switch (event.xmapping.request)
        {
        case MappingModifier:
          x_find_modifier_meanings (dpyinfo);
          /* This is meant to fall through.  */
        case MappingKeyboard:
          XRefreshKeyboardMapping (&event.xmapping);
        }
      goto OTHER;

    default:
    OTHER:
#ifdef USE_X_TOOLKIT
    BLOCK_INPUT;
    if (*finish != X_EVENT_DROP)
      XtDispatchEvent (&event);
    UNBLOCK_INPUT;
#endif /* USE_X_TOOLKIT */
    break;
    }

 done:
  if (inev.kind != NO_EVENT)
    {
      kbd_buffer_store_event_hold (&inev, hold_quit);
      count++;
    }

  if (do_help
      && !(hold_quit && hold_quit->kind != NO_EVENT))
    {
      Lisp_Object frame;

      if (f)
	XSETFRAME (frame, f);
      else
	frame = Qnil;

      if (do_help > 0)
	{
	  any_help_event_p = 1;
	  gen_help_event (help_echo_string, frame, help_echo_window,
			  help_echo_object, help_echo_pos);
	}
      else
	{
	  help_echo_string = Qnil;
	  gen_help_event (Qnil, frame, Qnil, Qnil, 0);
	}
      count++;
    }

  *eventp = event;
  return count;
}


/* Handles the XEvent EVENT on display DISPLAY.
   This is used for event loops outside the normal event handling,
   i.e. looping while a popup menu or a dialog is posted.

   Returns the value handle_one_xevent sets in the finish argument.  */
int
x_dispatch_event (event, display)
     XEvent *event;
     Display *display;
{
  struct x_display_info *dpyinfo;
  int finish = X_EVENT_NORMAL;

  dpyinfo = x_display_info_for_display (display);

  if (dpyinfo)
    handle_one_xevent (dpyinfo, event, &finish, 0);

  return finish;
}


/* Read events coming from the X server.
   This routine is called by the SIGIO handler.
   We return as soon as there are no more events to be read.

   We return the number of characters stored into the buffer,
   thus pretending to be `read'.

   EXPECTED is nonzero if the caller knows input is available.  */

static int
XTread_socket (sd, expected, hold_quit)
     register int sd;
     int expected;
     struct input_event *hold_quit;
{
  int count = 0;
  XEvent event;
  int event_found = 0;
  struct x_display_info *dpyinfo;

  if (interrupt_input_blocked)
    {
      interrupt_input_pending = 1;
      return -1;
    }

  interrupt_input_pending = 0;
  BLOCK_INPUT;

  /* So people can tell when we have read the available input.  */
  input_signal_count++;

  ++handling_signal;

  /* Find the display we are supposed to read input for.
     It's the one communicating on descriptor SD.  */
  for (dpyinfo = x_display_list; dpyinfo; dpyinfo = dpyinfo->next)
    {
#if 0 /* This ought to be unnecessary; let's verify it.  */
#ifdef FIOSNBIO
      /* If available, Xlib uses FIOSNBIO to make the socket
	 non-blocking, and then looks for EWOULDBLOCK.  If O_NDELAY is set,
	 FIOSNBIO is ignored, and instead of signaling EWOULDBLOCK,
	 a read returns 0, which Xlib interprets as equivalent to EPIPE.  */
      fcntl (dpyinfo->connection, F_SETFL, 0);
#endif /* ! defined (FIOSNBIO) */
#endif

#if 0 /* This code can't be made to work, with multiple displays,
	 and appears not to be used on any system any more.
	 Also keyboard.c doesn't turn O_NDELAY on and off
	 for X connections.  */
#ifndef SIGIO
#ifndef HAVE_SELECT
      if (! (fcntl (dpyinfo->connection, F_GETFL, 0) & O_NDELAY))
	{
	  extern int read_alarm_should_throw;
	  read_alarm_should_throw = 1;
	  XPeekEvent (dpyinfo->display, &event);
	  read_alarm_should_throw = 0;
	}
#endif /* HAVE_SELECT */
#endif /* SIGIO */
#endif

      /* For debugging, this gives a way to fake an I/O error.  */
      if (dpyinfo == XTread_socket_fake_io_error)
	{
	  XTread_socket_fake_io_error = 0;
	  x_io_error_quitter (dpyinfo->display);
	}

#ifdef HAVE_X_SM
      {
	struct input_event inev;
	BLOCK_INPUT;
	/* We don't need to EVENT_INIT (inev) here, as
	   x_session_check_input copies an entire input_event.  */
	if (x_session_check_input (&inev))
	  {
	    kbd_buffer_store_event_hold (&inev, hold_quit);
	    count++;
	  }
	UNBLOCK_INPUT;
      }
#endif

#ifndef USE_GTK
      while (XPending (dpyinfo->display))
	{
          int finish;

	  XNextEvent (dpyinfo->display, &event);

#ifdef HAVE_X_I18N
          /* Filter events for the current X input method.  */
          if (x_filter_event (dpyinfo, &event))
            break;
#endif
	  event_found = 1;

          count += handle_one_xevent (dpyinfo, &event, &finish, hold_quit);

          if (finish == X_EVENT_GOTO_OUT)
            goto out;
        }
#endif /* not USE_GTK */
    }

#ifdef USE_GTK

  /* For GTK we must use the GTK event loop.  But XEvents gets passed
     to our filter function above, and then to the big event switch.
     We use a bunch of globals to communicate with our filter function,
     that is kind of ugly, but it works.

     There is no way to do one display at the time, GTK just does events
     from all displays.  */

  while (gtk_events_pending ())
    {
      current_count = count;
      current_hold_quit = hold_quit;

      gtk_main_iteration ();

      count = current_count;
      current_count = -1;
      current_hold_quit = 0;

      if (current_finish == X_EVENT_GOTO_OUT)
        break;
    }
#endif /* USE_GTK */

 out:;

  /* On some systems, an X bug causes Emacs to get no more events
     when the window is destroyed.  Detect that.  (1994.)  */
  if (! event_found)
    {
      /* Emacs and the X Server eats up CPU time if XNoOp is done every time.
	 One XNOOP in 100 loops will make Emacs terminate.
	 B. Bretthauer, 1994 */
      x_noop_count++;
      if (x_noop_count >= 100)
	{
	  x_noop_count=0;

	  if (next_noop_dpyinfo == 0)
	    next_noop_dpyinfo = x_display_list;

	  XNoOp (next_noop_dpyinfo->display);

	  /* Each time we get here, cycle through the displays now open.  */
	  next_noop_dpyinfo = next_noop_dpyinfo->next;
	}
    }

  /* If the focus was just given to an auto-raising frame,
     raise it now.  */
  /* ??? This ought to be able to handle more than one such frame.  */
  if (pending_autoraise_frame)
    {
      x_raise_frame (pending_autoraise_frame);
      pending_autoraise_frame = 0;
    }

  --handling_signal;
  UNBLOCK_INPUT;

  return count;
}




/***********************************************************************
			     Text Cursor
 ***********************************************************************/

/* Set clipping for output in glyph row ROW.  W is the window in which
   we operate.  GC is the graphics context to set clipping in.

   ROW may be a text row or, e.g., a mode line.  Text rows must be
   clipped to the interior of the window dedicated to text display,
   mode lines must be clipped to the whole window.  */

static void
x_clip_to_row (w, row, gc)
     struct window *w;
     struct glyph_row *row;
     GC gc;
{
  struct frame *f = XFRAME (WINDOW_FRAME (w));
  XRectangle clip_rect;
  int window_y, window_width;

  window_box (w, -1, 0, &window_y, &window_width, 0);

  clip_rect.x = WINDOW_TO_FRAME_PIXEL_X (w, 0);
  clip_rect.y = WINDOW_TO_FRAME_PIXEL_Y (w, row->y);
  clip_rect.y = max (clip_rect.y, window_y);
  clip_rect.width = window_width;
  clip_rect.height = row->visible_height;

  XSetClipRectangles (FRAME_X_DISPLAY (f), gc, 0, 0, &clip_rect, 1, Unsorted);
}


/* Draw a hollow box cursor on window W in glyph row ROW.  */

static void
x_draw_hollow_cursor (w, row)
     struct window *w;
     struct glyph_row *row;
{
  struct frame *f = XFRAME (WINDOW_FRAME (w));
  struct x_display_info *dpyinfo = FRAME_X_DISPLAY_INFO (f);
  Display *dpy = FRAME_X_DISPLAY (f);
  int x, y, wd, h;
  XGCValues xgcv;
  struct glyph *cursor_glyph;
  GC gc;

  /* Get the glyph the cursor is on.  If we can't tell because
     the current matrix is invalid or such, give up.  */
  cursor_glyph = get_phys_cursor_glyph (w);
  if (cursor_glyph == NULL)
    return;

  /* Compute the width of the rectangle to draw.  If on a stretch
     glyph, and `x-stretch-block-cursor' is nil, don't draw a
     rectangle as wide as the glyph, but use a canonical character
     width instead.  */
  wd = cursor_glyph->pixel_width - 1;
  if (cursor_glyph->type == STRETCH_GLYPH
      && !x_stretch_cursor_p)
    wd = min (FRAME_COLUMN_WIDTH (f), wd);
  w->phys_cursor_width = wd;

  /* Compute frame-relative coordinates from window-relative
     coordinates.  */
  x = WINDOW_TEXT_TO_FRAME_PIXEL_X (w, w->phys_cursor.x);
  y = WINDOW_TO_FRAME_PIXEL_Y (w, w->phys_cursor.y);

  /* Compute the proper height and ascent of the rectangle, based
     on the actual glyph.  Using the full height of the row looks
     bad when there are tall images on that row.  */
  h = max (min (FRAME_LINE_HEIGHT (f), row->height),
	   cursor_glyph->ascent + cursor_glyph->descent);
  if (h < row->height)
    y += row->ascent /* - w->phys_cursor_ascent */ + cursor_glyph->descent - h;
  h--;

  /* The foreground of cursor_gc is typically the same as the normal
     background color, which can cause the cursor box to be invisible.  */
  xgcv.foreground = f->output_data.x->cursor_pixel;
  if (dpyinfo->scratch_cursor_gc)
    XChangeGC (dpy, dpyinfo->scratch_cursor_gc, GCForeground, &xgcv);
  else
    dpyinfo->scratch_cursor_gc = XCreateGC (dpy, FRAME_X_WINDOW (f),
					    GCForeground, &xgcv);
  gc = dpyinfo->scratch_cursor_gc;

  /* Set clipping, draw the rectangle, and reset clipping again.  */
  x_clip_to_row (w, row, gc);
  XDrawRectangle (dpy, FRAME_X_WINDOW (f), gc, x, y, wd, h);
  XSetClipMask (dpy, gc, None);
}


/* Draw a bar cursor on window W in glyph row ROW.

   Implementation note: One would like to draw a bar cursor with an
   angle equal to the one given by the font property XA_ITALIC_ANGLE.
   Unfortunately, I didn't find a font yet that has this property set.
   --gerd.  */

static void
x_draw_bar_cursor (w, row, width, kind)
     struct window *w;
     struct glyph_row *row;
     int width;
     enum text_cursor_kinds kind;
{
  struct frame *f = XFRAME (w->frame);
  struct glyph *cursor_glyph;

  /* If cursor is out of bounds, don't draw garbage.  This can happen
     in mini-buffer windows when switching between echo area glyphs
     and mini-buffer.  */
  cursor_glyph = get_phys_cursor_glyph (w);
  if (cursor_glyph == NULL)
    return;

  /* If on an image, draw like a normal cursor.  That's usually better
     visible than drawing a bar, esp. if the image is large so that
     the bar might not be in the window.  */
  if (cursor_glyph->type == IMAGE_GLYPH)
    {
      struct glyph_row *row;
      row = MATRIX_ROW (w->current_matrix, w->phys_cursor.vpos);
      draw_phys_cursor_glyph (w, row, DRAW_CURSOR);
    }
  else
    {
      Display *dpy = FRAME_X_DISPLAY (f);
      Window window = FRAME_X_WINDOW (f);
      GC gc = FRAME_X_DISPLAY_INFO (f)->scratch_cursor_gc;
      unsigned long mask = GCForeground | GCBackground | GCGraphicsExposures;
      struct face *face = FACE_FROM_ID (f, cursor_glyph->face_id);
      XGCValues xgcv;

      /* If the glyph's background equals the color we normally draw
	 the bar cursor in, the bar cursor in its normal color is
	 invisible.  Use the glyph's foreground color instead in this
	 case, on the assumption that the glyph's colors are chosen so
	 that the glyph is legible.  */
      if (face->background == f->output_data.x->cursor_pixel)
	xgcv.background = xgcv.foreground = face->foreground;
      else
	xgcv.background = xgcv.foreground = f->output_data.x->cursor_pixel;
      xgcv.graphics_exposures = 0;

      if (gc)
	XChangeGC (dpy, gc, mask, &xgcv);
      else
	{
	  gc = XCreateGC (dpy, window, mask, &xgcv);
	  FRAME_X_DISPLAY_INFO (f)->scratch_cursor_gc = gc;
	}

      if (width < 0)
	width = FRAME_CURSOR_WIDTH (f);
      width = min (cursor_glyph->pixel_width, width);

      w->phys_cursor_width = width;
      x_clip_to_row (w, row, gc);

      if (kind == BAR_CURSOR)
	  XFillRectangle (dpy, window, gc,
			  WINDOW_TEXT_TO_FRAME_PIXEL_X (w, w->phys_cursor.x),
			  WINDOW_TO_FRAME_PIXEL_Y (w, w->phys_cursor.y),
			  width, row->height);
      else
	  XFillRectangle (dpy, window, gc,
			  WINDOW_TEXT_TO_FRAME_PIXEL_X (w, w->phys_cursor.x),
			  WINDOW_TO_FRAME_PIXEL_Y (w, w->phys_cursor.y +
						   row->height - width),
			  cursor_glyph->pixel_width,
			  width);

      XSetClipMask (dpy, gc, None);
    }
}


/* RIF: Define cursor CURSOR on frame F.  */

static void
x_define_frame_cursor (f, cursor)
     struct frame *f;
     Cursor cursor;
{
  XDefineCursor (FRAME_X_DISPLAY (f), FRAME_X_WINDOW (f), cursor);
}


/* RIF: Clear area on frame F.  */

static void
x_clear_frame_area (f, x, y, width, height)
     struct frame *f;
     int x, y, width, height;
{
  x_clear_area (FRAME_X_DISPLAY (f), FRAME_X_WINDOW (f),
		x, y, width, height, False);
}


/* RIF: Draw cursor on window W.  */

static void
x_draw_window_cursor (w, glyph_row, x, y, cursor_type, cursor_width, on_p, active_p)
     struct window *w;
     struct glyph_row *glyph_row;
     int x, y;
     int cursor_type, cursor_width;
     int on_p, active_p;
{
  struct frame *f = XFRAME (WINDOW_FRAME (w));

  if (on_p)
    {
      w->phys_cursor_type = cursor_type;
      w->phys_cursor_on_p = 1;

      if (glyph_row->exact_window_width_line_p
	  && w->phys_cursor.hpos >= glyph_row->used[TEXT_AREA])
	{
	  glyph_row->cursor_in_fringe_p = 1;
	  draw_fringe_bitmap (w, glyph_row, 0);
	}
      else
      switch (cursor_type)
	{
	case HOLLOW_BOX_CURSOR:
	  x_draw_hollow_cursor (w, glyph_row);
	  break;

	case FILLED_BOX_CURSOR:
	  draw_phys_cursor_glyph (w, glyph_row, DRAW_CURSOR);
	  break;

	case BAR_CURSOR:
	  x_draw_bar_cursor (w, glyph_row, cursor_width, BAR_CURSOR);
	  break;

	case HBAR_CURSOR:
	  x_draw_bar_cursor (w, glyph_row, cursor_width, HBAR_CURSOR);
	  break;

	case NO_CURSOR:
	  w->phys_cursor_width = 0;
	  break;

	default:
	  abort ();
	}

#ifdef HAVE_X_I18N
      if (w == XWINDOW (f->selected_window))
	if (FRAME_XIC (f) && (FRAME_XIC_STYLE (f) & XIMPreeditPosition))
	  xic_set_preeditarea (w, x, y);
#endif
    }

#ifndef XFlush
  if (updating_frame != f)
    XFlush (FRAME_X_DISPLAY (f));
#endif
}


/* Icons.  */

/* Make the x-window of frame F use the gnu icon bitmap.  */

int
x_bitmap_icon (f, file)
     struct frame *f;
     Lisp_Object file;
{
  int bitmap_id;

  if (FRAME_X_WINDOW (f) == 0)
    return 1;

  /* Free up our existing icon bitmap and mask if any.  */
  if (f->output_data.x->icon_bitmap > 0)
    x_destroy_bitmap (f, f->output_data.x->icon_bitmap);
  f->output_data.x->icon_bitmap = 0;

  if (STRINGP (file))
    {
#ifdef USE_GTK
      /* Use gtk_window_set_icon_from_file () if available,
	 It's not restricted to bitmaps */
      if (xg_set_icon (f, file))
	return 0;
#endif /* USE_GTK */
      bitmap_id = x_create_bitmap_from_file (f, file);
      x_create_bitmap_mask (f, bitmap_id);
    }
  else
    {
      /* Create the GNU bitmap and mask if necessary.  */
      if (FRAME_X_DISPLAY_INFO (f)->icon_bitmap_id < 0)
	{
	  FRAME_X_DISPLAY_INFO (f)->icon_bitmap_id
	    = x_create_bitmap_from_data (f, gnu_bits,
					 gnu_width, gnu_height);
	  x_create_bitmap_mask (f, FRAME_X_DISPLAY_INFO (f)->icon_bitmap_id);
	}

      /* The first time we create the GNU bitmap and mask,
	 this increments the ref-count one extra time.
	 As a result, the GNU bitmap and mask are never freed.
	 That way, we don't have to worry about allocating it again.  */
      x_reference_bitmap (f, FRAME_X_DISPLAY_INFO (f)->icon_bitmap_id);

      bitmap_id = FRAME_X_DISPLAY_INFO (f)->icon_bitmap_id;
    }

  x_wm_set_icon_pixmap (f, bitmap_id);
  f->output_data.x->icon_bitmap = bitmap_id;

  return 0;
}


/* Make the x-window of frame F use a rectangle with text.
   Use ICON_NAME as the text.  */

int
x_text_icon (f, icon_name)
     struct frame *f;
     char *icon_name;
{
  if (FRAME_X_WINDOW (f) == 0)
    return 1;

#ifdef HAVE_X11R4
  {
    XTextProperty text;
    text.value = (unsigned char *) icon_name;
    text.encoding = XA_STRING;
    text.format = 8;
    text.nitems = strlen (icon_name);
    XSetWMIconName (FRAME_X_DISPLAY (f), FRAME_OUTER_WINDOW (f), &text);
  }
#else /* not HAVE_X11R4 */
  XSetIconName (FRAME_X_DISPLAY (f), FRAME_OUTER_WINDOW (f), icon_name);
#endif /* not HAVE_X11R4 */

  if (f->output_data.x->icon_bitmap > 0)
    x_destroy_bitmap (f, f->output_data.x->icon_bitmap);
  f->output_data.x->icon_bitmap = 0;
  x_wm_set_icon_pixmap (f, 0);

  return 0;
}

#define X_ERROR_MESSAGE_SIZE 200

/* If non-nil, this should be a string.
   It means catch X errors  and store the error message in this string.  */

static Lisp_Object x_error_message_string;

/* An X error handler which stores the error message in
   x_error_message_string.  This is called from x_error_handler if
   x_catch_errors is in effect.  */

static void
x_error_catcher (display, error)
     Display *display;
     XErrorEvent *error;
{
  XGetErrorText (display, error->error_code,
		 SDATA (x_error_message_string),
		 X_ERROR_MESSAGE_SIZE);
}

/* Begin trapping X errors for display DPY.  Actually we trap X errors
   for all displays, but DPY should be the display you are actually
   operating on.

   After calling this function, X protocol errors no longer cause
   Emacs to exit; instead, they are recorded in the string
   stored in x_error_message_string.

   Calling x_check_errors signals an Emacs error if an X error has
   occurred since the last call to x_catch_errors or x_check_errors.

   Calling x_uncatch_errors resumes the normal error handling.  */

void x_check_errors ();
static Lisp_Object x_catch_errors_unwind ();

int
x_catch_errors (dpy)
     Display *dpy;
{
  int count = SPECPDL_INDEX ();

  /* Make sure any errors from previous requests have been dealt with.  */
  XSync (dpy, False);

  record_unwind_protect (x_catch_errors_unwind,
			 Fcons (make_save_value (dpy, 0),
				x_error_message_string));

  x_error_message_string = make_uninit_string (X_ERROR_MESSAGE_SIZE);
  SSET (x_error_message_string, 0, 0);

  return count;
}

/* Unbind the binding that we made to check for X errors.  */

static Lisp_Object
x_catch_errors_unwind (old_val)
     Lisp_Object old_val;
{
  Lisp_Object first = XCAR (old_val);
  Display *dpy = XSAVE_VALUE (first)->pointer;

  /* The display may have been closed before this function is called.
     Check if it is still open before calling XSync.  */
  if (x_display_info_for_display (dpy) != 0)
    XSync (dpy, False);

  x_error_message_string = XCDR (old_val);
  return Qnil;
}

/* If any X protocol errors have arrived since the last call to
   x_catch_errors or x_check_errors, signal an Emacs error using
   sprintf (a buffer, FORMAT, the x error message text) as the text.  */

void
x_check_errors (dpy, format)
     Display *dpy;
     char *format;
{
  /* Make sure to catch any errors incurred so far.  */
  XSync (dpy, False);

  if (SREF (x_error_message_string, 0))
    error (format, SDATA (x_error_message_string));
}

/* Nonzero if we had any X protocol errors
   since we did x_catch_errors on DPY.  */

int
x_had_errors_p (dpy)
     Display *dpy;
{
  /* Make sure to catch any errors incurred so far.  */
  XSync (dpy, False);

  return SREF (x_error_message_string, 0) != 0;
}

/* Forget about any errors we have had, since we did x_catch_errors on DPY.  */

void
x_clear_errors (dpy)
     Display *dpy;
{
  SSET (x_error_message_string, 0, 0);
}

/* Stop catching X protocol errors and let them make Emacs die.
   DPY should be the display that was passed to x_catch_errors.
   COUNT should be the value that was returned by
   the corresponding call to x_catch_errors.  */

void
x_uncatch_errors (dpy, count)
     Display *dpy;
     int count;
{
  unbind_to (count, Qnil);
}

#if 0
static unsigned int x_wire_count;
x_trace_wire ()
{
  fprintf (stderr, "Lib call: %d\n", ++x_wire_count);
}
#endif /* ! 0 */


/* Handle SIGPIPE, which can happen when the connection to a server
   simply goes away.  SIGPIPE is handled by x_connection_signal.
   Don't need to do anything, because the write which caused the
   SIGPIPE will fail, causing Xlib to invoke the X IO error handler,
   which will do the appropriate cleanup for us.  */

static SIGTYPE
x_connection_signal (signalnum)	/* If we don't have an argument, */
     int signalnum;		/* some compilers complain in signal calls.  */
{
#ifdef USG
  /* USG systems forget handlers when they are used;
     must reestablish each time */
  signal (signalnum, x_connection_signal);
#endif /* USG */
}


/************************************************************************
			  Handling X errors
 ************************************************************************/

/* Error message passed to x_connection_closed.  */

static char *error_msg;

/* Function installed as fatal_error_signal_hook in
   x_connection_closed.  Print the X error message, and exit normally,
   instead of dumping core when XtCloseDisplay fails.  */

static void
x_fatal_error_signal ()
{
  fprintf (stderr, "%s\n", error_msg);
  exit (70);
}

/* Handle the loss of connection to display DPY.  ERROR_MESSAGE is
   the text of an error message that lead to the connection loss.  */

static SIGTYPE
x_connection_closed (dpy, error_message)
     Display *dpy;
     char *error_message;
{
  struct x_display_info *dpyinfo = x_display_info_for_display (dpy);
  Lisp_Object frame, tail;
  int count;

  error_msg = (char *) alloca (strlen (error_message) + 1);
  strcpy (error_msg, error_message);
  handling_signal = 0;

  /* Prevent being called recursively because of an error condition
     below.  Otherwise, we might end up with printing ``can't find per
     display information'' in the recursive call instead of printing
     the original message here.  */
  count = x_catch_errors (dpy);

  /* We have to close the display to inform Xt that it doesn't
     exist anymore.  If we don't, Xt will continue to wait for
     events from the display.  As a consequence, a sequence of

     M-x make-frame-on-display RET :1 RET
     ...kill the new frame, so that we get an IO error...
     M-x make-frame-on-display RET :1 RET

     will indefinitely wait in Xt for events for display `:1', opened
     in the first class to make-frame-on-display.

     Closing the display is reported to lead to a bus error on
     OpenWindows in certain situations.  I suspect that is a bug
     in OpenWindows.  I don't know how to cicumvent it here.  */

#ifdef USE_X_TOOLKIT
  /* If DPYINFO is null, this means we didn't open the display
     in the first place, so don't try to close it.  */
  if (dpyinfo)
    {
      extern void (*fatal_error_signal_hook) P_ ((void));
      fatal_error_signal_hook = x_fatal_error_signal;
      XtCloseDisplay (dpy);
      fatal_error_signal_hook = NULL;
    }
#endif

#ifdef USE_GTK
  if (dpyinfo)
    xg_display_close (dpyinfo->display);
#endif

  /* Indicate that this display is dead.  */
  if (dpyinfo)
    dpyinfo->display = 0;

  /* First delete frames whose mini-buffers are on frames
     that are on the dead display.  */
  FOR_EACH_FRAME (tail, frame)
    {
      Lisp_Object minibuf_frame;
      minibuf_frame
	= WINDOW_FRAME (XWINDOW (FRAME_MINIBUF_WINDOW (XFRAME (frame))));
      if (FRAME_X_P (XFRAME (frame))
	  && FRAME_X_P (XFRAME (minibuf_frame))
	  && ! EQ (frame, minibuf_frame)
	  && FRAME_X_DISPLAY_INFO (XFRAME (minibuf_frame)) == dpyinfo)
	Fdelete_frame (frame, Qt);
    }

  /* Now delete all remaining frames on the dead display.
     We are now sure none of these is used as the mini-buffer
     for another frame that we need to delete.  */
  FOR_EACH_FRAME (tail, frame)
    if (FRAME_X_P (XFRAME (frame))
	&& FRAME_X_DISPLAY_INFO (XFRAME (frame)) == dpyinfo)
      {
	/* Set this to t so that Fdelete_frame won't get confused
	   trying to find a replacement.  */
	FRAME_KBOARD (XFRAME (frame))->Vdefault_minibuffer_frame = Qt;
	Fdelete_frame (frame, Qt);
      }

  if (dpyinfo)
    x_delete_display (dpyinfo);

  x_uncatch_errors (dpy, count);

  if (x_display_list == 0)
    {
      fprintf (stderr, "%s\n", error_msg);
      shut_down_emacs (0, 0, Qnil);
      exit (70);
    }

  /* Ordinary stack unwind doesn't deal with these.  */
#ifdef SIGIO
  sigunblock (sigmask (SIGIO));
#endif
  sigunblock (sigmask (SIGALRM));
  TOTALLY_UNBLOCK_INPUT;

  clear_waiting_for_input ();
  error ("%s", error_msg);
}


/* This is the usual handler for X protocol errors.
   It kills all frames on the display that we got the error for.
   If that was the only one, it prints an error message and kills Emacs.  */

static void
x_error_quitter (display, error)
     Display *display;
     XErrorEvent *error;
{
  char buf[256], buf1[356];

  /* Note that there is no real way portable across R3/R4 to get the
     original error handler.  */

  XGetErrorText (display, error->error_code, buf, sizeof (buf));
  sprintf (buf1, "X protocol error: %s on protocol request %d",
	   buf, error->request_code);
  x_connection_closed (display, buf1);
}


/* This is the first-level handler for X protocol errors.
   It calls x_error_quitter or x_error_catcher.  */

static int
x_error_handler (display, error)
     Display *display;
     XErrorEvent *error;
{
  if (! NILP (x_error_message_string))
    x_error_catcher (display, error);
  else
    x_error_quitter (display, error);
  return 0;
}

/* This is the handler for X IO errors, always.
   It kills all frames on the display that we lost touch with.
   If that was the only one, it prints an error message and kills Emacs.  */

static int
x_io_error_quitter (display)
     Display *display;
{
  char buf[256];

  sprintf (buf, "Connection lost to X server `%s'", DisplayString (display));
  x_connection_closed (display, buf);
  return 0;
}

/* Changing the font of the frame.  */

/* Give frame F the font named FONTNAME as its default font, and
   return the full name of that font.  FONTNAME may be a wildcard
   pattern; in that case, we choose some font that fits the pattern.
   The return value shows which font we chose.  */

Lisp_Object
x_new_font (f, fontname)
     struct frame *f;
     register char *fontname;
{
  struct font_info *fontp
    = FS_LOAD_FONT (f, 0, fontname, -1);

  if (!fontp)
    return Qnil;

  FRAME_FONT (f) = (XFontStruct *) (fontp->font);
  FRAME_BASELINE_OFFSET (f) = fontp->baseline_offset;
  FRAME_FONTSET (f) = -1;

  FRAME_COLUMN_WIDTH (f) = FONT_WIDTH (FRAME_FONT (f));
  FRAME_LINE_HEIGHT (f) = FONT_HEIGHT (FRAME_FONT (f));

  compute_fringe_widths (f, 1);

  /* Compute the scroll bar width in character columns.  */
  if (FRAME_CONFIG_SCROLL_BAR_WIDTH (f) > 0)
    {
      int wid = FRAME_COLUMN_WIDTH (f);
      FRAME_CONFIG_SCROLL_BAR_COLS (f)
	= (FRAME_CONFIG_SCROLL_BAR_WIDTH (f) + wid-1) / wid;
    }
  else
    {
      int wid = FRAME_COLUMN_WIDTH (f);
      FRAME_CONFIG_SCROLL_BAR_COLS (f) = (14 + wid - 1) / wid;
    }

  /* Now make the frame display the given font.  */
  if (FRAME_X_WINDOW (f) != 0)
    {
      XSetFont (FRAME_X_DISPLAY (f), f->output_data.x->normal_gc,
		FRAME_FONT (f)->fid);
      XSetFont (FRAME_X_DISPLAY (f), f->output_data.x->reverse_gc,
		FRAME_FONT (f)->fid);
      XSetFont (FRAME_X_DISPLAY (f), f->output_data.x->cursor_gc,
		FRAME_FONT (f)->fid);

      /* Don't change the size of a tip frame; there's no point in
	 doing it because it's done in Fx_show_tip, and it leads to
	 problems because the tip frame has no widget.  */
      if (NILP (tip_frame) || XFRAME (tip_frame) != f)
	x_set_window_size (f, 0, FRAME_COLS (f), FRAME_LINES (f));
    }

  return build_string (fontp->full_name);
}

/* Give frame F the fontset named FONTSETNAME as its default font, and
   return the full name of that fontset.  FONTSETNAME may be a wildcard
   pattern; in that case, we choose some fontset that fits the pattern.
   The return value shows which fontset we chose.  */

Lisp_Object
x_new_fontset (f, fontsetname)
     struct frame *f;
     char *fontsetname;
{
  int fontset = fs_query_fontset (build_string (fontsetname), 0);
  Lisp_Object result;

  if (fontset < 0)
    return Qnil;

  if (FRAME_FONTSET (f) == fontset)
    /* This fontset is already set in frame F.  There's nothing more
       to do.  */
    return fontset_name (fontset);

  result = x_new_font (f, (SDATA (fontset_ascii (fontset))));

  if (!STRINGP (result))
    /* Can't load ASCII font.  */
    return Qnil;

  /* Since x_new_font doesn't update any fontset information, do it now.  */
  FRAME_FONTSET (f) = fontset;

#ifdef HAVE_X_I18N
  if (FRAME_XIC (f)
      && (FRAME_XIC_STYLE (f) & (XIMPreeditPosition | XIMStatusArea)))
    xic_set_xfontset (f, SDATA (fontset_ascii (fontset)));
#endif

  return build_string (fontsetname);
}


/***********************************************************************
			   X Input Methods
 ***********************************************************************/

#ifdef HAVE_X_I18N

#ifdef HAVE_X11R6

/* XIM destroy callback function, which is called whenever the
   connection to input method XIM dies.  CLIENT_DATA contains a
   pointer to the x_display_info structure corresponding to XIM.  */

static void
xim_destroy_callback (xim, client_data, call_data)
     XIM xim;
     XPointer client_data;
     XPointer call_data;
{
  struct x_display_info *dpyinfo = (struct x_display_info *) client_data;
  Lisp_Object frame, tail;

  BLOCK_INPUT;

  /* No need to call XDestroyIC.. */
  FOR_EACH_FRAME (tail, frame)
    {
      struct frame *f = XFRAME (frame);
      if (FRAME_X_DISPLAY_INFO (f) == dpyinfo)
	{
	  FRAME_XIC (f) = NULL;
          xic_free_xfontset (f);
	}
    }

  /* No need to call XCloseIM.  */
  dpyinfo->xim = NULL;
  XFree (dpyinfo->xim_styles);
  UNBLOCK_INPUT;
}

#endif /* HAVE_X11R6 */

#ifdef HAVE_X11R6
/* This isn't prototyped in OSF 5.0 or 5.1a.  */
extern char *XSetIMValues P_ ((XIM, ...));
#endif

/* Open the connection to the XIM server on display DPYINFO.
   RESOURCE_NAME is the resource name Emacs uses.  */

static void
xim_open_dpy (dpyinfo, resource_name)
     struct x_display_info *dpyinfo;
     char *resource_name;
{
  XIM xim;

#ifdef HAVE_XIM
  if (use_xim)
    {
      xim = XOpenIM (dpyinfo->display, dpyinfo->xrdb, resource_name,
		     EMACS_CLASS);
      dpyinfo->xim = xim;

      if (xim)
	{
#ifdef HAVE_X11R6
	  XIMCallback destroy;
#endif

	  /* Get supported styles and XIM values.  */
	  XGetIMValues (xim, XNQueryInputStyle, &dpyinfo->xim_styles, NULL);

#ifdef HAVE_X11R6
	  destroy.callback = xim_destroy_callback;
	  destroy.client_data = (XPointer)dpyinfo;
	  XSetIMValues (xim, XNDestroyCallback, &destroy, NULL);
#endif
	}
    }

  else
#endif /* HAVE_XIM */
    dpyinfo->xim = NULL;
}


#ifdef HAVE_X11R6_XIM

struct xim_inst_t
{
  struct x_display_info *dpyinfo;
  char *resource_name;
};

/* XIM instantiate callback function, which is called whenever an XIM
   server is available.  DISPLAY is the display of the XIM.
   CLIENT_DATA contains a pointer to an xim_inst_t structure created
   when the callback was registered.  */

static void
xim_instantiate_callback (display, client_data, call_data)
     Display *display;
     XPointer client_data;
     XPointer call_data;
{
  struct xim_inst_t *xim_inst = (struct xim_inst_t *) client_data;
  struct x_display_info *dpyinfo = xim_inst->dpyinfo;

  /* We don't support multiple XIM connections. */
  if (dpyinfo->xim)
    return;

  xim_open_dpy (dpyinfo, xim_inst->resource_name);

  /* Create XIC for the existing frames on the same display, as long
     as they have no XIC.  */
  if (dpyinfo->xim && dpyinfo->reference_count > 0)
    {
      Lisp_Object tail, frame;

      BLOCK_INPUT;
      FOR_EACH_FRAME (tail, frame)
	{
	  struct frame *f = XFRAME (frame);

	  if (FRAME_X_DISPLAY_INFO (f) == xim_inst->dpyinfo)
	    if (FRAME_XIC (f) == NULL)
	      {
		create_frame_xic (f);
		if (FRAME_XIC_STYLE (f) & XIMStatusArea)
		  xic_set_statusarea (f);
		if (FRAME_XIC_STYLE (f) & XIMPreeditPosition)
		  {
		    struct window *w = XWINDOW (f->selected_window);
		    xic_set_preeditarea (w, w->cursor.x, w->cursor.y);
		  }
	      }
	}

      UNBLOCK_INPUT;
    }
}

#endif /* HAVE_X11R6_XIM */


/* Open a connection to the XIM server on display DPYINFO.
   RESOURCE_NAME is the resource name for Emacs.  On X11R5, open the
   connection only at the first time.  On X11R6, open the connection
   in the XIM instantiate callback function.  */

static void
xim_initialize (dpyinfo, resource_name)
     struct x_display_info *dpyinfo;
     char *resource_name;
{
#ifdef HAVE_XIM
  if (use_xim)
    {
#ifdef HAVE_X11R6_XIM
      struct xim_inst_t *xim_inst;
      int len;

      dpyinfo->xim = NULL;
      xim_inst = (struct xim_inst_t *) xmalloc (sizeof (struct xim_inst_t));
      xim_inst->dpyinfo = dpyinfo;
      len = strlen (resource_name);
      xim_inst->resource_name = (char *) xmalloc (len + 1);
      bcopy (resource_name, xim_inst->resource_name, len + 1);
      XRegisterIMInstantiateCallback (dpyinfo->display, dpyinfo->xrdb,
				      resource_name, EMACS_CLASS,
				      xim_instantiate_callback,
				      /* This is XPointer in XFree86
					 but (XPointer *) on Tru64, at
					 least, hence the configure test.  */
				      (XRegisterIMInstantiateCallback_arg6) xim_inst);
#else /* not HAVE_X11R6_XIM */
      dpyinfo->xim = NULL;
      xim_open_dpy (dpyinfo, resource_name);
#endif /* not HAVE_X11R6_XIM */

    }
  else
#endif /* HAVE_XIM */
    dpyinfo->xim = NULL;
}


/* Close the connection to the XIM server on display DPYINFO. */

static void
xim_close_dpy (dpyinfo)
     struct x_display_info *dpyinfo;
{
#ifdef HAVE_XIM
  if (use_xim)
    {
#ifdef HAVE_X11R6_XIM
      if (dpyinfo->display)
	XUnregisterIMInstantiateCallback (dpyinfo->display, dpyinfo->xrdb,
					  NULL, EMACS_CLASS,
					  xim_instantiate_callback, NULL);
#endif /* not HAVE_X11R6_XIM */
      if (dpyinfo->display)
	XCloseIM (dpyinfo->xim);
      dpyinfo->xim = NULL;
      XFree (dpyinfo->xim_styles);
    }
#endif /* HAVE_XIM */
}

#endif /* not HAVE_X11R6_XIM */



/* Calculate the absolute position in frame F
   from its current recorded position values and gravity.  */

void
x_calc_absolute_position (f)
     struct frame *f;
{
  int win_x = 0, win_y = 0;
  int flags = f->size_hint_flags;

  /* We have nothing to do if the current position
     is already for the top-left corner.  */
  if (! ((flags & XNegative) || (flags & YNegative)))
    return;

  /* Find the offsets of the outside upper-left corner of
     the inner window, with respect to the outer window.
     But do this only if we will need the results.  */
  if (f->output_data.x->parent_desc != FRAME_X_DISPLAY_INFO (f)->root_window)
    /* This is to get *_pixels_outer_diff.  */
    x_real_positions (f, &win_x, &win_y);

  /* Treat negative positions as relative to the leftmost bottommost
     position that fits on the screen.  */
  if (flags & XNegative)
    f->left_pos = (FRAME_X_DISPLAY_INFO (f)->width
                   - 2 * FRAME_X_OUTPUT (f)->x_pixels_outer_diff
		   - FRAME_PIXEL_WIDTH (f)
		   + f->left_pos);

  {
    int height = FRAME_PIXEL_HEIGHT (f);

#if defined USE_X_TOOLKIT && defined USE_MOTIF
    /* Something is fishy here.  When using Motif, starting Emacs with
       `-g -0-0', the frame appears too low by a few pixels.

       This seems to be so because initially, while Emacs is starting,
       the column widget's height and the frame's pixel height are
       different.  The column widget's height is the right one.  In
       later invocations, when Emacs is up, the frame's pixel height
       is right, though.

       It's not obvious where the initial small difference comes from.
       2000-12-01, gerd.  */

    XtVaGetValues (f->output_data.x->column_widget, XtNheight, &height, NULL);
#endif

  if (flags & YNegative)
    f->top_pos = (FRAME_X_DISPLAY_INFO (f)->height
                  - FRAME_X_OUTPUT (f)->y_pixels_outer_diff

                  /* Assume the window manager decorations are the same size on
                     three sides, i.e. left, right and bottom.  This is to
                     compensate for the bottom part.  */
                  - FRAME_X_OUTPUT (f)->x_pixels_outer_diff
		  - height
		  + f->top_pos);
  }

  /* The left_pos and top_pos
     are now relative to the top and left screen edges,
     so the flags should correspond.  */
  f->size_hint_flags &= ~ (XNegative | YNegative);
}

/* CHANGE_GRAVITY is 1 when calling from Fset_frame_position,
   to really change the position, and 0 when calling from
   x_make_frame_visible (in that case, XOFF and YOFF are the current
   position values).  It is -1 when calling from x_set_frame_parameters,
   which means, do adjust for borders but don't change the gravity.  */

void
x_set_offset (f, xoff, yoff, change_gravity)
     struct frame *f;
     register int xoff, yoff;
     int change_gravity;
{
  int modified_top, modified_left;

  if (change_gravity > 0)
    {
      f->top_pos = yoff;
      f->left_pos = xoff;
      f->size_hint_flags &= ~ (XNegative | YNegative);
      if (xoff < 0)
	f->size_hint_flags |= XNegative;
      if (yoff < 0)
	f->size_hint_flags |= YNegative;
      f->win_gravity = NorthWestGravity;
    }
  x_calc_absolute_position (f);

  BLOCK_INPUT;
  x_wm_set_size_hint (f, (long) 0, 0);

  modified_left = f->left_pos;
  modified_top = f->top_pos;

  if (FRAME_X_DISPLAY_INFO (f)->wm_type == X_WMTYPE_A)
    {
      /* Some WMs (twm, wmaker at least) has an offset that is smaller
         than the WM decorations.  So we use the calculated offset instead
         of the WM decoration sizes here (x/y_pixels_outer_diff).  */
      modified_left += FRAME_X_OUTPUT (f)->move_offset_left;
      modified_top += FRAME_X_OUTPUT (f)->move_offset_top;
    }

  XMoveWindow (FRAME_X_DISPLAY (f), FRAME_OUTER_WINDOW (f),
               modified_left, modified_top);

  if (FRAME_VISIBLE_P (f)
      && FRAME_X_DISPLAY_INFO (f)->wm_type == X_WMTYPE_UNKNOWN)
    {
      FRAME_X_OUTPUT (f)->check_expected_move = 1;
      FRAME_X_OUTPUT (f)->expected_top = f->top_pos;
      FRAME_X_OUTPUT (f)->expected_left = f->left_pos;
    }

  UNBLOCK_INPUT;
}

/* Check if we need to resize the frame due to a fullscreen request.
   If so needed, resize the frame. */
static void
x_check_fullscreen (f)
     struct frame *f;
{
  if (f->want_fullscreen & FULLSCREEN_BOTH)
    {
      int width, height, ign;

      x_real_positions (f, &f->left_pos, &f->top_pos);

      x_fullscreen_adjust (f, &width, &height, &ign, &ign);

      /* We do not need to move the window, it shall be taken care of
         when setting WM manager hints.
         If the frame is visible already, the position is checked by
         x_check_expected_move. */
      if (FRAME_COLS (f) != width || FRAME_LINES (f) != height)
        {
          change_frame_size (f, height, width, 0, 1, 0);
          SET_FRAME_GARBAGED (f);
          cancel_mouse_face (f);

          /* Wait for the change of frame size to occur */
          f->want_fullscreen |= FULLSCREEN_WAIT;
        }
    }
}

/* If frame parameters are set after the frame is mapped, we need to move
   the window.
   Some window managers moves the window to the right position, some
   moves the outer window manager window to the specified position.
   Here we check that we are in the right spot.  If not, make a second
   move, assuming we are dealing with the second kind of window manager. */
static void
x_check_expected_move (f)
     struct frame *f;
{
  if (FRAME_X_OUTPUT (f)->check_expected_move)
  {
    int expect_top = FRAME_X_OUTPUT (f)->expected_top;
    int expect_left = FRAME_X_OUTPUT (f)->expected_left;

    if (expect_top != f->top_pos || expect_left != f->left_pos)
      {
        FRAME_X_DISPLAY_INFO (f)->wm_type = X_WMTYPE_A;
        FRAME_X_OUTPUT (f)->move_offset_left = expect_left - f->left_pos;
        FRAME_X_OUTPUT (f)->move_offset_top = expect_top - f->top_pos;

        x_set_offset (f, expect_left, expect_top, 1);
      }
    else if (FRAME_X_DISPLAY_INFO (f)->wm_type == X_WMTYPE_UNKNOWN)
      FRAME_X_DISPLAY_INFO (f)->wm_type = X_WMTYPE_B;

    /* Just do this once */
    FRAME_X_OUTPUT (f)->check_expected_move = 0;
  }
}


/* Change the size of frame F's X window to COLS/ROWS in the case F
   doesn't have a widget.  If CHANGE_GRAVITY is 1, we change to
   top-left-corner window gravity for this size change and subsequent
   size changes.  Otherwise we leave the window gravity unchanged.  */

static void
x_set_window_size_1 (f, change_gravity, cols, rows)
     struct frame *f;
     int change_gravity;
     int cols, rows;
{
  int pixelwidth, pixelheight;

  check_frame_size (f, &rows, &cols);
  f->scroll_bar_actual_width
    = (!FRAME_HAS_VERTICAL_SCROLL_BARS (f)
       ? 0
       : FRAME_CONFIG_SCROLL_BAR_WIDTH (f) > 0
       ? FRAME_CONFIG_SCROLL_BAR_WIDTH (f)
       : (FRAME_CONFIG_SCROLL_BAR_COLS (f) * FRAME_COLUMN_WIDTH (f)));

  compute_fringe_widths (f, 0);

  pixelwidth = FRAME_TEXT_COLS_TO_PIXEL_WIDTH (f, cols);
  pixelheight = FRAME_TEXT_LINES_TO_PIXEL_HEIGHT (f, rows);

  f->win_gravity = NorthWestGravity;
  x_wm_set_size_hint (f, (long) 0, 0);

  XSync (FRAME_X_DISPLAY (f), False);
  XResizeWindow (FRAME_X_DISPLAY (f), FRAME_X_WINDOW (f),
		 pixelwidth, pixelheight);

  /* Now, strictly speaking, we can't be sure that this is accurate,
     but the window manager will get around to dealing with the size
     change request eventually, and we'll hear how it went when the
     ConfigureNotify event gets here.

     We could just not bother storing any of this information here,
     and let the ConfigureNotify event set everything up, but that
     might be kind of confusing to the Lisp code, since size changes
     wouldn't be reported in the frame parameters until some random
     point in the future when the ConfigureNotify event arrives.

     We pass 1 for DELAY since we can't run Lisp code inside of
     a BLOCK_INPUT.  */
  change_frame_size (f, rows, cols, 0, 1, 0);
  FRAME_PIXEL_WIDTH (f) = pixelwidth;
  FRAME_PIXEL_HEIGHT (f) = pixelheight;

  /* We've set {FRAME,PIXEL}_{WIDTH,HEIGHT} to the values we hope to
     receive in the ConfigureNotify event; if we get what we asked
     for, then the event won't cause the screen to become garbaged, so
     we have to make sure to do it here.  */
  SET_FRAME_GARBAGED (f);

  XFlush (FRAME_X_DISPLAY (f));
}


/* Call this to change the size of frame F's x-window.
   If CHANGE_GRAVITY is 1, we change to top-left-corner window gravity
   for this size change and subsequent size changes.
   Otherwise we leave the window gravity unchanged.  */

void
x_set_window_size (f, change_gravity, cols, rows)
     struct frame *f;
     int change_gravity;
     int cols, rows;
{
  BLOCK_INPUT;

#ifdef USE_GTK
  if (FRAME_GTK_WIDGET (f))
    xg_frame_set_char_size (f, cols, rows);
  else
    x_set_window_size_1 (f, change_gravity, cols, rows);
#elif USE_X_TOOLKIT

  if (f->output_data.x->widget != NULL)
    {
      /* The x and y position of the widget is clobbered by the
	 call to XtSetValues within EmacsFrameSetCharSize.
	 This is a real kludge, but I don't understand Xt so I can't
	 figure out a correct fix.  Can anyone else tell me? -- rms.  */
      int xpos = f->output_data.x->widget->core.x;
      int ypos = f->output_data.x->widget->core.y;
      EmacsFrameSetCharSize (f->output_data.x->edit_widget, cols, rows);
      f->output_data.x->widget->core.x = xpos;
      f->output_data.x->widget->core.y = ypos;
    }
  else
    x_set_window_size_1 (f, change_gravity, cols, rows);

#else /* not USE_X_TOOLKIT */

  x_set_window_size_1 (f, change_gravity, cols, rows);

#endif /* not USE_X_TOOLKIT */

  /* If cursor was outside the new size, mark it as off.  */
  mark_window_cursors_off (XWINDOW (f->root_window));

  /* Clear out any recollection of where the mouse highlighting was,
     since it might be in a place that's outside the new frame size.
     Actually checking whether it is outside is a pain in the neck,
     so don't try--just let the highlighting be done afresh with new size.  */
  cancel_mouse_face (f);

  UNBLOCK_INPUT;
}

/* Mouse warping.  */

void
x_set_mouse_position (f, x, y)
     struct frame *f;
     int x, y;
{
  int pix_x, pix_y;

  pix_x = FRAME_COL_TO_PIXEL_X (f, x) + FRAME_COLUMN_WIDTH (f) / 2;
  pix_y = FRAME_LINE_TO_PIXEL_Y (f, y) + FRAME_LINE_HEIGHT (f) / 2;

  if (pix_x < 0) pix_x = 0;
  if (pix_x > FRAME_PIXEL_WIDTH (f)) pix_x = FRAME_PIXEL_WIDTH (f);

  if (pix_y < 0) pix_y = 0;
  if (pix_y > FRAME_PIXEL_HEIGHT (f)) pix_y = FRAME_PIXEL_HEIGHT (f);

  BLOCK_INPUT;

  XWarpPointer (FRAME_X_DISPLAY (f), None, FRAME_X_WINDOW (f),
		0, 0, 0, 0, pix_x, pix_y);
  UNBLOCK_INPUT;
}

/* Move the mouse to position pixel PIX_X, PIX_Y relative to frame F.  */

void
x_set_mouse_pixel_position (f, pix_x, pix_y)
     struct frame *f;
     int pix_x, pix_y;
{
  BLOCK_INPUT;

  XWarpPointer (FRAME_X_DISPLAY (f), None, FRAME_X_WINDOW (f),
		0, 0, 0, 0, pix_x, pix_y);
  UNBLOCK_INPUT;
}

/* focus shifting, raising and lowering.  */

void
x_focus_on_frame (f)
     struct frame *f;
{
#if 0  /* This proves to be unpleasant.  */
  x_raise_frame (f);
#endif
#if 0
  /* I don't think that the ICCCM allows programs to do things like this
     without the interaction of the window manager.  Whatever you end up
     doing with this code, do it to x_unfocus_frame too.  */
  XSetInputFocus (FRAME_X_DISPLAY (f), FRAME_X_WINDOW (f),
		  RevertToPointerRoot, CurrentTime);
#endif /* ! 0 */
}

void
x_unfocus_frame (f)
     struct frame *f;
{
#if 0
  /* Look at the remarks in x_focus_on_frame.  */
  if (FRAME_X_DISPLAY_INFO (f)->x_focus_frame == f)
    XSetInputFocus (FRAME_X_DISPLAY (f), PointerRoot,
		    RevertToPointerRoot, CurrentTime);
#endif /* ! 0 */
}

/* Raise frame F.  */

void
x_raise_frame (f)
     struct frame *f;
{
  if (f->async_visible)
    {
      BLOCK_INPUT;
      XRaiseWindow (FRAME_X_DISPLAY (f), FRAME_OUTER_WINDOW (f));
      XFlush (FRAME_X_DISPLAY (f));
      UNBLOCK_INPUT;
    }
}

/* Lower frame F.  */

void
x_lower_frame (f)
     struct frame *f;
{
  if (f->async_visible)
    {
      BLOCK_INPUT;
      XLowerWindow (FRAME_X_DISPLAY (f), FRAME_OUTER_WINDOW (f));
      XFlush (FRAME_X_DISPLAY (f));
      UNBLOCK_INPUT;
    }
}

static void
XTframe_raise_lower (f, raise_flag)
     FRAME_PTR f;
     int raise_flag;
{
  if (raise_flag)
    x_raise_frame (f);
  else
    x_lower_frame (f);
}

/* Change of visibility.  */

/* This tries to wait until the frame is really visible.
   However, if the window manager asks the user where to position
   the frame, this will return before the user finishes doing that.
   The frame will not actually be visible at that time,
   but it will become visible later when the window manager
   finishes with it.  */

void
x_make_frame_visible (f)
     struct frame *f;
{
  Lisp_Object type;
  int original_top, original_left;
  int retry_count = 2;

 retry:

  BLOCK_INPUT;

  type = x_icon_type (f);
  if (!NILP (type))
    x_bitmap_icon (f, type);

  if (! FRAME_VISIBLE_P (f))
    {
      /* We test FRAME_GARBAGED_P here to make sure we don't
	 call x_set_offset a second time
	 if we get to x_make_frame_visible a second time
	 before the window gets really visible.  */
      if (! FRAME_ICONIFIED_P (f)
	  && ! f->output_data.x->asked_for_visible)
	x_set_offset (f, f->left_pos, f->top_pos, 0);

      f->output_data.x->asked_for_visible = 1;

      if (! EQ (Vx_no_window_manager, Qt))
	x_wm_set_window_state (f, NormalState);
#ifdef USE_X_TOOLKIT
      /* This was XtPopup, but that did nothing for an iconified frame.  */
      XtMapWidget (f->output_data.x->widget);
#else /* not USE_X_TOOLKIT */
#ifdef USE_GTK
      gtk_widget_show_all (FRAME_GTK_OUTER_WIDGET (f));
      gtk_window_deiconify (GTK_WINDOW (FRAME_GTK_OUTER_WIDGET (f)));
#else
      XMapRaised (FRAME_X_DISPLAY (f), FRAME_X_WINDOW (f));
#endif /* not USE_GTK */
#endif /* not USE_X_TOOLKIT */
#if 0 /* This seems to bring back scroll bars in the wrong places
	 if the window configuration has changed.  They seem
	 to come back ok without this.  */
      if (FRAME_HAS_VERTICAL_SCROLL_BARS (f))
	XMapSubwindows (FRAME_X_DISPLAY (f), FRAME_X_WINDOW (f));
#endif
    }

  XFlush (FRAME_X_DISPLAY (f));

  /* Synchronize to ensure Emacs knows the frame is visible
     before we do anything else.  We do this loop with input not blocked
     so that incoming events are handled.  */
  {
    Lisp_Object frame;
    int count;
    /* This must be before UNBLOCK_INPUT
       since events that arrive in response to the actions above
       will set it when they are handled.  */
    int previously_visible = f->output_data.x->has_been_visible;

    original_left = f->left_pos;
    original_top = f->top_pos;

    /* This must come after we set COUNT.  */
    UNBLOCK_INPUT;

    /* We unblock here so that arriving X events are processed.  */

    /* Now move the window back to where it was "supposed to be".
       But don't do it if the gravity is negative.
       When the gravity is negative, this uses a position
       that is 3 pixels too low.  Perhaps that's really the border width.

       Don't do this if the window has never been visible before,
       because the window manager may choose the position
       and we don't want to override it.  */

    if (! FRAME_VISIBLE_P (f) && ! FRAME_ICONIFIED_P (f)
	&& f->win_gravity == NorthWestGravity
	&& previously_visible)
      {
	Drawable rootw;
	int x, y;
	unsigned int width, height, border, depth;

	BLOCK_INPUT;

	/* On some window managers (such as FVWM) moving an existing
	   window, even to the same place, causes the window manager
	   to introduce an offset.  This can cause the window to move
	   to an unexpected location.  Check the geometry (a little
	   slow here) and then verify that the window is in the right
	   place.  If the window is not in the right place, move it
	   there, and take the potential window manager hit.  */
	XGetGeometry (FRAME_X_DISPLAY (f), FRAME_OUTER_WINDOW (f),
		      &rootw, &x, &y, &width, &height, &border, &depth);

	if (original_left != x || original_top != y)
	  XMoveWindow (FRAME_X_DISPLAY (f), FRAME_OUTER_WINDOW (f),
		       original_left, original_top);

	UNBLOCK_INPUT;
      }

    XSETFRAME (frame, f);

    /* Wait until the frame is visible.  Process X events until a
       MapNotify event has been seen, or until we think we won't get a
       MapNotify at all..  */
    for (count = input_signal_count + 10;
	 input_signal_count < count && !FRAME_VISIBLE_P (f);)
      {
	/* Force processing of queued events.  */
	x_sync (f);

	/* Machines that do polling rather than SIGIO have been
	   observed to go into a busy-wait here.  So we'll fake an
	   alarm signal to let the handler know that there's something
	   to be read.  We used to raise a real alarm, but it seems
	   that the handler isn't always enabled here.  This is
	   probably a bug.  */
	if (input_polling_used ())
	  {
	    /* It could be confusing if a real alarm arrives while
	       processing the fake one.  Turn it off and let the
	       handler reset it.  */
	    extern void poll_for_input_1 P_ ((void));
	    int old_poll_suppress_count = poll_suppress_count;
	    poll_suppress_count = 1;
	    poll_for_input_1 ();
	    poll_suppress_count = old_poll_suppress_count;
	  }

	/* See if a MapNotify event has been processed.  */
	FRAME_SAMPLE_VISIBILITY (f);
      }

    /* 2000-09-28: In

       (let ((f (selected-frame)))
          (iconify-frame f)
	  (raise-frame f))

       the frame is not raised with various window managers on
       FreeBSD, GNU/Linux and Solaris.  It turns out that, for some
       unknown reason, the call to XtMapWidget is completely ignored.
       Mapping the widget a second time works.  */

    if (!FRAME_VISIBLE_P (f) && --retry_count > 0)
      goto retry;
  }
}

/* Change from mapped state to withdrawn state.  */

/* Make the frame visible (mapped and not iconified).  */

void
x_make_frame_invisible (f)
     struct frame *f;
{
  Window window;

  /* Use the frame's outermost window, not the one we normally draw on.  */
  window = FRAME_OUTER_WINDOW (f);

  /* Don't keep the highlight on an invisible frame.  */
  if (FRAME_X_DISPLAY_INFO (f)->x_highlight_frame == f)
    FRAME_X_DISPLAY_INFO (f)->x_highlight_frame = 0;

#if 0/* This might add unreliability; I don't trust it -- rms.  */
  if (! f->async_visible && ! f->async_iconified)
    return;
#endif

  BLOCK_INPUT;

  /* Before unmapping the window, update the WM_SIZE_HINTS property to claim
     that the current position of the window is user-specified, rather than
     program-specified, so that when the window is mapped again, it will be
     placed at the same location, without forcing the user to position it
     by hand again (they have already done that once for this window.)  */
  x_wm_set_size_hint (f, (long) 0, 1);

#ifdef USE_GTK
  if (FRAME_GTK_OUTER_WIDGET (f))
    gtk_widget_hide (FRAME_GTK_OUTER_WIDGET (f));
  else
#endif
  {
#ifdef HAVE_X11R4

  if (! XWithdrawWindow (FRAME_X_DISPLAY (f), window,
			 DefaultScreen (FRAME_X_DISPLAY (f))))
    {
      UNBLOCK_INPUT_RESIGNAL;
      error ("Can't notify window manager of window withdrawal");
    }
#else /* ! defined (HAVE_X11R4) */

  /*  Tell the window manager what we're going to do.  */
  if (! EQ (Vx_no_window_manager, Qt))
    {
      XEvent unmap;

      unmap.xunmap.type = UnmapNotify;
      unmap.xunmap.window = window;
      unmap.xunmap.event = DefaultRootWindow (FRAME_X_DISPLAY (f));
      unmap.xunmap.from_configure = False;
      if (! XSendEvent (FRAME_X_DISPLAY (f),
			DefaultRootWindow (FRAME_X_DISPLAY (f)),
			False,
			SubstructureRedirectMaskSubstructureNotifyMask,
			&unmap))
	{
	  UNBLOCK_INPUT_RESIGNAL;
	  error ("Can't notify window manager of withdrawal");
	}
    }

  /* Unmap the window ourselves.  Cheeky!  */
  XUnmapWindow (FRAME_X_DISPLAY (f), window);
#endif /* ! defined (HAVE_X11R4) */
  }

  /* We can't distinguish this from iconification
     just by the event that we get from the server.
     So we can't win using the usual strategy of letting
     FRAME_SAMPLE_VISIBILITY set this.  So do it by hand,
     and synchronize with the server to make sure we agree.  */
  f->visible = 0;
  FRAME_ICONIFIED_P (f) = 0;
  f->async_visible = 0;
  f->async_iconified = 0;

  x_sync (f);

  UNBLOCK_INPUT;
}

/* Change window state from mapped to iconified.  */

void
x_iconify_frame (f)
     struct frame *f;
{
  int result;
  Lisp_Object type;

  /* Don't keep the highlight on an invisible frame.  */
  if (FRAME_X_DISPLAY_INFO (f)->x_highlight_frame == f)
    FRAME_X_DISPLAY_INFO (f)->x_highlight_frame = 0;

  if (f->async_iconified)
    return;

  BLOCK_INPUT;

  FRAME_SAMPLE_VISIBILITY (f);

  type = x_icon_type (f);
  if (!NILP (type))
    x_bitmap_icon (f, type);

#ifdef USE_GTK
  if (FRAME_GTK_OUTER_WIDGET (f))
    {
      if (! FRAME_VISIBLE_P (f))
        gtk_widget_show_all (FRAME_GTK_OUTER_WIDGET (f));

      gtk_window_iconify (GTK_WINDOW (FRAME_GTK_OUTER_WIDGET (f)));
      f->iconified = 1;
      f->visible = 1;
      f->async_iconified = 1;
      f->async_visible = 0;
      UNBLOCK_INPUT;
      return;
    }
#endif

#ifdef USE_X_TOOLKIT

  if (! FRAME_VISIBLE_P (f))
    {
      if (! EQ (Vx_no_window_manager, Qt))
	x_wm_set_window_state (f, IconicState);
      /* This was XtPopup, but that did nothing for an iconified frame.  */
      XtMapWidget (f->output_data.x->widget);
      /* The server won't give us any event to indicate
	 that an invisible frame was changed to an icon,
	 so we have to record it here.  */
      f->iconified = 1;
      f->visible = 1;
      f->async_iconified = 1;
      f->async_visible = 0;
      UNBLOCK_INPUT;
      return;
    }

  result = XIconifyWindow (FRAME_X_DISPLAY (f),
			   XtWindow (f->output_data.x->widget),
			   DefaultScreen (FRAME_X_DISPLAY (f)));
  UNBLOCK_INPUT;

  if (!result)
    error ("Can't notify window manager of iconification");

  f->async_iconified = 1;
  f->async_visible = 0;


  BLOCK_INPUT;
  XFlush (FRAME_X_DISPLAY (f));
  UNBLOCK_INPUT;
#else /* not USE_X_TOOLKIT */

  /* Make sure the X server knows where the window should be positioned,
     in case the user deiconifies with the window manager.  */
  if (! FRAME_VISIBLE_P (f) && !FRAME_ICONIFIED_P (f))
    x_set_offset (f, f->left_pos, f->top_pos, 0);

  /* Since we don't know which revision of X we're running, we'll use both
     the X11R3 and X11R4 techniques.  I don't know if this is a good idea.  */

  /* X11R4: send a ClientMessage to the window manager using the
     WM_CHANGE_STATE type.  */
  {
    XEvent message;

    message.xclient.window = FRAME_X_WINDOW (f);
    message.xclient.type = ClientMessage;
    message.xclient.message_type = FRAME_X_DISPLAY_INFO (f)->Xatom_wm_change_state;
    message.xclient.format = 32;
    message.xclient.data.l[0] = IconicState;

    if (! XSendEvent (FRAME_X_DISPLAY (f),
		      DefaultRootWindow (FRAME_X_DISPLAY (f)),
		      False,
		      SubstructureRedirectMask | SubstructureNotifyMask,
		      &message))
      {
	UNBLOCK_INPUT_RESIGNAL;
	error ("Can't notify window manager of iconification");
      }
  }

  /* X11R3: set the initial_state field of the window manager hints to
     IconicState.  */
  x_wm_set_window_state (f, IconicState);

  if (!FRAME_VISIBLE_P (f))
    {
      /* If the frame was withdrawn, before, we must map it.  */
      XMapRaised (FRAME_X_DISPLAY (f), FRAME_X_WINDOW (f));
    }

  f->async_iconified = 1;
  f->async_visible = 0;

  XFlush (FRAME_X_DISPLAY (f));
  UNBLOCK_INPUT;
#endif /* not USE_X_TOOLKIT */
}


/* Free X resources of frame F.  */

void
x_free_frame_resources (f)
     struct frame *f;
{
  struct x_display_info *dpyinfo = FRAME_X_DISPLAY_INFO (f);
  Lisp_Object bar;
  struct scroll_bar *b;

  BLOCK_INPUT;

  /* If a display connection is dead, don't try sending more
     commands to the X server.  */
  if (dpyinfo->display)
    {
      if (f->output_data.x->icon_desc)
	XDestroyWindow (FRAME_X_DISPLAY (f), f->output_data.x->icon_desc);

#ifdef USE_X_TOOLKIT
      /* Explicitly destroy the scroll bars of the frame.  Without
	 this, we get "BadDrawable" errors from the toolkit later on,
	 presumably from expose events generated for the disappearing
	 toolkit scroll bars.  */
      for (bar = FRAME_SCROLL_BARS (f); !NILP (bar); bar = b->next)
	{
	  b = XSCROLL_BAR (bar);
	  x_scroll_bar_remove (b);
	}
#endif

#ifdef HAVE_X_I18N
      if (FRAME_XIC (f))
	free_frame_xic (f);
#endif

#ifdef USE_X_TOOLKIT
      if (f->output_data.x->widget)
	{
	  XtDestroyWidget (f->output_data.x->widget);
	  f->output_data.x->widget = NULL;
	}
      /* Tooltips don't have widgets, only a simple X window, even if
	 we are using a toolkit.  */
      else if (FRAME_X_WINDOW (f))
	XDestroyWindow (FRAME_X_DISPLAY (f), FRAME_X_WINDOW (f));

      free_frame_menubar (f);
#else  /* !USE_X_TOOLKIT */

#ifdef USE_GTK
      /* In the GTK version, tooltips are normal X
         frames.  We must check and free both types. */
      if (FRAME_GTK_OUTER_WIDGET (f))
        {
          gtk_widget_destroy (FRAME_GTK_OUTER_WIDGET (f));
          FRAME_X_WINDOW (f) = 0; /* Set to avoid XDestroyWindow below */
          FRAME_GTK_OUTER_WIDGET (f) = 0;
        }
#endif /* USE_GTK */

      if (FRAME_X_WINDOW (f))
	XDestroyWindow (FRAME_X_DISPLAY (f), FRAME_X_WINDOW (f));
#endif /* !USE_X_TOOLKIT */

      unload_color (f, f->output_data.x->foreground_pixel);
      unload_color (f, f->output_data.x->background_pixel);
      unload_color (f, f->output_data.x->cursor_pixel);
      unload_color (f, f->output_data.x->cursor_foreground_pixel);
      unload_color (f, f->output_data.x->border_pixel);
      unload_color (f, f->output_data.x->mouse_pixel);

      if (f->output_data.x->scroll_bar_background_pixel != -1)
	unload_color (f, f->output_data.x->scroll_bar_background_pixel);
      if (f->output_data.x->scroll_bar_foreground_pixel != -1)
	unload_color (f, f->output_data.x->scroll_bar_foreground_pixel);
#ifdef USE_TOOLKIT_SCROLL_BARS
      /* Scrollbar shadow colors.  */
      if (f->output_data.x->scroll_bar_top_shadow_pixel != -1)
	unload_color (f, f->output_data.x->scroll_bar_top_shadow_pixel);
      if (f->output_data.x->scroll_bar_bottom_shadow_pixel != -1)
	unload_color (f, f->output_data.x->scroll_bar_bottom_shadow_pixel);
#endif /* USE_TOOLKIT_SCROLL_BARS */
      if (f->output_data.x->white_relief.allocated_p)
	unload_color (f, f->output_data.x->white_relief.pixel);
      if (f->output_data.x->black_relief.allocated_p)
	unload_color (f, f->output_data.x->black_relief.pixel);

      if (FRAME_FACE_CACHE (f))
	free_frame_faces (f);

      x_free_gcs (f);
      XFlush (FRAME_X_DISPLAY (f));
    }

  if (f->output_data.x->saved_menu_event)
    xfree (f->output_data.x->saved_menu_event);

  xfree (f->output_data.x);
  f->output_data.x = NULL;

  if (f == dpyinfo->x_focus_frame)
    dpyinfo->x_focus_frame = 0;
  if (f == dpyinfo->x_focus_event_frame)
    dpyinfo->x_focus_event_frame = 0;
  if (f == dpyinfo->x_highlight_frame)
    dpyinfo->x_highlight_frame = 0;

  if (f == dpyinfo->mouse_face_mouse_frame)
    {
      dpyinfo->mouse_face_beg_row
	= dpyinfo->mouse_face_beg_col = -1;
      dpyinfo->mouse_face_end_row
	= dpyinfo->mouse_face_end_col = -1;
      dpyinfo->mouse_face_window = Qnil;
      dpyinfo->mouse_face_deferred_gc = 0;
      dpyinfo->mouse_face_mouse_frame = 0;
    }

  UNBLOCK_INPUT;
}


/* Destroy the X window of frame F.  */

void
x_destroy_window (f)
     struct frame *f;
{
  struct x_display_info *dpyinfo = FRAME_X_DISPLAY_INFO (f);

  /* If a display connection is dead, don't try sending more
     commands to the X server.  */
  if (dpyinfo->display != 0)
    x_free_frame_resources (f);

  dpyinfo->reference_count--;
}


/* Setting window manager hints.  */

/* Set the normal size hints for the window manager, for frame F.
   FLAGS is the flags word to use--or 0 meaning preserve the flags
   that the window now has.
   If USER_POSITION is nonzero, we set the USPosition
   flag (this is useful when FLAGS is 0).
   The GTK version is in gtkutils.c  */

#ifndef USE_GTK
void
x_wm_set_size_hint (f, flags, user_position)
     struct frame *f;
     long flags;
     int user_position;
{
  XSizeHints size_hints;

#ifdef USE_X_TOOLKIT
  Arg al[2];
  int ac = 0;
  Dimension widget_width, widget_height;
#endif

  Window window = FRAME_OUTER_WINDOW (f);

  /* Setting PMaxSize caused various problems.  */
  size_hints.flags = PResizeInc | PMinSize /* | PMaxSize */;

  size_hints.x = f->left_pos;
  size_hints.y = f->top_pos;

#ifdef USE_X_TOOLKIT
  XtSetArg (al[ac], XtNwidth, &widget_width); ac++;
  XtSetArg (al[ac], XtNheight, &widget_height); ac++;
  XtGetValues (f->output_data.x->widget, al, ac);
  size_hints.height = widget_height;
  size_hints.width = widget_width;
#else /* not USE_X_TOOLKIT */
  size_hints.height = FRAME_PIXEL_HEIGHT (f);
  size_hints.width = FRAME_PIXEL_WIDTH (f);
#endif /* not USE_X_TOOLKIT */

  size_hints.width_inc = FRAME_COLUMN_WIDTH (f);
  size_hints.height_inc = FRAME_LINE_HEIGHT (f);
  size_hints.max_width
    = FRAME_X_DISPLAY_INFO (f)->width - FRAME_TEXT_COLS_TO_PIXEL_WIDTH (f, 0);
  size_hints.max_height
    = FRAME_X_DISPLAY_INFO (f)->height - FRAME_TEXT_LINES_TO_PIXEL_HEIGHT (f, 0);

  /* Calculate the base and minimum sizes.

     (When we use the X toolkit, we don't do it here.
     Instead we copy the values that the widgets are using, below.)  */
#ifndef USE_X_TOOLKIT
  {
    int base_width, base_height;
    int min_rows = 0, min_cols = 0;

    base_width = FRAME_TEXT_COLS_TO_PIXEL_WIDTH (f, 0);
    base_height = FRAME_TEXT_LINES_TO_PIXEL_HEIGHT (f, 0);

    check_frame_size (f, &min_rows, &min_cols);

    /* The window manager uses the base width hints to calculate the
       current number of rows and columns in the frame while
       resizing; min_width and min_height aren't useful for this
       purpose, since they might not give the dimensions for a
       zero-row, zero-column frame.

       We use the base_width and base_height members if we have
       them; otherwise, we set the min_width and min_height members
       to the size for a zero x zero frame.  */

#ifdef HAVE_X11R4
    size_hints.flags |= PBaseSize;
    size_hints.base_width = base_width;
    size_hints.base_height = base_height;
    size_hints.min_width  = base_width + min_cols * size_hints.width_inc;
    size_hints.min_height = base_height + min_rows * size_hints.height_inc;
#else
    size_hints.min_width = base_width;
    size_hints.min_height = base_height;
#endif
  }

  /* If we don't need the old flags, we don't need the old hint at all.  */
  if (flags)
    {
      size_hints.flags |= flags;
      goto no_read;
    }
#endif /* not USE_X_TOOLKIT */

  {
    XSizeHints hints;		/* Sometimes I hate X Windows... */
    long supplied_return;
    int value;

#ifdef HAVE_X11R4
    value = XGetWMNormalHints (FRAME_X_DISPLAY (f), window, &hints,
			       &supplied_return);
#else
    value = XGetNormalHints (FRAME_X_DISPLAY (f), window, &hints);
#endif

#ifdef USE_X_TOOLKIT
    size_hints.base_height = hints.base_height;
    size_hints.base_width = hints.base_width;
    size_hints.min_height = hints.min_height;
    size_hints.min_width = hints.min_width;
#endif

    if (flags)
      size_hints.flags |= flags;
    else
      {
	if (value == 0)
	  hints.flags = 0;
	if (hints.flags & PSize)
	  size_hints.flags |= PSize;
	if (hints.flags & PPosition)
	  size_hints.flags |= PPosition;
	if (hints.flags & USPosition)
	  size_hints.flags |= USPosition;
	if (hints.flags & USSize)
	  size_hints.flags |= USSize;
      }
  }

#ifndef USE_X_TOOLKIT
 no_read:
#endif

#ifdef PWinGravity
  size_hints.win_gravity = f->win_gravity;
  size_hints.flags |= PWinGravity;

  if (user_position)
    {
      size_hints.flags &= ~ PPosition;
      size_hints.flags |= USPosition;
    }
#endif /* PWinGravity */

#ifdef HAVE_X11R4
  XSetWMNormalHints (FRAME_X_DISPLAY (f), window, &size_hints);
#else
  XSetNormalHints (FRAME_X_DISPLAY (f), window, &size_hints);
#endif
}
#endif /* not USE_GTK */

/* Used for IconicState or NormalState */

void
x_wm_set_window_state (f, state)
     struct frame *f;
     int state;
{
#ifdef USE_X_TOOLKIT
  Arg al[1];

  XtSetArg (al[0], XtNinitialState, state);
  XtSetValues (f->output_data.x->widget, al, 1);
#else /* not USE_X_TOOLKIT */
  Window window = FRAME_X_WINDOW (f);

  f->output_data.x->wm_hints.flags |= StateHint;
  f->output_data.x->wm_hints.initial_state = state;

  XSetWMHints (FRAME_X_DISPLAY (f), window, &f->output_data.x->wm_hints);
#endif /* not USE_X_TOOLKIT */
}

void
x_wm_set_icon_pixmap (f, pixmap_id)
     struct frame *f;
     int pixmap_id;
{
  Pixmap icon_pixmap, icon_mask;

#ifndef USE_X_TOOLKIT
  Window window = FRAME_OUTER_WINDOW (f);
#endif

  if (pixmap_id > 0)
    {
      icon_pixmap = x_bitmap_pixmap (f, pixmap_id);
      f->output_data.x->wm_hints.icon_pixmap = icon_pixmap;
      icon_mask = x_bitmap_mask (f, pixmap_id);
      f->output_data.x->wm_hints.icon_mask = icon_mask;
    }
  else
    {
      /* It seems there is no way to turn off use of an icon pixmap.
	 The following line does it, only if no icon has yet been created,
	 for some window managers.  But with mwm it crashes.
	 Some people say it should clear the IconPixmapHint bit in this case,
	 but that doesn't work, and the X consortium said it isn't the
	 right thing at all.  Since there is no way to win,
	 best to explicitly give up.  */
#if 0
      f->output_data.x->wm_hints.icon_pixmap = None;
      f->output_data.x->wm_hints.icon_mask = None;
#else
      return;
#endif
    }

#ifdef USE_X_TOOLKIT /* same as in x_wm_set_window_state.  */

  {
    Arg al[1];
    XtSetArg (al[0], XtNiconPixmap, icon_pixmap);
    XtSetValues (f->output_data.x->widget, al, 1);
    XtSetArg (al[0], XtNiconMask, icon_mask);
    XtSetValues (f->output_data.x->widget, al, 1);
  }

#else /* not USE_X_TOOLKIT */

  f->output_data.x->wm_hints.flags |= (IconPixmapHint | IconMaskHint);
  XSetWMHints (FRAME_X_DISPLAY (f), window, &f->output_data.x->wm_hints);

#endif /* not USE_X_TOOLKIT */
}

void
x_wm_set_icon_position (f, icon_x, icon_y)
     struct frame *f;
     int icon_x, icon_y;
{
  Window window = FRAME_OUTER_WINDOW (f);

  f->output_data.x->wm_hints.flags |= IconPositionHint;
  f->output_data.x->wm_hints.icon_x = icon_x;
  f->output_data.x->wm_hints.icon_y = icon_y;

  XSetWMHints (FRAME_X_DISPLAY (f), window, &f->output_data.x->wm_hints);
}


/***********************************************************************
				Fonts
 ***********************************************************************/

/* Return a pointer to struct font_info of font FONT_IDX of frame F.  */

struct font_info *
x_get_font_info (f, font_idx)
     FRAME_PTR f;
     int font_idx;
{
  return (FRAME_X_FONT_TABLE (f) + font_idx);
}


/* Return a list of names of available fonts matching PATTERN on frame F.

   If SIZE is > 0, it is the size (maximum bounds width) of fonts
   to be listed.

   SIZE < 0 means include scalable fonts.

   Frame F null means we have not yet created any frame on X, and
   consult the first display in x_display_list.  MAXNAMES sets a limit
   on how many fonts to match.  */

Lisp_Object
x_list_fonts (f, pattern, size, maxnames)
     struct frame *f;
     Lisp_Object pattern;
     int size;
     int maxnames;
{
  Lisp_Object list = Qnil, patterns, newlist = Qnil, key = Qnil;
  Lisp_Object tem, second_best;
  struct x_display_info *dpyinfo
    = f ? FRAME_X_DISPLAY_INFO (f) : x_display_list;
  Display *dpy = dpyinfo->display;
  int try_XLoadQueryFont = 0;
  int count;
  int allow_auto_scaled_font = 0;

  if (size < 0)
    {
      allow_auto_scaled_font = 1;
      size = 0;
    }

  patterns = Fassoc (pattern, Valternate_fontname_alist);
  if (NILP (patterns))
    patterns = Fcons (pattern, Qnil);

  if (maxnames == 1 && !size)
    /* We can return any single font matching PATTERN.  */
    try_XLoadQueryFont = 1;

  for (; CONSP (patterns); patterns = XCDR (patterns))
    {
      int num_fonts;
      char **names = NULL;

      pattern = XCAR (patterns);
      /* See if we cached the result for this particular query.
         The cache is an alist of the form:
	 ((((PATTERN . MAXNAMES) . SCALABLE) (FONTNAME . WIDTH) ...) ...)  */
      tem = XCDR (dpyinfo->name_list_element);
      key = Fcons (Fcons (pattern, make_number (maxnames)),
		   allow_auto_scaled_font ? Qt : Qnil);
      list = Fassoc (key, tem);
      if (!NILP (list))
	{
	  list = Fcdr_safe (list);
	  /* We have a cashed list.  Don't have to get the list again.  */
	  goto label_cached;
	}

      /* At first, put PATTERN in the cache.  */

      BLOCK_INPUT;
      count = x_catch_errors (dpy);

      if (try_XLoadQueryFont)
	{
	  XFontStruct *font;
	  unsigned long value;

	  font = XLoadQueryFont (dpy, SDATA (pattern));
	  if (x_had_errors_p (dpy))
	    {
	      /* This error is perhaps due to insufficient memory on X
                 server.  Let's just ignore it.  */
	      font = NULL;
	      x_clear_errors (dpy);
	    }

	  if (font
	      && XGetFontProperty (font, XA_FONT, &value))
	    {
	      char *name = (char *) XGetAtomName (dpy, (Atom) value);
	      int len = strlen (name);
	      char *tmp;

	      /* If DXPC (a Differential X Protocol Compressor)
                 Ver.3.7 is running, XGetAtomName will return null
                 string.  We must avoid such a name.  */
	      if (len == 0)
		try_XLoadQueryFont = 0;
	      else
		{
		  num_fonts = 1;
		  names = (char **) alloca (sizeof (char *));
		  /* Some systems only allow alloca assigned to a
                     simple var.  */
		  tmp = (char *) alloca (len + 1);  names[0] = tmp;
		  bcopy (name, names[0], len + 1);
		  XFree (name);
		}
	    }
	  else
	    try_XLoadQueryFont = 0;

	  if (font)
	    XFreeFont (dpy, font);
	}

      if (!try_XLoadQueryFont)
	{
	  /* We try at least 10 fonts because XListFonts will return
	     auto-scaled fonts at the head.  */
          if (maxnames < 0)
            {
              int limit;

              for (limit = 500;;)
                {
                  names = XListFonts (dpy, SDATA (pattern), limit, &num_fonts);
                  if (num_fonts == limit)
                    {
                      BLOCK_INPUT;
                      XFreeFontNames (names);
                      UNBLOCK_INPUT;
                      limit *= 2;
                    }
                  else
                    break;
                }
            }
          else
            names = XListFonts (dpy, SDATA (pattern), max (maxnames, 10),
                                &num_fonts);

	  if (x_had_errors_p (dpy))
	    {
	      /* This error is perhaps due to insufficient memory on X
                 server.  Let's just ignore it.  */
	      names = NULL;
	      x_clear_errors (dpy);
	    }
	}

      x_uncatch_errors (dpy, count);
      UNBLOCK_INPUT;

      if (names)
	{
	  int i;

	  /* Make a list of all the fonts we got back.
	     Store that in the font cache for the display.  */
	  for (i = 0; i < num_fonts; i++)
	    {
	      int width = 0;
	      char *p = names[i];
	      int average_width = -1, resx = 0, dashes = 0;

	      /* Count the number of dashes in NAMES[I].  If there are
		 14 dashes, the field value following 9th dash
		 (RESOLUTION_X) is nonzero, and the field value
		 following 12th dash (AVERAGE_WIDTH) is 0, this is a
		 auto-scaled font which is usually too ugly to be used
		 for editing.  Let's ignore it.  */
	      while (*p)
		if (*p++ == '-')
		  {
		    dashes++;
		    if (dashes == 7) /* PIXEL_SIZE field */
		      width = atoi (p);
		    else if (dashes == 9)
		      resx = atoi (p);
		    else if (dashes == 12) /* AVERAGE_WIDTH field */
		      average_width = atoi (p);
		  }

	      if (allow_auto_scaled_font
		  || dashes < 14 || average_width != 0 || resx == 0)
		{
		  tem = build_string (names[i]);
		  if (NILP (Fassoc (tem, list)))
		    {
		      if (STRINGP (Vx_pixel_size_width_font_regexp)
			  && ((fast_c_string_match_ignore_case
			       (Vx_pixel_size_width_font_regexp, names[i]))
			      >= 0))
			/* We can set the value of PIXEL_SIZE to the
			  width of this font.  */
			list = Fcons (Fcons (tem, make_number (width)), list);
		      else
			/* For the moment, width is not known.  */
			list = Fcons (Fcons (tem, Qnil), list);
		    }
		}
	    }

	  if (!try_XLoadQueryFont)
	    {
	      BLOCK_INPUT;
	      XFreeFontNames (names);
	      UNBLOCK_INPUT;
	    }
	}

      /* Now store the result in the cache.  */
      XSETCDR (dpyinfo->name_list_element,
	       Fcons (Fcons (key, list), XCDR (dpyinfo->name_list_element)));

    label_cached:
      if (NILP (list)) continue; /* Try the remaining alternatives.  */

      newlist = second_best = Qnil;
      /* Make a list of the fonts that have the right width.  */
      for (; CONSP (list); list = XCDR (list))
	{
	  int found_size;

	  tem = XCAR (list);

	  if (!CONSP (tem) || NILP (XCAR (tem)))
	    continue;
	  if (!size)
	    {
	      newlist = Fcons (XCAR (tem), newlist);
	      continue;
	    }

	  if (!INTEGERP (XCDR (tem)))
	    {
	      /* Since we have not yet known the size of this font, we
		 must try slow function call XLoadQueryFont.  */
	      XFontStruct *thisinfo;

	      BLOCK_INPUT;
	      count = x_catch_errors (dpy);
	      thisinfo = XLoadQueryFont (dpy,
					 SDATA (XCAR (tem)));
	      if (x_had_errors_p (dpy))
		{
		  /* This error is perhaps due to insufficient memory on X
		     server.  Let's just ignore it.  */
		  thisinfo = NULL;
		  x_clear_errors (dpy);
		}
	      x_uncatch_errors (dpy, count);
	      UNBLOCK_INPUT;

	      if (thisinfo)
		{
		  XSETCDR (tem,
			   (thisinfo->min_bounds.width == 0
			    ? make_number (0)
			    : make_number (thisinfo->max_bounds.width)));
		  BLOCK_INPUT;
		  XFreeFont (dpy, thisinfo);
		  UNBLOCK_INPUT;
		}
	      else
		/* For unknown reason, the previous call of XListFont had
		  returned a font which can't be opened.  Record the size
		  as 0 not to try to open it again.  */
		XSETCDR (tem, make_number (0));
	    }

	  found_size = XINT (XCDR (tem));
	  if (found_size == size)
	    newlist = Fcons (XCAR (tem), newlist);
	  else if (found_size > 0)
	    {
	      if (NILP (second_best))
		second_best = tem;
	      else if (found_size < size)
		{
		  if (XINT (XCDR (second_best)) > size
		      || XINT (XCDR (second_best)) < found_size)
		    second_best = tem;
		}
	      else
		{
		  if (XINT (XCDR (second_best)) > size
		      && XINT (XCDR (second_best)) > found_size)
		    second_best = tem;
		}
	    }
	}
      if (!NILP (newlist))
	break;
      else if (!NILP (second_best))
	{
	  newlist = Fcons (XCAR (second_best), Qnil);
	  break;
	}
    }

  return newlist;
}


#if GLYPH_DEBUG

/* Check that FONT is valid on frame F.  It is if it can be found in F's
   font table.  */

static void
x_check_font (f, font)
     struct frame *f;
     XFontStruct *font;
{
  int i;
  struct x_display_info *dpyinfo = FRAME_X_DISPLAY_INFO (f);

  xassert (font != NULL);

  for (i = 0; i < dpyinfo->n_fonts; i++)
    if (dpyinfo->font_table[i].name
	&& font == dpyinfo->font_table[i].font)
      break;

  xassert (i < dpyinfo->n_fonts);
}

#endif /* GLYPH_DEBUG != 0 */

/* Set *W to the minimum width, *H to the minimum font height of FONT.
   Note: There are (broken) X fonts out there with invalid XFontStruct
   min_bounds contents.  For example, handa@etl.go.jp reports that
   "-adobe-courier-medium-r-normal--*-180-*-*-m-*-iso8859-1" fonts
   have font->min_bounds.width == 0.  */

static INLINE void
x_font_min_bounds (font, w, h)
     XFontStruct *font;
     int *w, *h;
{
  *h = FONT_HEIGHT (font);
  *w = font->min_bounds.width;

  /* Try to handle the case where FONT->min_bounds has invalid
     contents.  Since the only font known to have invalid min_bounds
     is fixed-width, use max_bounds if min_bounds seems to be invalid.  */
  if (*w <= 0)
    *w = font->max_bounds.width;
}


/* Compute the smallest character width and smallest font height over
   all fonts available on frame F.  Set the members smallest_char_width
   and smallest_font_height in F's x_display_info structure to
   the values computed.  Value is non-zero if smallest_font_height or
   smallest_char_width become smaller than they were before.  */

static int
x_compute_min_glyph_bounds (f)
     struct frame *f;
{
  int i;
  struct x_display_info *dpyinfo = FRAME_X_DISPLAY_INFO (f);
  XFontStruct *font;
  int old_width = dpyinfo->smallest_char_width;
  int old_height = dpyinfo->smallest_font_height;

  dpyinfo->smallest_font_height = 100000;
  dpyinfo->smallest_char_width = 100000;

  for (i = 0; i < dpyinfo->n_fonts; ++i)
    if (dpyinfo->font_table[i].name)
      {
	struct font_info *fontp = dpyinfo->font_table + i;
	int w, h;

	font = (XFontStruct *) fontp->font;
	xassert (font != (XFontStruct *) ~0);
	x_font_min_bounds (font, &w, &h);

	dpyinfo->smallest_font_height = min (dpyinfo->smallest_font_height, h);
	dpyinfo->smallest_char_width = min (dpyinfo->smallest_char_width, w);
      }

  xassert (dpyinfo->smallest_char_width > 0
	   && dpyinfo->smallest_font_height > 0);

  return (dpyinfo->n_fonts == 1
	  || dpyinfo->smallest_char_width < old_width
	  || dpyinfo->smallest_font_height < old_height);
}


/* Load font named FONTNAME of the size SIZE for frame F, and return a
   pointer to the structure font_info while allocating it dynamically.
   If SIZE is 0, load any size of font.
   If loading is failed, return NULL.  */

struct font_info *
x_load_font (f, fontname, size)
     struct frame *f;
     register char *fontname;
     int size;
{
  struct x_display_info *dpyinfo = FRAME_X_DISPLAY_INFO (f);
  Lisp_Object font_names;
  int count;

  /* Get a list of all the fonts that match this name.  Once we
     have a list of matching fonts, we compare them against the fonts
     we already have by comparing names.  */
  font_names = x_list_fonts (f, build_string (fontname), size, 1);

  if (!NILP (font_names))
    {
      Lisp_Object tail;
      int i;

      for (i = 0; i < dpyinfo->n_fonts; i++)
	for (tail = font_names; CONSP (tail); tail = XCDR (tail))
	  if (dpyinfo->font_table[i].name
	      && (!strcmp (dpyinfo->font_table[i].name,
			   SDATA (XCAR (tail)))
		  || !strcmp (dpyinfo->font_table[i].full_name,
			      SDATA (XCAR (tail)))))
	    return (dpyinfo->font_table + i);
    }

  /* Load the font and add it to the table.  */
  {
    char *full_name;
    XFontStruct *font;
    struct font_info *fontp;
    unsigned long value;
    int i;

    /* If we have found fonts by x_list_font, load one of them.  If
       not, we still try to load a font by the name given as FONTNAME
       because XListFonts (called in x_list_font) of some X server has
       a bug of not finding a font even if the font surely exists and
       is loadable by XLoadQueryFont.  */
    if (size > 0 && !NILP (font_names))
      fontname = (char *) SDATA (XCAR (font_names));

    BLOCK_INPUT;
    count = x_catch_errors (FRAME_X_DISPLAY (f));
    font = (XFontStruct *) XLoadQueryFont (FRAME_X_DISPLAY (f), fontname);
    if (x_had_errors_p (FRAME_X_DISPLAY (f)))
      {
	/* This error is perhaps due to insufficient memory on X
	   server.  Let's just ignore it.  */
	font = NULL;
	x_clear_errors (FRAME_X_DISPLAY (f));
      }
    x_uncatch_errors (FRAME_X_DISPLAY (f), count);
    UNBLOCK_INPUT;
    if (!font)
      return NULL;

    /* Find a free slot in the font table.  */
    for (i = 0; i < dpyinfo->n_fonts; ++i)
      if (dpyinfo->font_table[i].name == NULL)
	break;

    /* If no free slot found, maybe enlarge the font table.  */
    if (i == dpyinfo->n_fonts
	&& dpyinfo->n_fonts == dpyinfo->font_table_size)
      {
	int sz;
	dpyinfo->font_table_size = max (16, 2 * dpyinfo->font_table_size);
	sz = dpyinfo->font_table_size * sizeof *dpyinfo->font_table;
	dpyinfo->font_table
	  = (struct font_info *) xrealloc (dpyinfo->font_table, sz);
      }

    fontp = dpyinfo->font_table + i;
    if (i == dpyinfo->n_fonts)
      ++dpyinfo->n_fonts;

    /* Now fill in the slots of *FONTP.  */
    BLOCK_INPUT;
    bzero (fontp, sizeof (*fontp));
    fontp->font = font;
    fontp->font_idx = i;
    fontp->name = (char *) xmalloc (strlen (fontname) + 1);
    bcopy (fontname, fontp->name, strlen (fontname) + 1);

    /* Try to get the full name of FONT.  Put it in FULL_NAME.  */
    full_name = 0;
    if (XGetFontProperty (font, XA_FONT, &value))
      {
	char *name = (char *) XGetAtomName (FRAME_X_DISPLAY (f), (Atom) value);
	char *p = name;
	int dashes = 0;

	/* Count the number of dashes in the "full name".
	   If it is too few, this isn't really the font's full name,
	   so don't use it.
	   In X11R4, the fonts did not come with their canonical names
	   stored in them.  */
	while (*p)
	  {
	    if (*p == '-')
	      dashes++;
	    p++;
	  }

	if (dashes >= 13)
	  {
	    full_name = (char *) xmalloc (p - name + 1);
	    bcopy (name, full_name, p - name + 1);
	  }

	XFree (name);
      }

    if (full_name != 0)
      fontp->full_name = full_name;
    else
      fontp->full_name = fontp->name;

    fontp->size = font->max_bounds.width;
    fontp->height = FONT_HEIGHT (font);

    if (NILP (font_names))
      {
	/* We come here because of a bug of XListFonts mentioned at
	   the head of this block.  Let's store this information in
	   the cache for x_list_fonts.  */
	Lisp_Object lispy_name = build_string (fontname);
	Lisp_Object lispy_full_name = build_string (fontp->full_name);
	Lisp_Object key = Fcons (Fcons (lispy_name, make_number (256)),
				 Qnil);

	XSETCDR (dpyinfo->name_list_element,
		 Fcons (Fcons (key,
			       Fcons (Fcons (lispy_full_name,
					     make_number (fontp->size)),
				      Qnil)),
			XCDR (dpyinfo->name_list_element)));
	if (full_name)
	  {
	    key = Fcons (Fcons (lispy_full_name, make_number (256)),
			 Qnil);
	    XSETCDR (dpyinfo->name_list_element,
		     Fcons (Fcons (key,
				   Fcons (Fcons (lispy_full_name,
						 make_number (fontp->size)),
					  Qnil)),
			    XCDR (dpyinfo->name_list_element)));
	  }
      }

    /* The slot `encoding' specifies how to map a character
       code-points (0x20..0x7F or 0x2020..0x7F7F) of each charset to
       the font code-points (0:0x20..0x7F, 1:0xA0..0xFF), or
       (0:0x2020..0x7F7F, 1:0xA0A0..0xFFFF, 3:0x20A0..0x7FFF,
       2:0xA020..0xFF7F).  For the moment, we don't know which charset
       uses this font.  So, we set information in fontp->encoding[1]
       which is never used by any charset.  If mapping can't be
       decided, set FONT_ENCODING_NOT_DECIDED.  */
    fontp->encoding[1]
      = (font->max_byte1 == 0
	 /* 1-byte font */
	 ? (font->min_char_or_byte2 < 0x80
	    ? (font->max_char_or_byte2 < 0x80
	       ? 0		/* 0x20..0x7F */
	       : FONT_ENCODING_NOT_DECIDED) /* 0x20..0xFF */
	    : 1)		/* 0xA0..0xFF */
	 /* 2-byte font */
	 : (font->min_byte1 < 0x80
	    ? (font->max_byte1 < 0x80
	       ? (font->min_char_or_byte2 < 0x80
		  ? (font->max_char_or_byte2 < 0x80
		     ? 0		/* 0x2020..0x7F7F */
		     : FONT_ENCODING_NOT_DECIDED) /* 0x2020..0x7FFF */
		  : 3)		/* 0x20A0..0x7FFF */
	       : FONT_ENCODING_NOT_DECIDED) /* 0x20??..0xA0?? */
	    : (font->min_char_or_byte2 < 0x80
	       ? (font->max_char_or_byte2 < 0x80
		  ? 2		/* 0xA020..0xFF7F */
		  : FONT_ENCODING_NOT_DECIDED) /* 0xA020..0xFFFF */
	       : 1)));		/* 0xA0A0..0xFFFF */

    fontp->baseline_offset
      = (XGetFontProperty (font, dpyinfo->Xatom_MULE_BASELINE_OFFSET, &value)
	 ? (long) value : 0);
    fontp->relative_compose
      = (XGetFontProperty (font, dpyinfo->Xatom_MULE_RELATIVE_COMPOSE, &value)
	 ? (long) value : 0);
    fontp->default_ascent
      = (XGetFontProperty (font, dpyinfo->Xatom_MULE_DEFAULT_ASCENT, &value)
	 ? (long) value : 0);

    /* Set global flag fonts_changed_p to non-zero if the font loaded
       has a character with a smaller width than any other character
       before, or if the font loaded has a smaller height than any
       other font loaded before.  If this happens, it will make a
       glyph matrix reallocation necessary.  */
    fonts_changed_p |= x_compute_min_glyph_bounds (f);
    UNBLOCK_INPUT;
    return fontp;
  }
}


/* Return a pointer to struct font_info of a font named FONTNAME for
   frame F.  If no such font is loaded, return NULL.  */

struct font_info *
x_query_font (f, fontname)
     struct frame *f;
     register char *fontname;
{
  struct x_display_info *dpyinfo = FRAME_X_DISPLAY_INFO (f);
  int i;

  for (i = 0; i < dpyinfo->n_fonts; i++)
    if (dpyinfo->font_table[i].name
	&& (!strcmp (dpyinfo->font_table[i].name, fontname)
	    || !strcmp (dpyinfo->font_table[i].full_name, fontname)))
      return (dpyinfo->font_table + i);
  return NULL;
}


/* Find a CCL program for a font specified by FONTP, and set the member
 `encoder' of the structure.  */

void
x_find_ccl_program (fontp)
     struct font_info *fontp;
{
  Lisp_Object list, elt;

  elt = Qnil;
  for (list = Vfont_ccl_encoder_alist; CONSP (list); list = XCDR (list))
    {
      elt = XCAR (list);
      if (CONSP (elt)
	  && STRINGP (XCAR (elt))
	  && ((fast_c_string_match_ignore_case (XCAR (elt), fontp->name)
	       >= 0)
	      || (fast_c_string_match_ignore_case (XCAR (elt), fontp->full_name)
		  >= 0)))
	break;
    }

  if (! NILP (list))
    {
      struct ccl_program *ccl
	= (struct ccl_program *) xmalloc (sizeof (struct ccl_program));

      if (setup_ccl_program (ccl, XCDR (elt)) < 0)
	xfree (ccl);
      else
	fontp->font_encoder = ccl;
    }
}



/***********************************************************************
			    Initialization
 ***********************************************************************/

#ifdef USE_X_TOOLKIT
static XrmOptionDescRec emacs_options[] = {
  {"-geometry",	".geometry", XrmoptionSepArg, NULL},
  {"-iconic",	".iconic", XrmoptionNoArg, (XtPointer) "yes"},

  {"-internal-border-width", "*EmacsScreen.internalBorderWidth",
     XrmoptionSepArg, NULL},
  {"-ib",	"*EmacsScreen.internalBorderWidth", XrmoptionSepArg, NULL},

  {"-T",	"*EmacsShell.title", XrmoptionSepArg, (XtPointer) NULL},
  {"-wn",	"*EmacsShell.title", XrmoptionSepArg, (XtPointer) NULL},
  {"-title",	"*EmacsShell.title", XrmoptionSepArg, (XtPointer) NULL},
  {"-iconname",	"*EmacsShell.iconName", XrmoptionSepArg, (XtPointer) NULL},
  {"-in",	"*EmacsShell.iconName", XrmoptionSepArg, (XtPointer) NULL},
  {"-mc",	"*pointerColor", XrmoptionSepArg, (XtPointer) NULL},
  {"-cr",	"*cursorColor", XrmoptionSepArg, (XtPointer) NULL}
};
#endif /* USE_X_TOOLKIT */

static int x_initialized;

#ifdef MULTI_KBOARD
/* Test whether two display-name strings agree up to the dot that separates
   the screen number from the server number.  */
static int
same_x_server (name1, name2)
     const char *name1, *name2;
{
  int seen_colon = 0;
  const unsigned char *system_name = SDATA (Vsystem_name);
  int system_name_length = strlen (system_name);
  int length_until_period = 0;

  while (system_name[length_until_period] != 0
	 && system_name[length_until_period] != '.')
    length_until_period++;

  /* Treat `unix' like an empty host name.  */
  if (! strncmp (name1, "unix:", 5))
    name1 += 4;
  if (! strncmp (name2, "unix:", 5))
    name2 += 4;
  /* Treat this host's name like an empty host name.  */
  if (! strncmp (name1, system_name, system_name_length)
      && name1[system_name_length] == ':')
    name1 += system_name_length;
  if (! strncmp (name2, system_name, system_name_length)
      && name2[system_name_length] == ':')
    name2 += system_name_length;
  /* Treat this host's domainless name like an empty host name.  */
  if (! strncmp (name1, system_name, length_until_period)
      && name1[length_until_period] == ':')
    name1 += length_until_period;
  if (! strncmp (name2, system_name, length_until_period)
      && name2[length_until_period] == ':')
    name2 += length_until_period;

  for (; *name1 != '\0' && *name1 == *name2; name1++, name2++)
    {
      if (*name1 == ':')
	seen_colon++;
      if (seen_colon && *name1 == '.')
	return 1;
    }
  return (seen_colon
	  && (*name1 == '.' || *name1 == '\0')
	  && (*name2 == '.' || *name2 == '\0'));
}
#endif

/* Count number of set bits in mask and number of bits to shift to
   get to the first bit.  With MASK 0x7e0, *BITS is set to 6, and *OFFSET
   to 5.  */
static void
get_bits_and_offset (mask, bits, offset)
     unsigned long mask;
     int *bits;
     int *offset;
{
  int nr = 0;
  int off = 0;

  while (!(mask & 1))
    {
      off++;
      mask >>= 1;
    }

  while (mask & 1)
    {
      nr++;
      mask >>= 1;
    }

  *offset = off;
  *bits = nr;
}

struct x_display_info *
x_term_init (display_name, xrm_option, resource_name)
     Lisp_Object display_name;
     char *xrm_option;
     char *resource_name;
{
  int connection;
  Display *dpy;
  struct x_display_info *dpyinfo;
  XrmDatabase xrdb;

  BLOCK_INPUT;

  if (!x_initialized)
    {
      x_initialize ();
      ++x_initialized;
    }

#ifdef USE_GTK
  {
#define NUM_ARGV 10
    int argc;
    char *argv[NUM_ARGV];
    char **argv2 = argv;
    GdkAtom atom;

    if (x_initialized++ > 1)
      {
        /* Opening another display.  If xg_display_open returns less
           than zero, we are probably on GTK 2.0, which can only handle
           one display.  GTK 2.2 or later can handle more than one.  */
        if (xg_display_open (SDATA (display_name), &dpy) < 0)
          error ("Sorry, this version of GTK can only handle one display");
     }
    else
      {
        for (argc = 0; argc < NUM_ARGV; ++argc)
          argv[argc] = 0;

        argc = 0;
        argv[argc++] = initial_argv[0];

        if (! NILP (display_name))
          {
            argv[argc++] = "--display";
            argv[argc++] = SDATA (display_name);
          }

        argv[argc++] = "--name";
        argv[argc++] = resource_name;

#ifdef HAVE_X11R5
        XSetLocaleModifiers ("");
#endif

        gtk_init (&argc, &argv2);

        /* gtk_init does set_locale.  We must fix locale after calling it.  */
        fixup_locale ();
        xg_initialize ();

        dpy = GDK_DISPLAY ();

        /* NULL window -> events for all windows go to our function */
        gdk_window_add_filter (NULL, event_handler_gdk, NULL);

        /* Load our own gtkrc if it exists.  */
        {
          struct gcpro gcpro1, gcpro2;
          char *file = "~/.emacs.d/gtkrc";
          Lisp_Object s, abs_file;

          GCPRO2 (s, abs_file);
          s = make_string (file, strlen (file));
          abs_file = Fexpand_file_name (s, Qnil);

          if (! NILP (abs_file) && !NILP (Ffile_readable_p (abs_file)))
            gtk_rc_parse (SDATA (abs_file));

          UNGCPRO;
        }

        XSetErrorHandler (x_error_handler);
        XSetIOErrorHandler (x_io_error_quitter);
      }
  }
#else /* not USE_GTK */
#ifdef USE_X_TOOLKIT
  /* weiner@footloose.sps.mot.com reports that this causes
     errors with X11R5:
	   X protocol error: BadAtom (invalid Atom parameter)
	   on protocol request 18skiloaf.
     So let's not use it until R6.  */
#ifdef HAVE_X11XTR6
  XtSetLanguageProc (NULL, NULL, NULL);
#endif

  {
    int argc = 0;
    char *argv[3];

    argv[0] = "";
    argc = 1;
    if (xrm_option)
      {
	argv[argc++] = "-xrm";
	argv[argc++] = xrm_option;
      }
    turn_on_atimers (0);
    dpy = XtOpenDisplay (Xt_app_con, SDATA (display_name),
			 resource_name, EMACS_CLASS,
			 emacs_options, XtNumber (emacs_options),
			 &argc, argv);
    turn_on_atimers (1);

#ifdef HAVE_X11XTR6
    /* I think this is to compensate for XtSetLanguageProc.  */
    fixup_locale ();
#endif
  }

#else /* not USE_X_TOOLKIT */
#ifdef HAVE_X11R5
  XSetLocaleModifiers ("");
#endif
  dpy = XOpenDisplay (SDATA (display_name));
#endif /* not USE_X_TOOLKIT */
#endif /* not USE_GTK*/

  /* Detect failure.  */
  if (dpy == 0)
    {
      UNBLOCK_INPUT;
      return 0;
    }

  /* We have definitely succeeded.  Record the new connection.  */

  dpyinfo = (struct x_display_info *) xmalloc (sizeof (struct x_display_info));
  bzero (dpyinfo, sizeof *dpyinfo);

#ifdef MULTI_KBOARD
  {
    struct x_display_info *share;
    Lisp_Object tail;

    for (share = x_display_list, tail = x_display_name_list; share;
	 share = share->next, tail = XCDR (tail))
      if (same_x_server (SDATA (XCAR (XCAR (tail))),
			 SDATA (display_name)))
	break;
    if (share)
      dpyinfo->kboard = share->kboard;
    else
      {
	dpyinfo->kboard = (KBOARD *) xmalloc (sizeof (KBOARD));
	init_kboard (dpyinfo->kboard);
	if (!EQ (XSYMBOL (Qvendor_specific_keysyms)->function, Qunbound))
	  {
	    char *vendor = ServerVendor (dpy);
	    UNBLOCK_INPUT;
	    dpyinfo->kboard->Vsystem_key_alist
	      = call1 (Qvendor_specific_keysyms,
		       build_string (vendor ? vendor : ""));
	    BLOCK_INPUT;
	  }

	dpyinfo->kboard->next_kboard = all_kboards;
	all_kboards = dpyinfo->kboard;
	/* Don't let the initial kboard remain current longer than necessary.
	   That would cause problems if a file loaded on startup tries to
	   prompt in the mini-buffer.  */
	if (current_kboard == initial_kboard)
	  current_kboard = dpyinfo->kboard;
      }
    dpyinfo->kboard->reference_count++;
  }
#endif

  /* Put this display on the chain.  */
  dpyinfo->next = x_display_list;
  x_display_list = dpyinfo;

  /* Put it on x_display_name_list as well, to keep them parallel.  */
  x_display_name_list = Fcons (Fcons (display_name, Qnil),
			       x_display_name_list);
  dpyinfo->name_list_element = XCAR (x_display_name_list);

  dpyinfo->display = dpy;

#if 0
  XSetAfterFunction (x_current_display, x_trace_wire);
#endif /* ! 0 */

  dpyinfo->x_id_name
    = (char *) xmalloc (SBYTES (Vinvocation_name)
			+ SBYTES (Vsystem_name)
			+ 2);
  sprintf (dpyinfo->x_id_name, "%s@%s",
	   SDATA (Vinvocation_name), SDATA (Vsystem_name));

  /* Figure out which modifier bits mean what.  */
  x_find_modifier_meanings (dpyinfo);

  /* Get the scroll bar cursor.  */
#ifdef USE_GTK
  /* We must create a GTK cursor, it is required for GTK widgets.  */
  dpyinfo->xg_cursor = xg_create_default_cursor (dpyinfo->display);
#endif /* USE_GTK */

  dpyinfo->vertical_scroll_bar_cursor
    = XCreateFontCursor (dpyinfo->display, XC_sb_v_double_arrow);

  xrdb = x_load_resources (dpyinfo->display, xrm_option,
			   resource_name, EMACS_CLASS);
#ifdef HAVE_XRMSETDATABASE
  XrmSetDatabase (dpyinfo->display, xrdb);
#else
  dpyinfo->display->db = xrdb;
#endif
  /* Put the rdb where we can find it in a way that works on
     all versions.  */
  dpyinfo->xrdb = xrdb;

  dpyinfo->screen = ScreenOfDisplay (dpyinfo->display,
				     DefaultScreen (dpyinfo->display));
  select_visual (dpyinfo);
  dpyinfo->cmap = DefaultColormapOfScreen (dpyinfo->screen);
  dpyinfo->height = HeightOfScreen (dpyinfo->screen);
  dpyinfo->width = WidthOfScreen (dpyinfo->screen);
  dpyinfo->root_window = RootWindowOfScreen (dpyinfo->screen);
  dpyinfo->client_leader_window = 0;
  dpyinfo->grabbed = 0;
  dpyinfo->reference_count = 0;
  dpyinfo->icon_bitmap_id = -1;
  dpyinfo->font_table = NULL;
  dpyinfo->n_fonts = 0;
  dpyinfo->font_table_size = 0;
  dpyinfo->bitmaps = 0;
  dpyinfo->bitmaps_size = 0;
  dpyinfo->bitmaps_last = 0;
  dpyinfo->scratch_cursor_gc = 0;
  dpyinfo->mouse_face_mouse_frame = 0;
  dpyinfo->mouse_face_deferred_gc = 0;
  dpyinfo->mouse_face_beg_row = dpyinfo->mouse_face_beg_col = -1;
  dpyinfo->mouse_face_end_row = dpyinfo->mouse_face_end_col = -1;
  dpyinfo->mouse_face_face_id = DEFAULT_FACE_ID;
  dpyinfo->mouse_face_window = Qnil;
  dpyinfo->mouse_face_overlay = Qnil;
  dpyinfo->mouse_face_mouse_x = dpyinfo->mouse_face_mouse_y = 0;
  dpyinfo->mouse_face_defer = 0;
  dpyinfo->mouse_face_hidden = 0;
  dpyinfo->x_focus_frame = 0;
  dpyinfo->x_focus_event_frame = 0;
  dpyinfo->x_highlight_frame = 0;
  dpyinfo->image_cache = make_image_cache ();
  dpyinfo->wm_type = X_WMTYPE_UNKNOWN;

  /* See if we can construct pixel values from RGB values.  */
  dpyinfo->red_bits = dpyinfo->blue_bits = dpyinfo->green_bits = 0;
  dpyinfo->red_offset = dpyinfo->blue_offset = dpyinfo->green_offset = 0;

  if (dpyinfo->visual->class == TrueColor)
    {
      get_bits_and_offset (dpyinfo->visual->red_mask,
                           &dpyinfo->red_bits, &dpyinfo->red_offset);
      get_bits_and_offset (dpyinfo->visual->blue_mask,
                           &dpyinfo->blue_bits, &dpyinfo->blue_offset);
      get_bits_and_offset (dpyinfo->visual->green_mask,
                           &dpyinfo->green_bits, &dpyinfo->green_offset);
    }

  /* See if a private colormap is requested.  */
  if (dpyinfo->visual == DefaultVisualOfScreen (dpyinfo->screen))
    {
      if (dpyinfo->visual->class == PseudoColor)
	{
	  Lisp_Object value;
	  value = display_x_get_resource (dpyinfo,
					  build_string ("privateColormap"),
					  build_string ("PrivateColormap"),
					  Qnil, Qnil);
	  if (STRINGP (value)
	      && (!strcmp (SDATA (value), "true")
		  || !strcmp (SDATA (value), "on")))
	    dpyinfo->cmap = XCopyColormapAndFree (dpyinfo->display, dpyinfo->cmap);
	}
    }
  else
    dpyinfo->cmap = XCreateColormap (dpyinfo->display, dpyinfo->root_window,
				     dpyinfo->visual, AllocNone);

  {
    int screen_number = XScreenNumberOfScreen (dpyinfo->screen);
    double pixels = DisplayHeight (dpyinfo->display, screen_number);
    double mm = DisplayHeightMM (dpyinfo->display, screen_number);
    /* Mac OS X 10.3's Xserver sometimes reports 0.0mm.  */
    dpyinfo->resy = (mm < 1) ? 100 : pixels * 25.4 / mm;
    pixels = DisplayWidth (dpyinfo->display, screen_number);
    /* Mac OS X 10.3's Xserver sometimes reports 0.0mm.  */
    mm = DisplayWidthMM (dpyinfo->display, screen_number);
    dpyinfo->resx = (mm < 1) ? 100 : pixels * 25.4 / mm;
  }

  dpyinfo->Xatom_wm_protocols
    = XInternAtom (dpyinfo->display, "WM_PROTOCOLS", False);
  dpyinfo->Xatom_wm_take_focus
    = XInternAtom (dpyinfo->display, "WM_TAKE_FOCUS", False);
  dpyinfo->Xatom_wm_save_yourself
    = XInternAtom (dpyinfo->display, "WM_SAVE_YOURSELF", False);
  dpyinfo->Xatom_wm_delete_window
    = XInternAtom (dpyinfo->display, "WM_DELETE_WINDOW", False);
  dpyinfo->Xatom_wm_change_state
    = XInternAtom (dpyinfo->display, "WM_CHANGE_STATE", False);
  dpyinfo->Xatom_wm_configure_denied
    = XInternAtom (dpyinfo->display, "WM_CONFIGURE_DENIED", False);
  dpyinfo->Xatom_wm_window_moved
    = XInternAtom (dpyinfo->display, "WM_MOVED", False);
  dpyinfo->Xatom_wm_client_leader
    = XInternAtom (dpyinfo->display, "WM_CLIENT_LEADER", False);
  dpyinfo->Xatom_editres
    = XInternAtom (dpyinfo->display, "Editres", False);
  dpyinfo->Xatom_CLIPBOARD
    = XInternAtom (dpyinfo->display, "CLIPBOARD", False);
  dpyinfo->Xatom_TIMESTAMP
    = XInternAtom (dpyinfo->display, "TIMESTAMP", False);
  dpyinfo->Xatom_TEXT
    = XInternAtom (dpyinfo->display, "TEXT", False);
  dpyinfo->Xatom_COMPOUND_TEXT
    = XInternAtom (dpyinfo->display, "COMPOUND_TEXT", False);
  dpyinfo->Xatom_UTF8_STRING
    = XInternAtom (dpyinfo->display, "UTF8_STRING", False);
  dpyinfo->Xatom_DELETE
    = XInternAtom (dpyinfo->display, "DELETE", False);
  dpyinfo->Xatom_MULTIPLE
    = XInternAtom (dpyinfo->display, "MULTIPLE", False);
  dpyinfo->Xatom_INCR
    = XInternAtom (dpyinfo->display, "INCR", False);
  dpyinfo->Xatom_EMACS_TMP
    = XInternAtom (dpyinfo->display, "_EMACS_TMP_", False);
  dpyinfo->Xatom_TARGETS
    = XInternAtom (dpyinfo->display, "TARGETS", False);
  dpyinfo->Xatom_NULL
    = XInternAtom (dpyinfo->display, "NULL", False);
  dpyinfo->Xatom_ATOM_PAIR
    = XInternAtom (dpyinfo->display, "ATOM_PAIR", False);
  /* For properties of font.  */
  dpyinfo->Xatom_PIXEL_SIZE
    = XInternAtom (dpyinfo->display, "PIXEL_SIZE", False);
  dpyinfo->Xatom_MULE_BASELINE_OFFSET
    = XInternAtom (dpyinfo->display, "_MULE_BASELINE_OFFSET", False);
  dpyinfo->Xatom_MULE_RELATIVE_COMPOSE
    = XInternAtom (dpyinfo->display, "_MULE_RELATIVE_COMPOSE", False);
  dpyinfo->Xatom_MULE_DEFAULT_ASCENT
    = XInternAtom (dpyinfo->display, "_MULE_DEFAULT_ASCENT", False);

  /* Ghostscript support.  */
  dpyinfo->Xatom_PAGE = XInternAtom (dpyinfo->display, "PAGE", False);
  dpyinfo->Xatom_DONE = XInternAtom (dpyinfo->display, "DONE", False);

  dpyinfo->Xatom_Scrollbar = XInternAtom (dpyinfo->display, "SCROLLBAR",
					  False);

  dpyinfo->cut_buffers_initialized = 0;

  connection = ConnectionNumber (dpyinfo->display);
  dpyinfo->connection = connection;

  {
    char null_bits[1];

    null_bits[0] = 0x00;

    dpyinfo->null_pixel
      = XCreatePixmapFromBitmapData (dpyinfo->display, dpyinfo->root_window,
				     null_bits, 1, 1, (long) 0, (long) 0,
				     1);
  }

  {
    extern int gray_bitmap_width, gray_bitmap_height;
    extern char *gray_bitmap_bits;
    dpyinfo->gray
      = XCreatePixmapFromBitmapData (dpyinfo->display, dpyinfo->root_window,
				     gray_bitmap_bits,
				     gray_bitmap_width, gray_bitmap_height,
				     (unsigned long) 1, (unsigned long) 0, 1);
  }

#ifdef HAVE_X_I18N
  xim_initialize (dpyinfo, resource_name);
#endif

#ifdef subprocesses
  /* This is only needed for distinguishing keyboard and process input.  */
  if (connection != 0)
    add_keyboard_wait_descriptor (connection);
#endif

#ifndef F_SETOWN_BUG
#ifdef F_SETOWN
#ifdef F_SETOWN_SOCK_NEG
  /* stdin is a socket here */
  fcntl (connection, F_SETOWN, -getpid ());
#else /* ! defined (F_SETOWN_SOCK_NEG) */
  fcntl (connection, F_SETOWN, getpid ());
#endif /* ! defined (F_SETOWN_SOCK_NEG) */
#endif /* ! defined (F_SETOWN) */
#endif /* F_SETOWN_BUG */

#ifdef SIGIO
  if (interrupt_input)
    init_sigio (connection);
#endif /* ! defined (SIGIO) */

#ifdef USE_LUCID
#ifdef HAVE_X11R5 /* It seems X11R4 lacks XtCvtStringToFont, and XPointer.  */
  /* Make sure that we have a valid font for dialog boxes
     so that Xt does not crash.  */
  {
    Display *dpy = dpyinfo->display;
    XrmValue d, fr, to;
    Font font;
    int count;

    d.addr = (XPointer)&dpy;
    d.size = sizeof (Display *);
    fr.addr = XtDefaultFont;
    fr.size = sizeof (XtDefaultFont);
    to.size = sizeof (Font *);
    to.addr = (XPointer)&font;
    count = x_catch_errors (dpy);
    if (!XtCallConverter (dpy, XtCvtStringToFont, &d, 1, &fr, &to, NULL))
      abort ();
    if (x_had_errors_p (dpy) || !XQueryFont (dpy, font))
      XrmPutLineResource (&xrdb, "Emacs.dialog.*.font: 9x15");
    x_uncatch_errors (dpy, count);
  }
#endif
#endif

  /* See if we should run in synchronous mode.  This is useful
     for debugging X code.  */
  {
    Lisp_Object value;
    value = display_x_get_resource (dpyinfo,
				    build_string ("synchronous"),
				    build_string ("Synchronous"),
				    Qnil, Qnil);
    if (STRINGP (value)
	&& (!strcmp (SDATA (value), "true")
	    || !strcmp (SDATA (value), "on")))
      XSynchronize (dpyinfo->display, True);
  }

  {
    Lisp_Object value;
    value = display_x_get_resource (dpyinfo,
				    build_string ("useXIM"),
				    build_string ("UseXIM"),
				    Qnil, Qnil);
#ifdef USE_XIM
    if (STRINGP (value)
	&& (!strcmp (XSTRING (value)->data, "false")
	    || !strcmp (XSTRING (value)->data, "off")))
      use_xim = 0;
#else
    if (STRINGP (value)
	&& (!strcmp (XSTRING (value)->data, "true")
	    || !strcmp (XSTRING (value)->data, "on")))
      use_xim = 1;
#endif
  }

#ifdef HAVE_X_SM
  /* Only do this for the first display.  */
  if (x_initialized == 1)
    x_session_initialize (dpyinfo);
#endif

  UNBLOCK_INPUT;

  return dpyinfo;
}

/* Get rid of display DPYINFO, assuming all frames are already gone,
   and without sending any more commands to the X server.  */

void
x_delete_display (dpyinfo)
     struct x_display_info *dpyinfo;
{
  int i;

  delete_keyboard_wait_descriptor (dpyinfo->connection);

  /* Discard this display from x_display_name_list and x_display_list.
     We can't use Fdelq because that can quit.  */
  if (! NILP (x_display_name_list)
      && EQ (XCAR (x_display_name_list), dpyinfo->name_list_element))
    x_display_name_list = XCDR (x_display_name_list);
  else
    {
      Lisp_Object tail;

      tail = x_display_name_list;
      while (CONSP (tail) && CONSP (XCDR (tail)))
	{
	  if (EQ (XCAR (XCDR (tail)), dpyinfo->name_list_element))
	    {
	      XSETCDR (tail, XCDR (XCDR (tail)));
	      break;
	    }
	  tail = XCDR (tail);
	}
    }

  if (next_noop_dpyinfo == dpyinfo)
    next_noop_dpyinfo = dpyinfo->next;

  if (x_display_list == dpyinfo)
    x_display_list = dpyinfo->next;
  else
    {
      struct x_display_info *tail;

      for (tail = x_display_list; tail; tail = tail->next)
	if (tail->next == dpyinfo)
	  tail->next = tail->next->next;
    }

#ifndef USE_X_TOOLKIT   /* I'm told Xt does this itself.  */
#ifndef AIX		/* On AIX, XCloseDisplay calls this.  */
  XrmDestroyDatabase (dpyinfo->xrdb);
#endif
#endif
#ifdef MULTI_KBOARD
  if (--dpyinfo->kboard->reference_count == 0)
    delete_kboard (dpyinfo->kboard);
#endif
#ifdef HAVE_X_I18N
  if (dpyinfo->xim)
    xim_close_dpy (dpyinfo);
#endif

  /* Free the font names in the font table.  */
  for (i = 0; i < dpyinfo->n_fonts; i++)
    if (dpyinfo->font_table[i].name)
      {
	if (dpyinfo->font_table[i].name != dpyinfo->font_table[i].full_name)
	  xfree (dpyinfo->font_table[i].full_name);
	xfree (dpyinfo->font_table[i].name);
      }

  if (dpyinfo->font_table->font_encoder)
    xfree (dpyinfo->font_table->font_encoder);

  xfree (dpyinfo->font_table);
  xfree (dpyinfo->x_id_name);
  xfree (dpyinfo->color_cells);
  xfree (dpyinfo);
}

#ifdef USE_X_TOOLKIT

/* Atimer callback function for TIMER.  Called every 0.1s to process
   Xt timeouts, if needed.  We must avoid calling XtAppPending as
   much as possible because that function does an implicit XFlush
   that slows us down.  */

static void
x_process_timeouts (timer)
     struct atimer *timer;
{
  if (toolkit_scroll_bar_interaction || popup_activated ())
    {
      BLOCK_INPUT;
      while (XtAppPending (Xt_app_con) & XtIMTimer)
	XtAppProcessEvent (Xt_app_con, XtIMTimer);
      UNBLOCK_INPUT;
    }
}

#endif /* USE_X_TOOLKIT */


/* Set up use of X before we make the first connection.  */

extern frame_parm_handler x_frame_parm_handlers[];

static struct redisplay_interface x_redisplay_interface =
{
  x_frame_parm_handlers,
  x_produce_glyphs,
  x_write_glyphs,
  x_insert_glyphs,
  x_clear_end_of_line,
  x_scroll_run,
  x_after_update_window_line,
  x_update_window_begin,
  x_update_window_end,
  x_cursor_to,
  x_flush,
#ifdef XFlush
  x_flush,
#else
  0,  /* flush_display_optional */
#endif
  x_clear_window_mouse_face,
  x_get_glyph_overhangs,
  x_fix_overlapping_area,
  x_draw_fringe_bitmap,
  0, /* define_fringe_bitmap */
  0, /* destroy_fringe_bitmap */
  x_per_char_metric,
  x_encode_char,
  x_compute_glyph_string_overhangs,
  x_draw_glyph_string,
  x_define_frame_cursor,
  x_clear_frame_area,
  x_draw_window_cursor,
  x_draw_vertical_window_border,
  x_shift_glyphs_for_insert
};

void
x_initialize ()
{
  rif = &x_redisplay_interface;

  clear_frame_hook = x_clear_frame;
  ins_del_lines_hook = x_ins_del_lines;
  delete_glyphs_hook = x_delete_glyphs;
  ring_bell_hook = XTring_bell;
  reset_terminal_modes_hook = XTreset_terminal_modes;
  set_terminal_modes_hook = XTset_terminal_modes;
  update_begin_hook = x_update_begin;
  update_end_hook = x_update_end;
  set_terminal_window_hook = XTset_terminal_window;
  read_socket_hook = XTread_socket;
  frame_up_to_date_hook = XTframe_up_to_date;
  mouse_position_hook = XTmouse_position;
  frame_rehighlight_hook = XTframe_rehighlight;
  frame_raise_lower_hook = XTframe_raise_lower;
  set_vertical_scroll_bar_hook = XTset_vertical_scroll_bar;
  condemn_scroll_bars_hook = XTcondemn_scroll_bars;
  redeem_scroll_bar_hook = XTredeem_scroll_bar;
  judge_scroll_bars_hook = XTjudge_scroll_bars;

  scroll_region_ok = 1;		/* we'll scroll partial frames */
  char_ins_del_ok = 1;
  line_ins_del_ok = 1;		/* we'll just blt 'em */
  fast_clear_end_of_line = 1;	/* X does this well */
  memory_below_frame = 0;	/* we don't remember what scrolls
				   off the bottom */
  baud_rate = 19200;

  x_noop_count = 0;
  last_tool_bar_item = -1;
  any_help_event_p = 0;
  ignore_next_mouse_click_timeout = 0;

#ifdef USE_GTK
  current_count = -1;
#endif

  /* Try to use interrupt input; if we can't, then start polling.  */
  Fset_input_mode (Qt, Qnil, Qt, Qnil);

#ifdef USE_X_TOOLKIT
  XtToolkitInitialize ();

  Xt_app_con = XtCreateApplicationContext ();

  /* Register a converter from strings to pixels, which uses
     Emacs' color allocation infrastructure.  */
  XtAppSetTypeConverter (Xt_app_con,
			 XtRString, XtRPixel, cvt_string_to_pixel,
			 cvt_string_to_pixel_args,
			 XtNumber (cvt_string_to_pixel_args),
			 XtCacheByDisplay, cvt_pixel_dtor);

  XtAppSetFallbackResources (Xt_app_con, Xt_default_resources);

  /* Install an asynchronous timer that processes Xt timeout events
     every 0.1s.  This is necessary because some widget sets use
     timeouts internally, for example the LessTif menu bar, or the
     Xaw3d scroll bar.  When Xt timouts aren't processed, these
     widgets don't behave normally.  */
  {
    EMACS_TIME interval;
    EMACS_SET_SECS_USECS (interval, 0, 100000);
    start_atimer (ATIMER_CONTINUOUS, interval, x_process_timeouts, 0);
  }
#endif

#ifdef USE_TOOLKIT_SCROLL_BARS
#ifndef USE_GTK
  xaw3d_arrow_scroll = False;
  xaw3d_pick_top = True;
#endif
#endif

  /* Note that there is no real way portable across R3/R4 to get the
     original error handler.  */
  XSetErrorHandler (x_error_handler);
  XSetIOErrorHandler (x_io_error_quitter);

  /* Disable Window Change signals;  they are handled by X events.  */
#ifdef SIGWINCH
  signal (SIGWINCH, SIG_DFL);
#endif /* SIGWINCH */

  signal (SIGPIPE, x_connection_signal);
}


void
syms_of_xterm ()
{
  staticpro (&x_error_message_string);
  x_error_message_string = Qnil;

  staticpro (&x_display_name_list);
  x_display_name_list = Qnil;

  staticpro (&last_mouse_scroll_bar);
  last_mouse_scroll_bar = Qnil;

  staticpro (&Qvendor_specific_keysyms);
  Qvendor_specific_keysyms = intern ("vendor-specific-keysyms");

  staticpro (&Qutf_8);
  Qutf_8 = intern ("utf-8");
  staticpro (&Qlatin_1);
  Qlatin_1 = intern ("latin-1");

  staticpro (&last_mouse_press_frame);
  last_mouse_press_frame = Qnil;

  DEFVAR_BOOL ("x-use-underline-position-properties",
	       &x_use_underline_position_properties,
     doc: /* *Non-nil means make use of UNDERLINE_POSITION font properties.
nil means ignore them.  If you encounter fonts with bogus
UNDERLINE_POSITION font properties, for example 7x13 on XFree prior
to 4.1, set this to nil.  */);
  x_use_underline_position_properties = 1;

  DEFVAR_BOOL ("x-mouse-click-focus-ignore-position",
	       &x_mouse_click_focus_ignore_position,
    doc: /* Non-nil means that a mouse click to focus a frame does not move point.
This variable is only used when the window manager requires that you
click on a frame to select it (give it focus).  In that case, a value
of nil, means that the selected window and cursor position changes to
reflect the mouse click position, while a non-nil value means that the
selected window or cursor position is preserved.  */);
  x_mouse_click_focus_ignore_position = 0;

  DEFVAR_LISP ("x-toolkit-scroll-bars", &Vx_toolkit_scroll_bars,
    doc: /* What X toolkit scroll bars Emacs uses.
A value of nil means Emacs doesn't use X toolkit scroll bars.
Otherwise, value is a symbol describing the X toolkit.  */);
#ifdef USE_TOOLKIT_SCROLL_BARS
#ifdef USE_MOTIF
  Vx_toolkit_scroll_bars = intern ("motif");
#elif defined HAVE_XAW3D
  Vx_toolkit_scroll_bars = intern ("xaw3d");
#elif USE_GTK
  Vx_toolkit_scroll_bars = intern ("gtk");
#else
  Vx_toolkit_scroll_bars = intern ("xaw");
#endif
#else
  Vx_toolkit_scroll_bars = Qnil;
#endif

  staticpro (&last_mouse_motion_frame);
  last_mouse_motion_frame = Qnil;

  Qmodifier_value = intern ("modifier-value");
  Qalt = intern ("alt");
  Fput (Qalt, Qmodifier_value, make_number (alt_modifier));
  Qhyper = intern ("hyper");
  Fput (Qhyper, Qmodifier_value, make_number (hyper_modifier));
  Qmeta = intern ("meta");
  Fput (Qmeta, Qmodifier_value, make_number (meta_modifier));
  Qsuper = intern ("super");
  Fput (Qsuper, Qmodifier_value, make_number (super_modifier));

  DEFVAR_LISP ("x-alt-keysym", &Vx_alt_keysym,
    doc: /* Which keys Emacs uses for the alt modifier.
This should be one of the symbols `alt', `hyper', `meta', `super'.
For example, `alt' means use the Alt_L and Alt_R keysyms.  The default
is nil, which is the same as `alt'.  */);
  Vx_alt_keysym = Qnil;

  DEFVAR_LISP ("x-hyper-keysym", &Vx_hyper_keysym,
    doc: /* Which keys Emacs uses for the hyper modifier.
This should be one of the symbols `alt', `hyper', `meta', `super'.
For example, `hyper' means use the Hyper_L and Hyper_R keysyms.  The
default is nil, which is the same as `hyper'.  */);
  Vx_hyper_keysym = Qnil;

  DEFVAR_LISP ("x-meta-keysym", &Vx_meta_keysym,
    doc: /* Which keys Emacs uses for the meta modifier.
This should be one of the symbols `alt', `hyper', `meta', `super'.
For example, `meta' means use the Meta_L and Meta_R keysyms.  The
default is nil, which is the same as `meta'.  */);
  Vx_meta_keysym = Qnil;

  DEFVAR_LISP ("x-super-keysym", &Vx_super_keysym,
    doc: /* Which keys Emacs uses for the super modifier.
This should be one of the symbols `alt', `hyper', `meta', `super'.
For example, `super' means use the Super_L and Super_R keysyms.  The
default is nil, which is the same as `super'.  */);
  Vx_super_keysym = Qnil;

  DEFVAR_LISP ("x-keysym-table", &Vx_keysym_table,
    doc: /* Hash table of character codes indexed by X keysym codes.  */);
  Vx_keysym_table = make_hash_table (Qeql, make_number (900),
				     make_float (DEFAULT_REHASH_SIZE),
				     make_float (DEFAULT_REHASH_THRESHOLD),
				     Qnil, Qnil, Qnil);
}

#endif /* HAVE_X_WINDOWS */

/* arch-tag: 6d4e4cb7-abc1-4302-9585-d84dcfb09d0f
   (do not change this comment) */<|MERGE_RESOLUTION|>--- conflicted
+++ resolved
@@ -2830,6 +2830,10 @@
 
   XFlush (FRAME_X_DISPLAY (f));
 
+#ifdef USE_GTK
+  xg_frame_cleared (f);
+#endif
+
   UNBLOCK_INPUT;
 }
 
@@ -3391,12 +3395,14 @@
      Alt keysyms are on.  */
   {
     int row, col;	/* The row and column in the modifier table.  */
+    int found_alt_or_meta;
 
     for (row = 3; row < 8; row++)
+    {
+      found_alt_or_meta = 0;
       for (col = 0; col < mods->max_keypermod; col++)
 	{
-	  KeyCode code
-	    = mods->modifiermap[(row * mods->max_keypermod) + col];
+	  KeyCode code = mods->modifiermap[(row * mods->max_keypermod) + col];
 
 	  /* Zeroes are used for filler.  Skip them.  */
 	  if (code == 0)
@@ -3414,33 +3420,44 @@
 		  {
 		  case XK_Meta_L:
 		  case XK_Meta_R:
+		    found_alt_or_meta = 1;
 		    dpyinfo->meta_mod_mask |= (1 << row);
 		    break;
 
 		  case XK_Alt_L:
 		  case XK_Alt_R:
+		    found_alt_or_meta = 1;
 		    dpyinfo->alt_mod_mask |= (1 << row);
 		    break;
 
 		  case XK_Hyper_L:
 		  case XK_Hyper_R:
-		    dpyinfo->hyper_mod_mask |= (1 << row);
+		    if (!found_alt_or_meta)
+		      dpyinfo->hyper_mod_mask |= (1 << row);
+		    code_col = syms_per_code;
+		    col = mods->max_keypermod;
 		    break;
 
 		  case XK_Super_L:
 		  case XK_Super_R:
-		    dpyinfo->super_mod_mask |= (1 << row);
+		    if (!found_alt_or_meta)
+		      dpyinfo->super_mod_mask |= (1 << row);
+		    code_col = syms_per_code;
+		    col = mods->max_keypermod;
 		    break;
 
 		  case XK_Shift_Lock:
 		    /* Ignore this if it's not on the lock modifier.  */
-		    if ((1 << row) == LockMask)
+		    if (!found_alt_or_meta && ((1 << row) == LockMask))
 		      dpyinfo->shift_lock_mask = LockMask;
+		    code_col = syms_per_code;
+		    col = mods->max_keypermod;
 		    break;
 		  }
 	      }
 	  }
 	}
+    }
   }
 
   /* If we couldn't find any meta keys, accept any alt keys as meta keys.  */
@@ -4863,7 +4880,9 @@
                              top,
                              left + VERTICAL_SCROLL_BAR_WIDTH_TRIM,
                              width - VERTICAL_SCROLL_BAR_WIDTH_TRIM * 2,
-                             max (height, 1));
+                             max (height, 1),
+                             left,
+                             width);
     xg_show_scroll_bar (SCROLL_BAR_X_WINDOW (bar));
 #else /* not USE_GTK */
     Widget scroll_bar = SCROLL_BAR_X_WIDGET (FRAME_X_DISPLAY (f), bar);
@@ -5058,9 +5077,15 @@
   /* Compute the left edge of the scroll bar.  */
 #ifdef USE_TOOLKIT_SCROLL_BARS
   if (WINDOW_HAS_VERTICAL_SCROLL_BAR_ON_RIGHT (w))
-    sb_left = left + width - sb_width - (width - sb_width) / 2;
+    sb_left = (left +
+	       (WINDOW_RIGHTMOST_P (w)
+		? width - sb_width - (width - sb_width) / 2
+		: 0));
   else
-    sb_left = left + (width - sb_width) / 2;
+    sb_left = (left +
+	       (WINDOW_LEFTMOST_P (w)
+		? (width - sb_width) / 2
+		: width - sb_width));
 #else
   if (WINDOW_HAS_VERTICAL_SCROLL_BAR_ON_RIGHT (w))
     sb_left = left + width - sb_width;
@@ -5101,7 +5126,6 @@
 
 #ifdef USE_TOOLKIT_SCROLL_BARS
 
-<<<<<<< HEAD
 #ifdef USE_GTK
       if (mask)
         xg_update_scrollbar_pos (f,
@@ -5114,14 +5138,6 @@
                                  width);
 #else /* not USE_GTK */
 
-      /* Since toolkit scroll bars are smaller than the space reserved
-         for them on the frame, we have to clear "under" them.  */
-      if (width > 0 && height > 0)
-        x_clear_area (FRAME_X_DISPLAY (f), FRAME_X_WINDOW (f),
-                          left, top, width, height, False);
-      /* Move/size the scroll bar widget.  */
-      if (mask)
-=======
       /* Move/size the scroll bar widget.  */
       if (mask)
 	{
@@ -5130,26 +5146,13 @@
 	  if (width > 0 && height > 0)
 	    x_clear_area (FRAME_X_DISPLAY (f), FRAME_X_WINDOW (f),
                           left, top, width, height, False);
-#ifdef USE_GTK
-          xg_update_scrollbar_pos (f,
-                                   SCROLL_BAR_X_WINDOW (bar),
-                                   top,
-                                   sb_left + VERTICAL_SCROLL_BAR_WIDTH_TRIM,
-                                   sb_width - VERTICAL_SCROLL_BAR_WIDTH_TRIM *2,
-                                   max (height, 1));
-#else /* not USE_GTK */
->>>>>>> 5bd47e0c
           XtConfigureWidget (SCROLL_BAR_X_WIDGET (FRAME_X_DISPLAY (f), bar),
                              sb_left + VERTICAL_SCROLL_BAR_WIDTH_TRIM,
                              top,
                              sb_width - VERTICAL_SCROLL_BAR_WIDTH_TRIM * 2,
                              max (height, 1), 0);
-<<<<<<< HEAD
-
-=======
->>>>>>> 5bd47e0c
+	}
 #endif /* not USE_GTK */
-	}
 #else /* not USE_TOOLKIT_SCROLL_BARS */
 
       /* Clear areas not covered by the scroll bar because of
@@ -8047,7 +8050,11 @@
       if (FRAME_X_DISPLAY_INFO (f) == dpyinfo)
 	{
 	  FRAME_XIC (f) = NULL;
-          xic_free_xfontset (f);
+	  if (FRAME_XIC_FONTSET (f))
+	    {
+	      XFreeFontSet (FRAME_X_DISPLAY (f), FRAME_XIC_FONTSET (f));
+	      FRAME_XIC_FONTSET (f) = NULL;
+	    }
 	}
     }
 
