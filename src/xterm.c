/* X Communication module for terminals which understand the X protocol.
   Copyright (C) 1989, 1993, 1994, 1995, 1996, 1997, 1998, 1999, 2000, 2001,
                 2002, 2003, 2004, 2005, 2006, 2007 Free Software Foundation, Inc.

This file is part of GNU Emacs.

GNU Emacs is free software; you can redistribute it and/or modify
it under the terms of the GNU General Public License as published by
the Free Software Foundation; either version 2, or (at your option)
any later version.

GNU Emacs is distributed in the hope that it will be useful,
but WITHOUT ANY WARRANTY; without even the implied warranty of
MERCHANTABILITY or FITNESS FOR A PARTICULAR PURPOSE.  See the
GNU General Public License for more details.

You should have received a copy of the GNU General Public License
along with GNU Emacs; see the file COPYING.  If not, write to
the Free Software Foundation, Inc., 51 Franklin Street, Fifth Floor,
Boston, MA 02110-1301, USA.  */

/* New display code by Gerd Moellmann <gerd@gnu.org>.  */
/* Xt features made by Fred Pierresteguy.  */

#include <config.h>

/* On 4.3 these lose if they come after xterm.h.  */
/* Putting these at the beginning seems to be standard for other .c files.  */
#include <signal.h>

#include <stdio.h>

#ifdef HAVE_X_WINDOWS

#include "lisp.h"
#include "blockinput.h"

/* Need syssignal.h for various externs and definitions that may be required
   by some configurations for calls to signal later in this source file.  */
#include "syssignal.h"

/* This may include sys/types.h, and that somehow loses
   if this is not done before the other system files.  */
#include "xterm.h"
#include <X11/cursorfont.h>

/* Load sys/types.h if not already loaded.
   In some systems loading it twice is suicidal.  */
#ifndef makedev
#include <sys/types.h>
#endif /* makedev */

#ifdef BSD_SYSTEM
#include <sys/ioctl.h>
#endif /* ! defined (BSD_SYSTEM) */

#include "systty.h"
#include "systime.h"

#ifndef INCLUDED_FCNTL
#include <fcntl.h>
#endif
#include <ctype.h>
#include <errno.h>
#include <setjmp.h>
#include <sys/stat.h>
/* Caused redefinition of DBL_DIG on Netbsd; seems not to be needed.  */
/* #include <sys/param.h>  */

#include "charset.h"
#include "coding.h"
#include "ccl.h"
#include "frame.h"
#include "dispextern.h"
#include "fontset.h"
#include "termhooks.h"
#include "termopts.h"
#include "termchar.h"
#include "gnu.h"
#include "disptab.h"
#include "buffer.h"
#include "window.h"
#include "keyboard.h"
#include "intervals.h"
#include "process.h"
#include "atimer.h"
#include "keymap.h"

#ifdef USE_X_TOOLKIT
#include <X11/Shell.h>
#endif

#ifdef HAVE_SYS_TIME_H
#include <sys/time.h>
#endif
#ifdef HAVE_UNISTD_H
#include <unistd.h>
#endif

#ifdef USE_GTK
#include "gtkutil.h"
#endif

#ifdef USE_LUCID
extern int xlwmenu_window_p P_ ((Widget w, Window window));
extern void xlwmenu_redisplay P_ ((Widget));
#endif

#if defined (USE_X_TOOLKIT) || defined (USE_GTK)

extern void free_frame_menubar P_ ((struct frame *));
extern struct frame *x_menubar_window_to_frame P_ ((struct x_display_info *,
						    int));
#endif

#ifdef USE_X_TOOLKIT
#if (XtSpecificationRelease >= 5) && !defined(NO_EDITRES)
#define HACK_EDITRES
extern void _XEditResCheckMessages ();
#endif /* not NO_EDITRES */

/* Include toolkit specific headers for the scroll bar widget.  */

#ifdef USE_TOOLKIT_SCROLL_BARS
#if defined USE_MOTIF
#include <Xm/Xm.h>		/* for LESSTIF_VERSION */
#include <Xm/ScrollBar.h>
#else /* !USE_MOTIF i.e. use Xaw */

#ifdef HAVE_XAW3D
#include <X11/Xaw3d/Simple.h>
#include <X11/Xaw3d/Scrollbar.h>
#include <X11/Xaw3d/ThreeD.h>
#else /* !HAVE_XAW3D */
#include <X11/Xaw/Simple.h>
#include <X11/Xaw/Scrollbar.h>
#endif /* !HAVE_XAW3D */
#ifndef XtNpickTop
#define XtNpickTop "pickTop"
#endif /* !XtNpickTop */
#endif /* !USE_MOTIF */
#endif /* USE_TOOLKIT_SCROLL_BARS */

#endif /* USE_X_TOOLKIT */

#if ! defined (USE_X_TOOLKIT) && ! defined (USE_GTK)
#define x_any_window_to_frame x_window_to_frame
#define x_top_window_to_frame x_window_to_frame
#endif

#ifdef USE_X_TOOLKIT
#include "widget.h"
#ifndef XtNinitialState
#define XtNinitialState "initialState"
#endif
#endif

#define abs(x)	((x) < 0 ? -(x) : (x))

/* Default to using XIM if available.  */
#ifdef USE_XIM
int use_xim = 1;
#else
int use_xim = 0;  /* configure --without-xim */
#endif



/* Non-nil means Emacs uses toolkit scroll bars.  */

Lisp_Object Vx_toolkit_scroll_bars;

/* Non-zero means that a HELP_EVENT has been generated since Emacs
   start.  */

static int any_help_event_p;

/* Last window where we saw the mouse.  Used by mouse-autoselect-window.  */
static Lisp_Object last_window;

/* Non-zero means make use of UNDERLINE_POSITION font properties.  */

int x_use_underline_position_properties;

/* Non-zero means to draw the underline at the same place as the descent line.  */

int x_underline_at_descent_line;

/* This is a chain of structures for all the X displays currently in
   use.  */

struct x_display_info *x_display_list;

/* This is a list of cons cells, each of the form (NAME
   . FONT-LIST-CACHE), one for each element of x_display_list and in
   the same order.  NAME is the name of the frame.  FONT-LIST-CACHE
   records previous values returned by x-list-fonts.  */

Lisp_Object x_display_name_list;

/* Frame being updated by update_frame.  This is declared in term.c.
   This is set by update_begin and looked at by all the XT functions.
   It is zero while not inside an update.  In that case, the XT
   functions assume that `selected_frame' is the frame to apply to.  */

extern struct frame *updating_frame;

/* This is a frame waiting to be auto-raised, within XTread_socket.  */

struct frame *pending_autoraise_frame;

#ifdef USE_X_TOOLKIT
/* The application context for Xt use.  */
XtAppContext Xt_app_con;
static String Xt_default_resources[] = {0};
#endif /* USE_X_TOOLKIT */

/* Non-zero means user is interacting with a toolkit scroll bar.  */

static int toolkit_scroll_bar_interaction;

/* Non-zero means to not move point as a result of clicking on a
   frame to focus it (when focus-follows-mouse is nil).  */

int x_mouse_click_focus_ignore_position;

/* Non-zero timeout value means ignore next mouse click if it arrives
   before that timeout elapses (i.e. as part of the same sequence of
   events resulting from clicking on a frame to select it).  */

static unsigned long ignore_next_mouse_click_timeout;

/* Mouse movement.

   Formerly, we used PointerMotionHintMask (in standard_event_mask)
   so that we would have to call XQueryPointer after each MotionNotify
   event to ask for another such event.  However, this made mouse tracking
   slow, and there was a bug that made it eventually stop.

   Simply asking for MotionNotify all the time seems to work better.

   In order to avoid asking for motion events and then throwing most
   of them away or busy-polling the server for mouse positions, we ask
   the server for pointer motion hints.  This means that we get only
   one event per group of mouse movements.  "Groups" are delimited by
   other kinds of events (focus changes and button clicks, for
   example), or by XQueryPointer calls; when one of these happens, we
   get another MotionNotify event the next time the mouse moves.  This
   is at least as efficient as getting motion events when mouse
   tracking is on, and I suspect only negligibly worse when tracking
   is off.  */

/* Where the mouse was last time we reported a mouse event.  */

static XRectangle last_mouse_glyph;
static FRAME_PTR last_mouse_glyph_frame;
static Lisp_Object last_mouse_press_frame;

/* The scroll bar in which the last X motion event occurred.

   If the last X motion event occurred in a scroll bar, we set this so
   XTmouse_position can know whether to report a scroll bar motion or
   an ordinary motion.

   If the last X motion event didn't occur in a scroll bar, we set
   this to Qnil, to tell XTmouse_position to return an ordinary motion
   event.  */

static Lisp_Object last_mouse_scroll_bar;

/* This is a hack.  We would really prefer that XTmouse_position would
   return the time associated with the position it returns, but there
   doesn't seem to be any way to wrest the time-stamp from the server
   along with the position query.  So, we just keep track of the time
   of the last movement we received, and return that in hopes that
   it's somewhat accurate.  */

static Time last_mouse_movement_time;

/* Time for last user interaction as returned in X events.  */

static Time last_user_time;

/* Incremented by XTread_socket whenever it really tries to read
   events.  */

#ifdef __STDC__
static int volatile input_signal_count;
#else
static int input_signal_count;
#endif

/* Used locally within XTread_socket.  */

static int x_noop_count;

/* Initial values of argv and argc.  */

extern char **initial_argv;
extern int initial_argc;

extern Lisp_Object Vcommand_line_args, Vsystem_name;

/* Tells if a window manager is present or not.  */

extern Lisp_Object Vx_no_window_manager;

extern Lisp_Object Qeql;

extern int errno;

/* A mask of extra modifier bits to put into every keyboard char.  */

extern EMACS_INT extra_keyboard_modifiers;

/* The keysyms to use for the various modifiers.  */

Lisp_Object Vx_alt_keysym, Vx_hyper_keysym, Vx_meta_keysym, Vx_super_keysym;
Lisp_Object Vx_keysym_table;
static Lisp_Object Qalt, Qhyper, Qmeta, Qsuper, Qmodifier_value;

static Lisp_Object Qvendor_specific_keysyms;
static Lisp_Object Qlatin_1;

extern XrmDatabase x_load_resources P_ ((Display *, char *, char *, char *));
extern int x_bitmap_mask P_ ((FRAME_PTR, int));

static int x_alloc_nearest_color_1 P_ ((Display *, Colormap, XColor *));
static void x_set_window_size_1 P_ ((struct frame *, int, int, int));
static const XColor *x_color_cells P_ ((Display *, int *));
static void x_update_window_end P_ ((struct window *, int, int));

static int x_io_error_quitter P_ ((Display *));
static void x_font_min_bounds P_ ((XFontStruct *, int *, int *));
static int x_compute_min_glyph_bounds P_ ((struct frame *));
static void x_update_end P_ ((struct frame *));
static void XTframe_up_to_date P_ ((struct frame *));
static void XTset_terminal_modes P_ ((void));
static void XTreset_terminal_modes P_ ((void));
static void x_clear_frame P_ ((void));
static void frame_highlight P_ ((struct frame *));
static void frame_unhighlight P_ ((struct frame *));
static void x_new_focus_frame P_ ((struct x_display_info *, struct frame *));
static void  x_focus_changed P_ ((int, int, struct x_display_info *,
				  struct frame *, struct input_event *));
static void x_detect_focus_change P_ ((struct x_display_info *,
                                       XEvent *, struct input_event *));
static void XTframe_rehighlight P_ ((struct frame *));
static void x_frame_rehighlight P_ ((struct x_display_info *));
static void x_draw_hollow_cursor P_ ((struct window *, struct glyph_row *));
static void x_draw_bar_cursor P_ ((struct window *, struct glyph_row *, int,
				   enum text_cursor_kinds));

static void x_clip_to_row P_ ((struct window *, struct glyph_row *, int, GC));
static void x_flush P_ ((struct frame *f));
static void x_update_begin P_ ((struct frame *));
static void x_update_window_begin P_ ((struct window *));
static void x_after_update_window_line P_ ((struct glyph_row *));
static struct scroll_bar *x_window_to_scroll_bar P_ ((Display *, Window));
static void x_scroll_bar_report_motion P_ ((struct frame **, Lisp_Object *,
					    enum scroll_bar_part *,
					    Lisp_Object *, Lisp_Object *,
					    unsigned long *));
static void x_check_fullscreen P_ ((struct frame *));
static void x_check_expected_move P_ ((struct frame *, int, int));
static void x_sync_with_move P_ ((struct frame *, int, int, int));
static int handle_one_xevent P_ ((struct x_display_info *, XEvent *,
				  int *, struct input_event *));
static SIGTYPE x_connection_closed P_ ((Display *, char *)) NO_RETURN;


/* Flush display of frame F, or of all frames if F is null.  */

static void
x_flush (f)
     struct frame *f;
{
  BLOCK_INPUT;
  if (f == NULL)
    {
      Lisp_Object rest, frame;
      FOR_EACH_FRAME (rest, frame)
	x_flush (XFRAME (frame));
    }
  else if (FRAME_X_P (f))
    XFlush (FRAME_X_DISPLAY (f));
  UNBLOCK_INPUT;
}


/* Remove calls to XFlush by defining XFlush to an empty replacement.
   Calls to XFlush should be unnecessary because the X output buffer
   is flushed automatically as needed by calls to XPending,
   XNextEvent, or XWindowEvent according to the XFlush man page.
   XTread_socket calls XPending.  Removing XFlush improves
   performance.  */

#define XFlush(DISPLAY)	(void) 0


/***********************************************************************
			      Debugging
 ***********************************************************************/

#if 0

/* This is a function useful for recording debugging information about
   the sequence of occurrences in this file.  */

struct record
{
  char *locus;
  int type;
};

struct record event_record[100];

int event_record_index;

record_event (locus, type)
     char *locus;
     int type;
{
  if (event_record_index == sizeof (event_record) / sizeof (struct record))
    event_record_index = 0;

  event_record[event_record_index].locus = locus;
  event_record[event_record_index].type = type;
  event_record_index++;
}

#endif /* 0 */



/* Return the struct x_display_info corresponding to DPY.  */

struct x_display_info *
x_display_info_for_display (dpy)
     Display *dpy;
{
  struct x_display_info *dpyinfo;

  for (dpyinfo = x_display_list; dpyinfo; dpyinfo = dpyinfo->next)
    if (dpyinfo->display == dpy)
      return dpyinfo;

  return 0;
}



/***********************************************************************
		    Starting and ending an update
 ***********************************************************************/

/* Start an update of frame F.  This function is installed as a hook
   for update_begin, i.e. it is called when update_begin is called.
   This function is called prior to calls to x_update_window_begin for
   each window being updated.  Currently, there is nothing to do here
   because all interesting stuff is done on a window basis.  */

static void
x_update_begin (f)
     struct frame *f;
{
  /* Nothing to do.  */
}


/* Start update of window W.  Set the global variable updated_window
   to the window being updated and set output_cursor to the cursor
   position of W.  */

static void
x_update_window_begin (w)
     struct window *w;
{
  struct frame *f = XFRAME (WINDOW_FRAME (w));
  struct x_display_info *display_info = FRAME_X_DISPLAY_INFO (f);

  updated_window = w;
  set_output_cursor (&w->cursor);

  BLOCK_INPUT;

  if (f == display_info->mouse_face_mouse_frame)
    {
      /* Don't do highlighting for mouse motion during the update.  */
      display_info->mouse_face_defer = 1;

      /* If F needs to be redrawn, simply forget about any prior mouse
	 highlighting.  */
      if (FRAME_GARBAGED_P (f))
	display_info->mouse_face_window = Qnil;

#if 0 /* Rows in a current matrix containing glyphs in mouse-face have
	 their mouse_face_p flag set, which means that they are always
	 unequal to rows in a desired matrix which never have that
	 flag set.  So, rows containing mouse-face glyphs are never
	 scrolled, and we don't have to switch the mouse highlight off
	 here to prevent it from being scrolled.  */

      /* Can we tell that this update does not affect the window
	 where the mouse highlight is?  If so, no need to turn off.
	 Likewise, don't do anything if the frame is garbaged;
	 in that case, the frame's current matrix that we would use
	 is all wrong, and we will redisplay that line anyway.  */
      if (!NILP (display_info->mouse_face_window)
	  && w == XWINDOW (display_info->mouse_face_window))
	{
	  int i;

	  for (i = 0; i < w->desired_matrix->nrows; ++i)
	    if (MATRIX_ROW_ENABLED_P (w->desired_matrix, i))
	      break;

	  if (i < w->desired_matrix->nrows)
	    clear_mouse_face (display_info);
	}
#endif /* 0 */
    }

  UNBLOCK_INPUT;
}


/* Draw a vertical window border from (x,y0) to (x,y1)  */

static void
x_draw_vertical_window_border (w, x, y0, y1)
     struct window *w;
     int x, y0, y1;
{
  struct frame *f = XFRAME (WINDOW_FRAME (w));
  struct face *face;

  face = FACE_FROM_ID (f, VERTICAL_BORDER_FACE_ID);
  if (face)
    XSetForeground (FRAME_X_DISPLAY (f), f->output_data.x->normal_gc,
		    face->foreground);

  XDrawLine (FRAME_X_DISPLAY (f), FRAME_X_WINDOW (f),
	     f->output_data.x->normal_gc, x, y0, x, y1);
}

/* End update of window W (which is equal to updated_window).

   Draw vertical borders between horizontally adjacent windows, and
   display W's cursor if CURSOR_ON_P is non-zero.

   MOUSE_FACE_OVERWRITTEN_P non-zero means that some row containing
   glyphs in mouse-face were overwritten.  In that case we have to
   make sure that the mouse-highlight is properly redrawn.

   W may be a menu bar pseudo-window in case we don't have X toolkit
   support.  Such windows don't have a cursor, so don't display it
   here.  */

static void
x_update_window_end (w, cursor_on_p, mouse_face_overwritten_p)
     struct window *w;
     int cursor_on_p, mouse_face_overwritten_p;
{
  struct x_display_info *dpyinfo = FRAME_X_DISPLAY_INFO (XFRAME (w->frame));

  if (!w->pseudo_window_p)
    {
      BLOCK_INPUT;

      if (cursor_on_p)
	display_and_set_cursor (w, 1, output_cursor.hpos,
				output_cursor.vpos,
				output_cursor.x, output_cursor.y);

      if (draw_window_fringes (w, 1))
	x_draw_vertical_border (w);

      UNBLOCK_INPUT;
    }

  /* If a row with mouse-face was overwritten, arrange for
     XTframe_up_to_date to redisplay the mouse highlight.  */
  if (mouse_face_overwritten_p)
    {
      dpyinfo->mouse_face_beg_row = dpyinfo->mouse_face_beg_col = -1;
      dpyinfo->mouse_face_end_row = dpyinfo->mouse_face_end_col = -1;
      dpyinfo->mouse_face_window = Qnil;
    }

  updated_window = NULL;
}


/* End update of frame F.  This function is installed as a hook in
   update_end.  */

static void
x_update_end (f)
     struct frame *f;
{
  /* Mouse highlight may be displayed again.  */
  FRAME_X_DISPLAY_INFO (f)->mouse_face_defer = 0;

#ifndef XFlush
  BLOCK_INPUT;
  XFlush (FRAME_X_DISPLAY (f));
  UNBLOCK_INPUT;
#endif
}


/* This function is called from various places in xdisp.c whenever a
   complete update has been performed.  The global variable
   updated_window is not available here.  */

static void
XTframe_up_to_date (f)
     struct frame *f;
{
  if (FRAME_X_P (f))
    {
      struct x_display_info *dpyinfo = FRAME_X_DISPLAY_INFO (f);

      if (dpyinfo->mouse_face_deferred_gc
	  || f == dpyinfo->mouse_face_mouse_frame)
	{
	  BLOCK_INPUT;
	  if (dpyinfo->mouse_face_mouse_frame)
	    note_mouse_highlight (dpyinfo->mouse_face_mouse_frame,
				  dpyinfo->mouse_face_mouse_x,
				  dpyinfo->mouse_face_mouse_y);
	  dpyinfo->mouse_face_deferred_gc = 0;
	  UNBLOCK_INPUT;
	}
    }
}


/* Draw truncation mark bitmaps, continuation mark bitmaps, overlay
   arrow bitmaps, or clear the fringes if no bitmaps are required
   before DESIRED_ROW is made current.  The window being updated is
   found in updated_window.  This function It is called from
   update_window_line only if it is known that there are differences
   between bitmaps to be drawn between current row and DESIRED_ROW.  */

static void
x_after_update_window_line (desired_row)
     struct glyph_row *desired_row;
{
  struct window *w = updated_window;
  struct frame *f;
  int width, height;

  xassert (w);

  if (!desired_row->mode_line_p && !w->pseudo_window_p)
    desired_row->redraw_fringe_bitmaps_p = 1;

  /* When a window has disappeared, make sure that no rest of
     full-width rows stays visible in the internal border.  Could
     check here if updated_window is the leftmost/rightmost window,
     but I guess it's not worth doing since vertically split windows
     are almost never used, internal border is rarely set, and the
     overhead is very small.  */
  if (windows_or_buffers_changed
      && desired_row->full_width_p
      && (f = XFRAME (w->frame),
	  width = FRAME_INTERNAL_BORDER_WIDTH (f),
	  width != 0)
      && (height = desired_row->visible_height,
	  height > 0))
    {
      int y = WINDOW_TO_FRAME_PIXEL_Y (w, max (0, desired_row->y));

      /* Internal border is drawn below the tool bar.  */
      if (WINDOWP (f->tool_bar_window)
	  && w == XWINDOW (f->tool_bar_window))
	y -= width;

      BLOCK_INPUT;
      x_clear_area (FRAME_X_DISPLAY (f), FRAME_X_WINDOW (f),
		    0, y, width, height, False);
      x_clear_area (FRAME_X_DISPLAY (f), FRAME_X_WINDOW (f),
		    FRAME_PIXEL_WIDTH (f) - width,
		    y, width, height, False);
      UNBLOCK_INPUT;
    }
}

static void
x_draw_fringe_bitmap (w, row, p)
     struct window *w;
     struct glyph_row *row;
     struct draw_fringe_bitmap_params *p;
{
  struct frame *f = XFRAME (WINDOW_FRAME (w));
  Display *display = FRAME_X_DISPLAY (f);
  Window window = FRAME_X_WINDOW (f);
  GC gc = f->output_data.x->normal_gc;
  struct face *face = p->face;
  int rowY;

  /* Must clip because of partially visible lines.  */
  rowY = WINDOW_TO_FRAME_PIXEL_Y (w, row->y);
  if (p->y < rowY)
    {
      /* Adjust position of "bottom aligned" bitmap on partially
	 visible last row.  */
      int oldY = row->y;
      int oldVH = row->visible_height;
      row->visible_height = p->h;
      row->y -= rowY - p->y;
      x_clip_to_row (w, row, -1, gc);
      row->y = oldY;
      row->visible_height = oldVH;
    }
  else
    x_clip_to_row (w, row, -1, gc);

  if (p->bx >= 0 && !p->overlay_p)
    {
      /* In case the same realized face is used for fringes and
	 for something displayed in the text (e.g. face `region' on
	 mono-displays, the fill style may have been changed to
	 FillSolid in x_draw_glyph_string_background.  */
      if (face->stipple)
	XSetFillStyle (display, face->gc, FillOpaqueStippled);
      else
	XSetForeground (display, face->gc, face->background);

      XFillRectangle (display, window, face->gc,
		      p->bx, p->by, p->nx, p->ny);

      if (!face->stipple)
	XSetForeground (display, face->gc, face->foreground);
    }

  if (p->which)
    {
      unsigned char *bits;
      Pixmap pixmap, clipmask = (Pixmap) 0;
      int depth = DefaultDepthOfScreen (FRAME_X_SCREEN (f));
      XGCValues gcv;

      if (p->wd > 8)
	bits = (unsigned char *)(p->bits + p->dh);
      else
	bits = (unsigned char *)p->bits + p->dh;

      /* Draw the bitmap.  I believe these small pixmaps can be cached
	 by the server.  */
      pixmap = XCreatePixmapFromBitmapData (display, window, bits, p->wd, p->h,
					    (p->cursor_p
					     ? (p->overlay_p ? face->background
						: f->output_data.x->cursor_pixel)
					     : face->foreground),
					    face->background, depth);

      if (p->overlay_p)
	{
	  clipmask = XCreatePixmapFromBitmapData (display,
						  FRAME_X_DISPLAY_INFO (f)->root_window,
						  bits, p->wd, p->h,
						  1, 0, 1);
	  gcv.clip_mask = clipmask;
	  gcv.clip_x_origin = p->x;
	  gcv.clip_y_origin = p->y;
	  XChangeGC (display, gc, GCClipMask | GCClipXOrigin | GCClipYOrigin, &gcv);
	}

      XCopyArea (display, pixmap, window, gc, 0, 0,
		 p->wd, p->h, p->x, p->y);
      XFreePixmap (display, pixmap);

      if (p->overlay_p)
	{
	  gcv.clip_mask = (Pixmap) 0;
	  XChangeGC (display, gc, GCClipMask, &gcv);
	  XFreePixmap (display, clipmask);
	}
    }

  XSetClipMask (display, gc, None);
}



/* This is called when starting Emacs and when restarting after
   suspend.  When starting Emacs, no X window is mapped.  And nothing
   must be done to Emacs's own window if it is suspended (though that
   rarely happens).  */

static void
XTset_terminal_modes ()
{
}

/* This is called when exiting or suspending Emacs.  Exiting will make
   the X-windows go away, and suspending requires no action.  */

static void
XTreset_terminal_modes ()
{
}



/***********************************************************************
			   Display Iterator
 ***********************************************************************/

/* Function prototypes of this page.  */

static int x_encode_char P_ ((int, XChar2b *, struct font_info *, int *));


/* Get metrics of character CHAR2B in FONT.  Value is null if CHAR2B
   is not contained in the font.  */

static XCharStruct *
x_per_char_metric (font, char2b, font_type)
     XFontStruct *font;
     XChar2b *char2b;
     int font_type;  /* unused on X */
{
  /* The result metric information.  */
  XCharStruct *pcm = NULL;

  xassert (font && char2b);

  if (font->per_char != NULL)
    {
      if (font->min_byte1 == 0 && font->max_byte1 == 0)
	{
	  /* min_char_or_byte2 specifies the linear character index
	     corresponding to the first element of the per_char array,
	     max_char_or_byte2 is the index of the last character.  A
	     character with non-zero CHAR2B->byte1 is not in the font.
	     A character with byte2 less than min_char_or_byte2 or
	     greater max_char_or_byte2 is not in the font.  */
	  if (char2b->byte1 == 0
	      && char2b->byte2 >= font->min_char_or_byte2
	      && char2b->byte2 <= font->max_char_or_byte2)
	    pcm = font->per_char + char2b->byte2 - font->min_char_or_byte2;
	}
      else
	{
	  /* If either min_byte1 or max_byte1 are nonzero, both
	     min_char_or_byte2 and max_char_or_byte2 are less than
	     256, and the 2-byte character index values corresponding
	     to the per_char array element N (counting from 0) are:

	     byte1 = N/D + min_byte1
	     byte2 = N\D + min_char_or_byte2

	     where:

	     D = max_char_or_byte2 - min_char_or_byte2 + 1
	     / = integer division
	     \ = integer modulus  */
	  if (char2b->byte1 >= font->min_byte1
	      && char2b->byte1 <= font->max_byte1
	      && char2b->byte2 >= font->min_char_or_byte2
	      && char2b->byte2 <= font->max_char_or_byte2)
	    {
	      pcm = (font->per_char
		     + ((font->max_char_or_byte2 - font->min_char_or_byte2 + 1)
			* (char2b->byte1 - font->min_byte1))
		     + (char2b->byte2 - font->min_char_or_byte2));
	    }
	}
    }
  else
    {
      /* If the per_char pointer is null, all glyphs between the first
	 and last character indexes inclusive have the same
	 information, as given by both min_bounds and max_bounds.  */
      if (char2b->byte2 >= font->min_char_or_byte2
	  && char2b->byte2 <= font->max_char_or_byte2)
	pcm = &font->max_bounds;
    }

  return ((pcm == NULL
	   || (pcm->width == 0 && (pcm->rbearing - pcm->lbearing) == 0))
	  ? NULL : pcm);
}


/* Encode CHAR2B using encoding information from FONT_INFO.  CHAR2B is
   the two-byte form of C.  Encoding is returned in *CHAR2B.  */

static int
x_encode_char (c, char2b, font_info, two_byte_p)
     int c;
     XChar2b *char2b;
     struct font_info *font_info;
     int *two_byte_p;
{
  int charset = CHAR_CHARSET (c);
  XFontStruct *font = font_info->font;

  /* FONT_INFO may define a scheme by which to encode byte1 and byte2.
     This may be either a program in a special encoder language or a
     fixed encoding.  */
  if (font_info->font_encoder)
    {
      /* It's a program.  */
      struct ccl_program *ccl = font_info->font_encoder;

      check_ccl_update (ccl);
      if (CHARSET_DIMENSION (charset) == 1)
	{
	  ccl->reg[0] = charset;
	  ccl->reg[1] = char2b->byte2;
	  ccl->reg[2] = -1;
	}
      else
	{
	  ccl->reg[0] = charset;
	  ccl->reg[1] = char2b->byte1;
	  ccl->reg[2] = char2b->byte2;
	}

      ccl_driver (ccl, NULL, NULL, 0, 0, NULL);

      /* We assume that MSBs are appropriately set/reset by CCL
	 program.  */
      if (font->max_byte1 == 0)	/* 1-byte font */
	char2b->byte1 = 0, char2b->byte2 = ccl->reg[1];
      else
	char2b->byte1 = ccl->reg[1], char2b->byte2 = ccl->reg[2];
    }
  else if (font_info->encoding[charset])
    {
      /* Fixed encoding scheme.  See fontset.h for the meaning of the
	 encoding numbers.  */
      int enc = font_info->encoding[charset];

      if ((enc == 1 || enc == 2)
	  && CHARSET_DIMENSION (charset) == 2)
	char2b->byte1 |= 0x80;

      if (enc == 1 || enc == 3)
	char2b->byte2 |= 0x80;
    }

  if (two_byte_p)
    *two_byte_p = ((XFontStruct *) (font_info->font))->max_byte1 > 0;

  return FONT_TYPE_UNKNOWN;
}



/***********************************************************************
			    Glyph display
 ***********************************************************************/



static void x_set_glyph_string_clipping P_ ((struct glyph_string *));
static void x_set_glyph_string_gc P_ ((struct glyph_string *));
static void x_draw_glyph_string_background P_ ((struct glyph_string *,
						int));
static void x_draw_glyph_string_foreground P_ ((struct glyph_string *));
static void x_draw_composite_glyph_string_foreground P_ ((struct glyph_string *));
static void x_draw_glyph_string_box P_ ((struct glyph_string *));
static void x_draw_glyph_string  P_ ((struct glyph_string *));
static void x_compute_glyph_string_overhangs P_ ((struct glyph_string *));
static void x_set_cursor_gc P_ ((struct glyph_string *));
static void x_set_mode_line_face_gc P_ ((struct glyph_string *));
static void x_set_mouse_face_gc P_ ((struct glyph_string *));
static int x_alloc_lighter_color P_ ((struct frame *, Display *, Colormap,
				      unsigned long *, double, int));
static void x_setup_relief_color P_ ((struct frame *, struct relief *,
				      double, int, unsigned long));
static void x_setup_relief_colors P_ ((struct glyph_string *));
static void x_draw_image_glyph_string P_ ((struct glyph_string *));
static void x_draw_image_relief P_ ((struct glyph_string *));
static void x_draw_image_foreground P_ ((struct glyph_string *));
static void x_draw_image_foreground_1 P_ ((struct glyph_string *, Pixmap));
static void x_clear_glyph_string_rect P_ ((struct glyph_string *, int,
					   int, int, int));
static void x_draw_relief_rect P_ ((struct frame *, int, int, int, int,
				    int, int, int, int, int, int,
				    XRectangle *));
static void x_draw_box_rect P_ ((struct glyph_string *, int, int, int, int,
				 int, int, int, XRectangle *));

#if GLYPH_DEBUG
static void x_check_font P_ ((struct frame *, XFontStruct *));
#endif


/* Set S->gc to a suitable GC for drawing glyph string S in cursor
   face.  */

static void
x_set_cursor_gc (s)
     struct glyph_string *s;
{
  if (s->font == FRAME_FONT (s->f)
      && s->face->background == FRAME_BACKGROUND_PIXEL (s->f)
      && s->face->foreground == FRAME_FOREGROUND_PIXEL (s->f)
      && !s->cmp)
    s->gc = s->f->output_data.x->cursor_gc;
  else
    {
      /* Cursor on non-default face: must merge.  */
      XGCValues xgcv;
      unsigned long mask;

      xgcv.background = s->f->output_data.x->cursor_pixel;
      xgcv.foreground = s->face->background;

      /* If the glyph would be invisible, try a different foreground.  */
      if (xgcv.foreground == xgcv.background)
	xgcv.foreground = s->face->foreground;
      if (xgcv.foreground == xgcv.background)
	xgcv.foreground = s->f->output_data.x->cursor_foreground_pixel;
      if (xgcv.foreground == xgcv.background)
	xgcv.foreground = s->face->foreground;

      /* Make sure the cursor is distinct from text in this face.  */
      if (xgcv.background == s->face->background
	  && xgcv.foreground == s->face->foreground)
	{
	  xgcv.background = s->face->foreground;
	  xgcv.foreground = s->face->background;
	}

      IF_DEBUG (x_check_font (s->f, s->font));
      xgcv.font = s->font->fid;
      xgcv.graphics_exposures = False;
      mask = GCForeground | GCBackground | GCFont | GCGraphicsExposures;

      if (FRAME_X_DISPLAY_INFO (s->f)->scratch_cursor_gc)
	XChangeGC (s->display, FRAME_X_DISPLAY_INFO (s->f)->scratch_cursor_gc,
		   mask, &xgcv);
      else
	FRAME_X_DISPLAY_INFO (s->f)->scratch_cursor_gc
	  = XCreateGC (s->display, s->window, mask, &xgcv);

      s->gc = FRAME_X_DISPLAY_INFO (s->f)->scratch_cursor_gc;
    }
}


/* Set up S->gc of glyph string S for drawing text in mouse face.  */

static void
x_set_mouse_face_gc (s)
     struct glyph_string *s;
{
  int face_id;
  struct face *face;

  /* What face has to be used last for the mouse face?  */
  face_id = FRAME_X_DISPLAY_INFO (s->f)->mouse_face_face_id;
  face = FACE_FROM_ID (s->f, face_id);
  if (face == NULL)
    face = FACE_FROM_ID (s->f, MOUSE_FACE_ID);

  if (s->first_glyph->type == CHAR_GLYPH)
    face_id = FACE_FOR_CHAR (s->f, face, s->first_glyph->u.ch);
  else
    face_id = FACE_FOR_CHAR (s->f, face, 0);
  s->face = FACE_FROM_ID (s->f, face_id);
  PREPARE_FACE_FOR_DISPLAY (s->f, s->face);

  /* If font in this face is same as S->font, use it.  */
  if (s->font == s->face->font)
    s->gc = s->face->gc;
  else
    {
      /* Otherwise construct scratch_cursor_gc with values from FACE
	 but font FONT.  */
      XGCValues xgcv;
      unsigned long mask;

      xgcv.background = s->face->background;
      xgcv.foreground = s->face->foreground;
      IF_DEBUG (x_check_font (s->f, s->font));
      xgcv.font = s->font->fid;
      xgcv.graphics_exposures = False;
      mask = GCForeground | GCBackground | GCFont | GCGraphicsExposures;

      if (FRAME_X_DISPLAY_INFO (s->f)->scratch_cursor_gc)
	XChangeGC (s->display, FRAME_X_DISPLAY_INFO (s->f)->scratch_cursor_gc,
		   mask, &xgcv);
      else
	FRAME_X_DISPLAY_INFO (s->f)->scratch_cursor_gc
	  = XCreateGC (s->display, s->window, mask, &xgcv);

      s->gc = FRAME_X_DISPLAY_INFO (s->f)->scratch_cursor_gc;
    }

  xassert (s->gc != 0);
}


/* Set S->gc of glyph string S to a GC suitable for drawing a mode line.
   Faces to use in the mode line have already been computed when the
   matrix was built, so there isn't much to do, here.  */

static INLINE void
x_set_mode_line_face_gc (s)
     struct glyph_string *s;
{
  s->gc = s->face->gc;
}


/* Set S->gc of glyph string S for drawing that glyph string.  Set
   S->stippled_p to a non-zero value if the face of S has a stipple
   pattern.  */

static INLINE void
x_set_glyph_string_gc (s)
     struct glyph_string *s;
{
  PREPARE_FACE_FOR_DISPLAY (s->f, s->face);

  if (s->hl == DRAW_NORMAL_TEXT)
    {
      s->gc = s->face->gc;
      s->stippled_p = s->face->stipple != 0;
    }
  else if (s->hl == DRAW_INVERSE_VIDEO)
    {
      x_set_mode_line_face_gc (s);
      s->stippled_p = s->face->stipple != 0;
    }
  else if (s->hl == DRAW_CURSOR)
    {
      x_set_cursor_gc (s);
      s->stippled_p = 0;
    }
  else if (s->hl == DRAW_MOUSE_FACE)
    {
      x_set_mouse_face_gc (s);
      s->stippled_p = s->face->stipple != 0;
    }
  else if (s->hl == DRAW_IMAGE_RAISED
	   || s->hl == DRAW_IMAGE_SUNKEN)
    {
      s->gc = s->face->gc;
      s->stippled_p = s->face->stipple != 0;
    }
  else
    {
      s->gc = s->face->gc;
      s->stippled_p = s->face->stipple != 0;
    }

  /* GC must have been set.  */
  xassert (s->gc != 0);
}


/* Set clipping for output of glyph string S.  S may be part of a mode
   line or menu if we don't have X toolkit support.  */

static INLINE void
x_set_glyph_string_clipping (s)
     struct glyph_string *s;
{
  XRectangle r;
  get_glyph_string_clip_rect (s, &r);
  XSetClipRectangles (s->display, s->gc, 0, 0, &r, 1, Unsorted);
}


/* RIF:
   Compute left and right overhang of glyph string S.  If S is a glyph
   string for a composition, assume overhangs don't exist.  */

static void
x_compute_glyph_string_overhangs (s)
     struct glyph_string *s;
{
  if (s->cmp == NULL
      && s->first_glyph->type == CHAR_GLYPH)
    {
      XCharStruct cs;
      int direction, font_ascent, font_descent;
      XTextExtents16 (s->font, s->char2b, s->nchars, &direction,
		      &font_ascent, &font_descent, &cs);
      s->right_overhang = cs.rbearing > cs.width ? cs.rbearing - cs.width : 0;
      s->left_overhang = cs.lbearing < 0 ? -cs.lbearing : 0;
    }
}


/* Fill rectangle X, Y, W, H with background color of glyph string S.  */

static INLINE void
x_clear_glyph_string_rect (s, x, y, w, h)
     struct glyph_string *s;
     int x, y, w, h;
{
  XGCValues xgcv;
  XGetGCValues (s->display, s->gc, GCForeground | GCBackground, &xgcv);
  XSetForeground (s->display, s->gc, xgcv.background);
  XFillRectangle (s->display, s->window, s->gc, x, y, w, h);
  XSetForeground (s->display, s->gc, xgcv.foreground);
}


/* Draw the background of glyph_string S.  If S->background_filled_p
   is non-zero don't draw it.  FORCE_P non-zero means draw the
   background even if it wouldn't be drawn normally.  This is used
   when a string preceding S draws into the background of S, or S
   contains the first component of a composition.  */

static void
x_draw_glyph_string_background (s, force_p)
     struct glyph_string *s;
     int force_p;
{
  /* Nothing to do if background has already been drawn or if it
     shouldn't be drawn in the first place.  */
  if (!s->background_filled_p)
    {
      int box_line_width = max (s->face->box_line_width, 0);

      if (s->stippled_p)
	{
	  /* Fill background with a stipple pattern.  */
	  XSetFillStyle (s->display, s->gc, FillOpaqueStippled);
	  XFillRectangle (s->display, s->window, s->gc, s->x,
			  s->y + box_line_width,
			  s->background_width,
			  s->height - 2 * box_line_width);
	  XSetFillStyle (s->display, s->gc, FillSolid);
	  s->background_filled_p = 1;
	}
      else if (FONT_HEIGHT (s->font) < s->height - 2 * box_line_width
	       || s->font_not_found_p
	       || s->extends_to_end_of_line_p
	       || force_p)
	{
	  x_clear_glyph_string_rect (s, s->x, s->y + box_line_width,
				     s->background_width,
				     s->height - 2 * box_line_width);
	  s->background_filled_p = 1;
	}
    }
}


/* Draw the foreground of glyph string S.  */

static void
x_draw_glyph_string_foreground (s)
     struct glyph_string *s;
{
  int i, x;

  /* If first glyph of S has a left box line, start drawing the text
     of S to the right of that box line.  */
  if (s->face->box != FACE_NO_BOX
      && s->first_glyph->left_box_line_p)
    x = s->x + abs (s->face->box_line_width);
  else
    x = s->x;

  /* Draw characters of S as rectangles if S's font could not be
     loaded.  */
  if (s->font_not_found_p)
    {
      for (i = 0; i < s->nchars; ++i)
	{
	  struct glyph *g = s->first_glyph + i;
	  XDrawRectangle (s->display, s->window,
			  s->gc, x, s->y, g->pixel_width - 1,
			  s->height - 1);
	  x += g->pixel_width;
	}
    }
  else
    {
      char *char1b = (char *) s->char2b;
      int boff = s->font_info->baseline_offset;

      if (s->font_info->vertical_centering)
	boff = VCENTER_BASELINE_OFFSET (s->font, s->f) - boff;

      /* If we can use 8-bit functions, condense S->char2b.  */
      if (!s->two_byte_p)
	for (i = 0; i < s->nchars; ++i)
	  char1b[i] = s->char2b[i].byte2;

      /* Draw text with XDrawString if background has already been
	 filled.  Otherwise, use XDrawImageString.  (Note that
	 XDrawImageString is usually faster than XDrawString.)  Always
	 use XDrawImageString when drawing the cursor so that there is
	 no chance that characters under a box cursor are invisible.  */
      if (s->for_overlaps
	  || (s->background_filled_p && s->hl != DRAW_CURSOR))
	{
	  /* Draw characters with 16-bit or 8-bit functions.  */
	  if (s->two_byte_p)
	    XDrawString16 (s->display, s->window, s->gc, x,
			   s->ybase - boff, s->char2b, s->nchars);
	  else
	    XDrawString (s->display, s->window, s->gc, x,
			 s->ybase - boff, char1b, s->nchars);
	}
      else
	{
	  if (s->two_byte_p)
	    XDrawImageString16 (s->display, s->window, s->gc, x,
				s->ybase - boff, s->char2b, s->nchars);
	  else
	    XDrawImageString (s->display, s->window, s->gc, x,
			      s->ybase - boff, char1b, s->nchars);
	}

      if (s->face->overstrike)
	{
	  /* For overstriking (to simulate bold-face), draw the
	     characters again shifted to the right by one pixel.  */
	  if (s->two_byte_p)
	    XDrawString16 (s->display, s->window, s->gc, x + 1,
			   s->ybase - boff, s->char2b, s->nchars);
	  else
	    XDrawString (s->display, s->window, s->gc, x + 1,
			 s->ybase - boff, char1b, s->nchars);
	}
    }
}

/* Draw the foreground of composite glyph string S.  */

static void
x_draw_composite_glyph_string_foreground (s)
     struct glyph_string *s;
{
  int i, x;

  /* If first glyph of S has a left box line, start drawing the text
     of S to the right of that box line.  */
  if (s->face->box != FACE_NO_BOX
      && s->first_glyph->left_box_line_p)
    x = s->x + abs (s->face->box_line_width);
  else
    x = s->x;

  /* S is a glyph string for a composition.  S->gidx is the index of
     the first character drawn for glyphs of this composition.
     S->gidx == 0 means we are drawing the very first character of
     this composition.  */

  /* Draw a rectangle for the composition if the font for the very
     first character of the composition could not be loaded.  */
  if (s->font_not_found_p)
    {
      if (s->gidx == 0)
	XDrawRectangle (s->display, s->window, s->gc, x, s->y,
			s->width - 1, s->height - 1);
    }
  else
    {
      for (i = 0; i < s->nchars; i++, ++s->gidx)
	{
	  XDrawString16 (s->display, s->window, s->gc,
			 x + s->cmp->offsets[s->gidx * 2],
			 s->ybase - s->cmp->offsets[s->gidx * 2 + 1],
			 s->char2b + i, 1);
	  if (s->face->overstrike)
	    XDrawString16 (s->display, s->window, s->gc,
			   x + s->cmp->offsets[s->gidx * 2] + 1,
			   s->ybase - s->cmp->offsets[s->gidx * 2 + 1],
			   s->char2b + i, 1);
	}
    }
}


#ifdef USE_X_TOOLKIT

static struct frame *x_frame_of_widget P_ ((Widget));
static Boolean cvt_string_to_pixel P_ ((Display *, XrmValue *, Cardinal *,
					XrmValue *, XrmValue *, XtPointer *));
static void cvt_pixel_dtor P_ ((XtAppContext, XrmValue *, XtPointer,
				XrmValue *, Cardinal *));


/* Return the frame on which widget WIDGET is used.. Abort if frame
   cannot be determined.  */

static struct frame *
x_frame_of_widget (widget)
     Widget widget;
{
  struct x_display_info *dpyinfo;
  Lisp_Object tail;
  struct frame *f;

  dpyinfo = x_display_info_for_display (XtDisplay (widget));

  /* Find the top-level shell of the widget.  Note that this function
     can be called when the widget is not yet realized, so XtWindow
     (widget) == 0.  That's the reason we can't simply use
     x_any_window_to_frame.  */
  while (!XtIsTopLevelShell (widget))
    widget = XtParent (widget);

  /* Look for a frame with that top-level widget.  Allocate the color
     on that frame to get the right gamma correction value.  */
  for (tail = Vframe_list; GC_CONSP (tail); tail = XCDR (tail))
    if (GC_FRAMEP (XCAR (tail))
	&& (f = XFRAME (XCAR (tail)),
	    (f->output_data.nothing != 1
	     && FRAME_X_DISPLAY_INFO (f) == dpyinfo))
	&& f->output_data.x->widget == widget)
      return f;

  abort ();
}


/* Allocate the color COLOR->pixel on the screen and display of
   widget WIDGET in colormap CMAP.  If an exact match cannot be
   allocated, try the nearest color available.  Value is non-zero
   if successful.  This is called from lwlib.  */

int
x_alloc_nearest_color_for_widget (widget, cmap, color)
     Widget widget;
     Colormap cmap;
     XColor *color;
{
  struct frame *f = x_frame_of_widget (widget);
  return x_alloc_nearest_color (f, cmap, color);
}


/* Allocate a color which is lighter or darker than *PIXEL by FACTOR
   or DELTA.  Try a color with RGB values multiplied by FACTOR first.
   If this produces the same color as PIXEL, try a color where all RGB
   values have DELTA added.  Return the allocated color in *PIXEL.
   DISPLAY is the X display, CMAP is the colormap to operate on.
   Value is non-zero if successful.  */

int
x_alloc_lighter_color_for_widget (widget, display, cmap, pixel, factor, delta)
     Widget widget;
     Display *display;
     Colormap cmap;
     unsigned long *pixel;
     double factor;
     int delta;
{
  struct frame *f = x_frame_of_widget (widget);
  return x_alloc_lighter_color (f, display, cmap, pixel, factor, delta);
}


/* Structure specifying which arguments should be passed by Xt to
   cvt_string_to_pixel.  We want the widget's screen and colormap.  */

static XtConvertArgRec cvt_string_to_pixel_args[] =
  {
    {XtWidgetBaseOffset, (XtPointer) XtOffset (Widget, core.screen),
     sizeof (Screen *)},
    {XtWidgetBaseOffset, (XtPointer) XtOffset (Widget, core.colormap),
     sizeof (Colormap)}
  };


/* The address of this variable is returned by
   cvt_string_to_pixel.  */

static Pixel cvt_string_to_pixel_value;


/* Convert a color name to a pixel color.

   DPY is the display we are working on.

   ARGS is an array of *NARGS XrmValue structures holding additional
   information about the widget for which the conversion takes place.
   The contents of this array are determined by the specification
   in cvt_string_to_pixel_args.

   FROM is a pointer to an XrmValue which points to the color name to
   convert.  TO is an XrmValue in which to return the pixel color.

   CLOSURE_RET is a pointer to user-data, in which we record if
   we allocated the color or not.

   Value is True if successful, False otherwise.  */

static Boolean
cvt_string_to_pixel (dpy, args, nargs, from, to, closure_ret)
     Display *dpy;
     XrmValue *args;
     Cardinal *nargs;
     XrmValue *from, *to;
     XtPointer *closure_ret;
{
  Screen *screen;
  Colormap cmap;
  Pixel pixel;
  String color_name;
  XColor color;

  if (*nargs != 2)
    {
      XtAppWarningMsg (XtDisplayToApplicationContext (dpy),
		       "wrongParameters", "cvt_string_to_pixel",
		       "XtToolkitError",
		       "Screen and colormap args required", NULL, NULL);
      return False;
    }

  screen = *(Screen **) args[0].addr;
  cmap = *(Colormap *) args[1].addr;
  color_name = (String) from->addr;

  if (strcmp (color_name, XtDefaultBackground) == 0)
    {
      *closure_ret = (XtPointer) False;
      pixel = WhitePixelOfScreen (screen);
    }
  else if (strcmp (color_name, XtDefaultForeground) == 0)
    {
      *closure_ret = (XtPointer) False;
      pixel = BlackPixelOfScreen (screen);
    }
  else if (XParseColor (dpy, cmap, color_name, &color)
	   && x_alloc_nearest_color_1 (dpy, cmap, &color))
    {
      pixel = color.pixel;
      *closure_ret = (XtPointer) True;
    }
  else
    {
      String params[1];
      Cardinal nparams = 1;

      params[0] = color_name;
      XtAppWarningMsg (XtDisplayToApplicationContext (dpy),
		       "badValue", "cvt_string_to_pixel",
		       "XtToolkitError", "Invalid color `%s'",
		       params, &nparams);
      return False;
    }

  if (to->addr != NULL)
    {
      if (to->size < sizeof (Pixel))
	{
	  to->size = sizeof (Pixel);
	  return False;
	}

      *(Pixel *) to->addr = pixel;
    }
  else
    {
      cvt_string_to_pixel_value = pixel;
      to->addr = (XtPointer) &cvt_string_to_pixel_value;
    }

  to->size = sizeof (Pixel);
  return True;
}


/* Free a pixel color which was previously allocated via
   cvt_string_to_pixel.  This is registered as the destructor
   for this type of resource via XtSetTypeConverter.

   APP is the application context in which we work.

   TO is a pointer to an XrmValue holding the color to free.
   CLOSURE is the value we stored in CLOSURE_RET for this color
   in cvt_string_to_pixel.

   ARGS and NARGS are like for cvt_string_to_pixel.  */

static void
cvt_pixel_dtor (app, to, closure, args, nargs)
    XtAppContext app;
    XrmValuePtr to;
    XtPointer closure;
    XrmValuePtr args;
    Cardinal *nargs;
{
  if (*nargs != 2)
    {
      XtAppWarningMsg (app, "wrongParameters", "cvt_pixel_dtor",
		       "XtToolkitError",
		       "Screen and colormap arguments required",
		       NULL, NULL);
    }
  else if (closure != NULL)
    {
      /* We did allocate the pixel, so free it.  */
      Screen *screen = *(Screen **) args[0].addr;
      Colormap cmap = *(Colormap *) args[1].addr;
      x_free_dpy_colors (DisplayOfScreen (screen), screen, cmap,
			 (Pixel *) to->addr, 1);
    }
}


#endif /* USE_X_TOOLKIT */


/* Value is an array of XColor structures for the contents of the
   color map of display DPY.  Set *NCELLS to the size of the array.
   Note that this probably shouldn't be called for large color maps,
   say a 24-bit TrueColor map.  */

static const XColor *
x_color_cells (dpy, ncells)
     Display *dpy;
     int *ncells;
{
  struct x_display_info *dpyinfo = x_display_info_for_display (dpy);

  if (dpyinfo->color_cells == NULL)
    {
      Screen *screen = dpyinfo->screen;
      int i;

      dpyinfo->ncolor_cells
	= XDisplayCells (dpy, XScreenNumberOfScreen (screen));
      dpyinfo->color_cells
	= (XColor *) xmalloc (dpyinfo->ncolor_cells
			      * sizeof *dpyinfo->color_cells);

      for (i = 0; i < dpyinfo->ncolor_cells; ++i)
	dpyinfo->color_cells[i].pixel = i;

      XQueryColors (dpy, dpyinfo->cmap,
		    dpyinfo->color_cells, dpyinfo->ncolor_cells);
    }

  *ncells = dpyinfo->ncolor_cells;
  return dpyinfo->color_cells;
}


/* On frame F, translate pixel colors to RGB values for the NCOLORS
   colors in COLORS.  Use cached information, if available.  */

void
x_query_colors (f, colors, ncolors)
     struct frame *f;
     XColor *colors;
     int ncolors;
{
  struct x_display_info *dpyinfo = FRAME_X_DISPLAY_INFO (f);

  if (dpyinfo->color_cells)
    {
      int i;
      for (i = 0; i < ncolors; ++i)
	{
	  unsigned long pixel = colors[i].pixel;
	  xassert (pixel < dpyinfo->ncolor_cells);
	  xassert (dpyinfo->color_cells[pixel].pixel == pixel);
	  colors[i] = dpyinfo->color_cells[pixel];
	}
    }
  else
    XQueryColors (FRAME_X_DISPLAY (f), FRAME_X_COLORMAP (f), colors, ncolors);
}


/* On frame F, translate pixel color to RGB values for the color in
   COLOR.  Use cached information, if available.  */

void
x_query_color (f, color)
     struct frame *f;
     XColor *color;
{
  x_query_colors (f, color, 1);
}


/* Allocate the color COLOR->pixel on DISPLAY, colormap CMAP.  If an
   exact match can't be allocated, try the nearest color available.
   Value is non-zero if successful.  Set *COLOR to the color
   allocated.  */

static int
x_alloc_nearest_color_1 (dpy, cmap, color)
     Display *dpy;
     Colormap cmap;
     XColor *color;
{
  int rc;

  rc = XAllocColor (dpy, cmap, color);
  if (rc == 0)
    {
      /* If we got to this point, the colormap is full, so we're going
	 to try to get the next closest color.  The algorithm used is
	 a least-squares matching, which is what X uses for closest
	 color matching with StaticColor visuals.  */
      int nearest, i;
      unsigned long nearest_delta = ~0;
      int ncells;
      const XColor *cells = x_color_cells (dpy, &ncells);

      for (nearest = i = 0; i < ncells; ++i)
	{
	  long dred   = (color->red   >> 8) - (cells[i].red   >> 8);
	  long dgreen = (color->green >> 8) - (cells[i].green >> 8);
	  long dblue  = (color->blue  >> 8) - (cells[i].blue  >> 8);
	  unsigned long delta = dred * dred + dgreen * dgreen + dblue * dblue;

	  if (delta < nearest_delta)
	    {
	      nearest = i;
	      nearest_delta = delta;
	    }
	}

      color->red   = cells[nearest].red;
      color->green = cells[nearest].green;
      color->blue  = cells[nearest].blue;
      rc = XAllocColor (dpy, cmap, color);
    }
  else
    {
      /* If allocation succeeded, and the allocated pixel color is not
         equal to a cached pixel color recorded earlier, there was a
         change in the colormap, so clear the color cache.  */
      struct x_display_info *dpyinfo = x_display_info_for_display (dpy);
      XColor *cached_color;

      if (dpyinfo->color_cells
	  && (cached_color = &dpyinfo->color_cells[color->pixel],
	      (cached_color->red != color->red
	       || cached_color->blue != color->blue
	       || cached_color->green != color->green)))
	{
	  xfree (dpyinfo->color_cells);
	  dpyinfo->color_cells = NULL;
	  dpyinfo->ncolor_cells = 0;
	}
    }

#ifdef DEBUG_X_COLORS
  if (rc)
    register_color (color->pixel);
#endif /* DEBUG_X_COLORS */

  return rc;
}


/* Allocate the color COLOR->pixel on frame F, colormap CMAP.  If an
   exact match can't be allocated, try the nearest color available.
   Value is non-zero if successful.  Set *COLOR to the color
   allocated.  */

int
x_alloc_nearest_color (f, cmap, color)
     struct frame *f;
     Colormap cmap;
     XColor *color;
{
  gamma_correct (f, color);
  return x_alloc_nearest_color_1 (FRAME_X_DISPLAY (f), cmap, color);
}


/* Allocate color PIXEL on frame F.  PIXEL must already be allocated.
   It's necessary to do this instead of just using PIXEL directly to
   get color reference counts right.  */

unsigned long
x_copy_color (f, pixel)
     struct frame *f;
     unsigned long pixel;
{
  XColor color;

  color.pixel = pixel;
  BLOCK_INPUT;
  x_query_color (f, &color);
  XAllocColor (FRAME_X_DISPLAY (f), FRAME_X_COLORMAP (f), &color);
  UNBLOCK_INPUT;
#ifdef DEBUG_X_COLORS
  register_color (pixel);
#endif
  return color.pixel;
}


/* Allocate color PIXEL on display DPY.  PIXEL must already be allocated.
   It's necessary to do this instead of just using PIXEL directly to
   get color reference counts right.  */

unsigned long
x_copy_dpy_color (dpy, cmap, pixel)
     Display *dpy;
     Colormap cmap;
     unsigned long pixel;
{
  XColor color;

  color.pixel = pixel;
  BLOCK_INPUT;
  XQueryColor (dpy, cmap, &color);
  XAllocColor (dpy, cmap, &color);
  UNBLOCK_INPUT;
#ifdef DEBUG_X_COLORS
  register_color (pixel);
#endif
  return color.pixel;
}


/* Brightness beyond which a color won't have its highlight brightness
   boosted.

   Nominally, highlight colors for `3d' faces are calculated by
   brightening an object's color by a constant scale factor, but this
   doesn't yield good results for dark colors, so for colors who's
   brightness is less than this value (on a scale of 0-65535) have an
   use an additional additive factor.

   The value here is set so that the default menu-bar/mode-line color
   (grey75) will not have its highlights changed at all.  */
#define HIGHLIGHT_COLOR_DARK_BOOST_LIMIT 48000


/* Allocate a color which is lighter or darker than *PIXEL by FACTOR
   or DELTA.  Try a color with RGB values multiplied by FACTOR first.
   If this produces the same color as PIXEL, try a color where all RGB
   values have DELTA added.  Return the allocated color in *PIXEL.
   DISPLAY is the X display, CMAP is the colormap to operate on.
   Value is non-zero if successful.  */

static int
x_alloc_lighter_color (f, display, cmap, pixel, factor, delta)
     struct frame *f;
     Display *display;
     Colormap cmap;
     unsigned long *pixel;
     double factor;
     int delta;
{
  XColor color, new;
  long bright;
  int success_p;

  /* Get RGB color values.  */
  color.pixel = *pixel;
  x_query_color (f, &color);

  /* Change RGB values by specified FACTOR.  Avoid overflow!  */
  xassert (factor >= 0);
  new.red = min (0xffff, factor * color.red);
  new.green = min (0xffff, factor * color.green);
  new.blue = min (0xffff, factor * color.blue);

  /* Calculate brightness of COLOR.  */
  bright = (2 * color.red + 3 * color.green + color.blue) / 6;

  /* We only boost colors that are darker than
     HIGHLIGHT_COLOR_DARK_BOOST_LIMIT.  */
  if (bright < HIGHLIGHT_COLOR_DARK_BOOST_LIMIT)
    /* Make an additive adjustment to NEW, because it's dark enough so
       that scaling by FACTOR alone isn't enough.  */
    {
      /* How far below the limit this color is (0 - 1, 1 being darker).  */
      double dimness = 1 - (double)bright / HIGHLIGHT_COLOR_DARK_BOOST_LIMIT;
      /* The additive adjustment.  */
      int min_delta = delta * dimness * factor / 2;

      if (factor < 1)
	{
	  new.red =   max (0, new.red -   min_delta);
	  new.green = max (0, new.green - min_delta);
	  new.blue =  max (0, new.blue -  min_delta);
	}
      else
	{
	  new.red =   min (0xffff, min_delta + new.red);
	  new.green = min (0xffff, min_delta + new.green);
	  new.blue =  min (0xffff, min_delta + new.blue);
	}
    }

  /* Try to allocate the color.  */
  success_p = x_alloc_nearest_color (f, cmap, &new);
  if (success_p)
    {
      if (new.pixel == *pixel)
	{
	  /* If we end up with the same color as before, try adding
	     delta to the RGB values.  */
	  x_free_colors (f, &new.pixel, 1);

	  new.red = min (0xffff, delta + color.red);
	  new.green = min (0xffff, delta + color.green);
	  new.blue = min (0xffff, delta + color.blue);
	  success_p = x_alloc_nearest_color (f, cmap, &new);
	}
      else
	success_p = 1;
      *pixel = new.pixel;
    }

  return success_p;
}


/* Set up the foreground color for drawing relief lines of glyph
   string S.  RELIEF is a pointer to a struct relief containing the GC
   with which lines will be drawn.  Use a color that is FACTOR or
   DELTA lighter or darker than the relief's background which is found
   in S->f->output_data.x->relief_background.  If such a color cannot
   be allocated, use DEFAULT_PIXEL, instead.  */

static void
x_setup_relief_color (f, relief, factor, delta, default_pixel)
     struct frame *f;
     struct relief *relief;
     double factor;
     int delta;
     unsigned long default_pixel;
{
  XGCValues xgcv;
  struct x_output *di = f->output_data.x;
  unsigned long mask = GCForeground | GCLineWidth | GCGraphicsExposures;
  unsigned long pixel;
  unsigned long background = di->relief_background;
  Colormap cmap = FRAME_X_COLORMAP (f);
  struct x_display_info *dpyinfo = FRAME_X_DISPLAY_INFO (f);
  Display *dpy = FRAME_X_DISPLAY (f);

  xgcv.graphics_exposures = False;
  xgcv.line_width = 1;

  /* Free previously allocated color.  The color cell will be reused
     when it has been freed as many times as it was allocated, so this
     doesn't affect faces using the same colors.  */
  if (relief->gc
      && relief->allocated_p)
    {
      x_free_colors (f, &relief->pixel, 1);
      relief->allocated_p = 0;
    }

  /* Allocate new color.  */
  xgcv.foreground = default_pixel;
  pixel = background;
  if (dpyinfo->n_planes != 1
      && x_alloc_lighter_color (f, dpy, cmap, &pixel, factor, delta))
    {
      relief->allocated_p = 1;
      xgcv.foreground = relief->pixel = pixel;
    }

  if (relief->gc == 0)
    {
      xgcv.stipple = dpyinfo->gray;
      mask |= GCStipple;
      relief->gc = XCreateGC (dpy, FRAME_X_WINDOW (f), mask, &xgcv);
    }
  else
    XChangeGC (dpy, relief->gc, mask, &xgcv);
}


/* Set up colors for the relief lines around glyph string S.  */

static void
x_setup_relief_colors (s)
     struct glyph_string *s;
{
  struct x_output *di = s->f->output_data.x;
  unsigned long color;

  if (s->face->use_box_color_for_shadows_p)
    color = s->face->box_color;
  else if (s->first_glyph->type == IMAGE_GLYPH
	   && s->img->pixmap
	   && !IMAGE_BACKGROUND_TRANSPARENT (s->img, s->f, 0))
    color = IMAGE_BACKGROUND (s->img, s->f, 0);
  else
    {
      XGCValues xgcv;

      /* Get the background color of the face.  */
      XGetGCValues (s->display, s->gc, GCBackground, &xgcv);
      color = xgcv.background;
    }

  if (di->white_relief.gc == 0
      || color != di->relief_background)
    {
      di->relief_background = color;
      x_setup_relief_color (s->f, &di->white_relief, 1.2, 0x8000,
			    WHITE_PIX_DEFAULT (s->f));
      x_setup_relief_color (s->f, &di->black_relief, 0.6, 0x4000,
			    BLACK_PIX_DEFAULT (s->f));
    }
}


/* Draw a relief on frame F inside the rectangle given by LEFT_X,
   TOP_Y, RIGHT_X, and BOTTOM_Y.  WIDTH is the thickness of the relief
   to draw, it must be >= 0.  RAISED_P non-zero means draw a raised
   relief.  LEFT_P non-zero means draw a relief on the left side of
   the rectangle.  RIGHT_P non-zero means draw a relief on the right
   side of the rectangle.  CLIP_RECT is the clipping rectangle to use
   when drawing.  */

static void
x_draw_relief_rect (f, left_x, top_y, right_x, bottom_y, width,
		    raised_p, top_p, bot_p, left_p, right_p, clip_rect)
     struct frame *f;
     int left_x, top_y, right_x, bottom_y, width;
     int top_p, bot_p, left_p, right_p, raised_p;
     XRectangle *clip_rect;
{
  Display *dpy = FRAME_X_DISPLAY (f);
  Window window = FRAME_X_WINDOW (f);
  int i;
  GC gc;

  if (raised_p)
    gc = f->output_data.x->white_relief.gc;
  else
    gc = f->output_data.x->black_relief.gc;
  XSetClipRectangles (dpy, gc, 0, 0, clip_rect, 1, Unsorted);

  /* Top.  */
  if (top_p)
    for (i = 0; i < width; ++i)
      XDrawLine (dpy, window, gc,
		 left_x + i * left_p, top_y + i,
		 right_x + 1 - i * right_p, top_y + i);

  /* Left.  */
  if (left_p)
    for (i = 0; i < width; ++i)
      XDrawLine (dpy, window, gc,
		 left_x + i, top_y + i, left_x + i, bottom_y - i + 1);

  XSetClipMask (dpy, gc, None);
  if (raised_p)
    gc = f->output_data.x->black_relief.gc;
  else
    gc = f->output_data.x->white_relief.gc;
  XSetClipRectangles (dpy, gc, 0, 0, clip_rect, 1, Unsorted);

  /* Bottom.  */
  if (bot_p)
    for (i = 0; i < width; ++i)
      XDrawLine (dpy, window, gc,
		 left_x + i * left_p, bottom_y - i,
		 right_x + 1 - i * right_p, bottom_y - i);

  /* Right.  */
  if (right_p)
    for (i = 0; i < width; ++i)
      XDrawLine (dpy, window, gc,
		 right_x - i, top_y + i + 1, right_x - i, bottom_y - i);

  XSetClipMask (dpy, gc, None);
}


/* Draw a box on frame F inside the rectangle given by LEFT_X, TOP_Y,
   RIGHT_X, and BOTTOM_Y.  WIDTH is the thickness of the lines to
   draw, it must be >= 0.  LEFT_P non-zero means draw a line on the
   left side of the rectangle.  RIGHT_P non-zero means draw a line
   on the right side of the rectangle.  CLIP_RECT is the clipping
   rectangle to use when drawing.  */

static void
x_draw_box_rect (s, left_x, top_y, right_x, bottom_y, width,
		 left_p, right_p, clip_rect)
     struct glyph_string *s;
     int left_x, top_y, right_x, bottom_y, width, left_p, right_p;
     XRectangle *clip_rect;
{
  XGCValues xgcv;

  XGetGCValues (s->display, s->gc, GCForeground, &xgcv);
  XSetForeground (s->display, s->gc, s->face->box_color);
  XSetClipRectangles (s->display, s->gc, 0, 0, clip_rect, 1, Unsorted);

  /* Top.  */
  XFillRectangle (s->display, s->window, s->gc,
		  left_x, top_y, right_x - left_x + 1, width);

  /* Left.  */
  if (left_p)
    XFillRectangle (s->display, s->window, s->gc,
		    left_x, top_y, width, bottom_y - top_y + 1);

  /* Bottom.  */
  XFillRectangle (s->display, s->window, s->gc,
		  left_x, bottom_y - width + 1, right_x - left_x + 1, width);

  /* Right.  */
  if (right_p)
    XFillRectangle (s->display, s->window, s->gc,
		    right_x - width + 1, top_y, width, bottom_y - top_y + 1);

  XSetForeground (s->display, s->gc, xgcv.foreground);
  XSetClipMask (s->display, s->gc, None);
}


/* Draw a box around glyph string S.  */

static void
x_draw_glyph_string_box (s)
     struct glyph_string *s;
{
  int width, left_x, right_x, top_y, bottom_y, last_x, raised_p;
  int left_p, right_p;
  struct glyph *last_glyph;
  XRectangle clip_rect;

  last_x = ((s->row->full_width_p && !s->w->pseudo_window_p)
	    ? WINDOW_RIGHT_EDGE_X (s->w)
	    : window_box_right (s->w, s->area));

  /* The glyph that may have a right box line.  */
  last_glyph = (s->cmp || s->img
		? s->first_glyph
		: s->first_glyph + s->nchars - 1);

  width = abs (s->face->box_line_width);
  raised_p = s->face->box == FACE_RAISED_BOX;
  left_x = s->x;
  right_x = (s->row->full_width_p && s->extends_to_end_of_line_p
	     ? last_x - 1
	     : min (last_x, s->x + s->background_width) - 1);
  top_y = s->y;
  bottom_y = top_y + s->height - 1;

  left_p = (s->first_glyph->left_box_line_p
	    || (s->hl == DRAW_MOUSE_FACE
		&& (s->prev == NULL
		    || s->prev->hl != s->hl)));
  right_p = (last_glyph->right_box_line_p
	     || (s->hl == DRAW_MOUSE_FACE
		 && (s->next == NULL
		     || s->next->hl != s->hl)));

  get_glyph_string_clip_rect (s, &clip_rect);

  if (s->face->box == FACE_SIMPLE_BOX)
    x_draw_box_rect (s, left_x, top_y, right_x, bottom_y, width,
		     left_p, right_p, &clip_rect);
  else
    {
      x_setup_relief_colors (s);
      x_draw_relief_rect (s->f, left_x, top_y, right_x, bottom_y,
			  width, raised_p, 1, 1, left_p, right_p, &clip_rect);
    }
}


/* Draw foreground of image glyph string S.  */

static void
x_draw_image_foreground (s)
     struct glyph_string *s;
{
  int x = s->x;
  int y = s->ybase - image_ascent (s->img, s->face, &s->slice);

  /* If first glyph of S has a left box line, start drawing it to the
     right of that line.  */
  if (s->face->box != FACE_NO_BOX
      && s->first_glyph->left_box_line_p
      && s->slice.x == 0)
    x += abs (s->face->box_line_width);

  /* If there is a margin around the image, adjust x- and y-position
     by that margin.  */
  if (s->slice.x == 0)
    x += s->img->hmargin;
  if (s->slice.y == 0)
    y += s->img->vmargin;

  if (s->img->pixmap)
    {
      if (s->img->mask)
	{
	  /* We can't set both a clip mask and use XSetClipRectangles
	     because the latter also sets a clip mask.  We also can't
	     trust on the shape extension to be available
	     (XShapeCombineRegion).  So, compute the rectangle to draw
	     manually.  */
	  unsigned long mask = (GCClipMask | GCClipXOrigin | GCClipYOrigin
				| GCFunction);
	  XGCValues xgcv;
	  XRectangle clip_rect, image_rect, r;

	  xgcv.clip_mask = s->img->mask;
	  xgcv.clip_x_origin = x;
	  xgcv.clip_y_origin = y;
	  xgcv.function = GXcopy;
	  XChangeGC (s->display, s->gc, mask, &xgcv);

	  get_glyph_string_clip_rect (s, &clip_rect);
	  image_rect.x = x;
	  image_rect.y = y;
	  image_rect.width = s->slice.width;
	  image_rect.height = s->slice.height;
	  if (x_intersect_rectangles (&clip_rect, &image_rect, &r))
	    XCopyArea (s->display, s->img->pixmap, s->window, s->gc,
		       s->slice.x + r.x - x, s->slice.y + r.y - y,
		       r.width, r.height, r.x, r.y);
	}
      else
	{
	  XRectangle clip_rect, image_rect, r;

	  get_glyph_string_clip_rect (s, &clip_rect);
	  image_rect.x = x;
	  image_rect.y = y;
	  image_rect.width = s->slice.width;
	  image_rect.height = s->slice.height;
	  if (x_intersect_rectangles (&clip_rect, &image_rect, &r))
	    XCopyArea (s->display, s->img->pixmap, s->window, s->gc,
		       s->slice.x + r.x - x, s->slice.y + r.y - y,
		       r.width, r.height, r.x, r.y);

	  /* When the image has a mask, we can expect that at
	     least part of a mouse highlight or a block cursor will
	     be visible.  If the image doesn't have a mask, make
	     a block cursor visible by drawing a rectangle around
	     the image.  I believe it's looking better if we do
	     nothing here for mouse-face.  */
	  if (s->hl == DRAW_CURSOR)
	    {
	      int r = s->img->relief;
	      if (r < 0) r = -r;
	      XDrawRectangle (s->display, s->window, s->gc,
			      x - r, y - r,
			      s->slice.width + r*2 - 1,
			      s->slice.height + r*2 - 1);
	    }
	}
    }
  else
    /* Draw a rectangle if image could not be loaded.  */
    XDrawRectangle (s->display, s->window, s->gc, x, y,
		    s->slice.width - 1, s->slice.height - 1);
}


/* Draw a relief around the image glyph string S.  */

static void
x_draw_image_relief (s)
     struct glyph_string *s;
{
  int x0, y0, x1, y1, thick, raised_p;
  XRectangle r;
  int x = s->x;
  int y = s->ybase - image_ascent (s->img, s->face, &s->slice);

  /* If first glyph of S has a left box line, start drawing it to the
     right of that line.  */
  if (s->face->box != FACE_NO_BOX
      && s->first_glyph->left_box_line_p
      && s->slice.x == 0)
    x += abs (s->face->box_line_width);

  /* If there is a margin around the image, adjust x- and y-position
     by that margin.  */
  if (s->slice.x == 0)
    x += s->img->hmargin;
  if (s->slice.y == 0)
    y += s->img->vmargin;

  if (s->hl == DRAW_IMAGE_SUNKEN
      || s->hl == DRAW_IMAGE_RAISED)
    {
      thick = tool_bar_button_relief >= 0 ? tool_bar_button_relief : DEFAULT_TOOL_BAR_BUTTON_RELIEF;
      raised_p = s->hl == DRAW_IMAGE_RAISED;
    }
  else
    {
      thick = abs (s->img->relief);
      raised_p = s->img->relief > 0;
    }

  x0 = x - thick;
  y0 = y - thick;
  x1 = x + s->slice.width + thick - 1;
  y1 = y + s->slice.height + thick - 1;

  x_setup_relief_colors (s);
  get_glyph_string_clip_rect (s, &r);
  x_draw_relief_rect (s->f, x0, y0, x1, y1, thick, raised_p,
		      s->slice.y == 0,
		      s->slice.y + s->slice.height == s->img->height,
		      s->slice.x == 0,
		      s->slice.x + s->slice.width == s->img->width,
		      &r);
}


/* Draw the foreground of image glyph string S to PIXMAP.  */

static void
x_draw_image_foreground_1 (s, pixmap)
     struct glyph_string *s;
     Pixmap pixmap;
{
  int x = 0;
  int y = s->ybase - s->y - image_ascent (s->img, s->face, &s->slice);

  /* If first glyph of S has a left box line, start drawing it to the
     right of that line.  */
  if (s->face->box != FACE_NO_BOX
      && s->first_glyph->left_box_line_p
      && s->slice.x == 0)
    x += abs (s->face->box_line_width);

  /* If there is a margin around the image, adjust x- and y-position
     by that margin.  */
  if (s->slice.x == 0)
    x += s->img->hmargin;
  if (s->slice.y == 0)
    y += s->img->vmargin;

  if (s->img->pixmap)
    {
      if (s->img->mask)
	{
	  /* We can't set both a clip mask and use XSetClipRectangles
	     because the latter also sets a clip mask.  We also can't
	     trust on the shape extension to be available
	     (XShapeCombineRegion).  So, compute the rectangle to draw
	     manually.  */
	  unsigned long mask = (GCClipMask | GCClipXOrigin | GCClipYOrigin
				| GCFunction);
	  XGCValues xgcv;

	  xgcv.clip_mask = s->img->mask;
	  xgcv.clip_x_origin = x - s->slice.x;
	  xgcv.clip_y_origin = y - s->slice.y;
	  xgcv.function = GXcopy;
	  XChangeGC (s->display, s->gc, mask, &xgcv);

	  XCopyArea (s->display, s->img->pixmap, pixmap, s->gc,
		     s->slice.x, s->slice.y,
		     s->slice.width, s->slice.height, x, y);
	  XSetClipMask (s->display, s->gc, None);
	}
      else
	{
	  XCopyArea (s->display, s->img->pixmap, pixmap, s->gc,
		     s->slice.x, s->slice.y,
		     s->slice.width, s->slice.height, x, y);

	  /* When the image has a mask, we can expect that at
	     least part of a mouse highlight or a block cursor will
	     be visible.  If the image doesn't have a mask, make
	     a block cursor visible by drawing a rectangle around
	     the image.  I believe it's looking better if we do
	     nothing here for mouse-face.  */
	  if (s->hl == DRAW_CURSOR)
	    {
	      int r = s->img->relief;
	      if (r < 0) r = -r;
	      XDrawRectangle (s->display, s->window, s->gc, x - r, y - r,
			      s->slice.width + r*2 - 1,
			      s->slice.height + r*2 - 1);
	    }
	}
    }
  else
    /* Draw a rectangle if image could not be loaded.  */
    XDrawRectangle (s->display, pixmap, s->gc, x, y,
		    s->slice.width - 1, s->slice.height - 1);
}


/* Draw part of the background of glyph string S.  X, Y, W, and H
   give the rectangle to draw.  */

static void
x_draw_glyph_string_bg_rect (s, x, y, w, h)
     struct glyph_string *s;
     int x, y, w, h;
{
  if (s->stippled_p)
    {
      /* Fill background with a stipple pattern.  */
      XSetFillStyle (s->display, s->gc, FillOpaqueStippled);
      XFillRectangle (s->display, s->window, s->gc, x, y, w, h);
      XSetFillStyle (s->display, s->gc, FillSolid);
    }
  else
    x_clear_glyph_string_rect (s, x, y, w, h);
}


/* Draw image glyph string S.

            s->y
   s->x      +-------------------------
	     |   s->face->box
	     |
	     |     +-------------------------
	     |     |  s->img->margin
	     |     |
	     |     |       +-------------------
	     |     |       |  the image

 */

static void
x_draw_image_glyph_string (s)
     struct glyph_string *s;
{
  int box_line_hwidth = abs (s->face->box_line_width);
  int box_line_vwidth = max (s->face->box_line_width, 0);
  int height;
  Pixmap pixmap = None;

  height = s->height;
  if (s->slice.y == 0)
    height -= box_line_vwidth;
  if (s->slice.y + s->slice.height >= s->img->height)
    height -= box_line_vwidth;

  /* Fill background with face under the image.  Do it only if row is
     taller than image or if image has a clip mask to reduce
     flickering.  */
  s->stippled_p = s->face->stipple != 0;
  if (height > s->slice.height
      || s->img->hmargin
      || s->img->vmargin
      || s->img->mask
      || s->img->pixmap == 0
      || s->width != s->background_width)
    {
      if (s->img->mask)
	{
	  /* Create a pixmap as large as the glyph string.  Fill it
	     with the background color.  Copy the image to it, using
	     its mask.  Copy the temporary pixmap to the display.  */
	  Screen *screen = FRAME_X_SCREEN (s->f);
	  int depth = DefaultDepthOfScreen (screen);

	  /* Create a pixmap as large as the glyph string.  */
 	  pixmap = XCreatePixmap (s->display, s->window,
				  s->background_width,
				  s->height, depth);

	  /* Don't clip in the following because we're working on the
	     pixmap.  */
	  XSetClipMask (s->display, s->gc, None);

	  /* Fill the pixmap with the background color/stipple.  */
	  if (s->stippled_p)
	    {
	      /* Fill background with a stipple pattern.  */
	      XSetFillStyle (s->display, s->gc, FillOpaqueStippled);
	      XFillRectangle (s->display, pixmap, s->gc,
			      0, 0, s->background_width, s->height);
	      XSetFillStyle (s->display, s->gc, FillSolid);
	    }
	  else
	    {
	      XGCValues xgcv;
	      XGetGCValues (s->display, s->gc, GCForeground | GCBackground,
			    &xgcv);
	      XSetForeground (s->display, s->gc, xgcv.background);
	      XFillRectangle (s->display, pixmap, s->gc,
			      0, 0, s->background_width, s->height);
	      XSetForeground (s->display, s->gc, xgcv.foreground);
	    }
	}
      else
	{
	  int x = s->x;
	  int y = s->y;

	  if (s->first_glyph->left_box_line_p
	      && s->slice.x == 0)
	    x += box_line_hwidth;

	  if (s->slice.y == 0)
	    y += box_line_vwidth;

	  x_draw_glyph_string_bg_rect (s, x, y, s->background_width, height);
	}

      s->background_filled_p = 1;
    }

  /* Draw the foreground.  */
  if (pixmap != None)
    {
      x_draw_image_foreground_1 (s, pixmap);
      x_set_glyph_string_clipping (s);
      XCopyArea (s->display, pixmap, s->window, s->gc,
		 0, 0, s->background_width, s->height, s->x, s->y);
      XFreePixmap (s->display, pixmap);
    }
  else
    x_draw_image_foreground (s);

  /* If we must draw a relief around the image, do it.  */
  if (s->img->relief
      || s->hl == DRAW_IMAGE_RAISED
      || s->hl == DRAW_IMAGE_SUNKEN)
    x_draw_image_relief (s);
}


/* Draw stretch glyph string S.  */

static void
x_draw_stretch_glyph_string (s)
     struct glyph_string *s;
{
  xassert (s->first_glyph->type == STRETCH_GLYPH);
  s->stippled_p = s->face->stipple != 0;

  if (s->hl == DRAW_CURSOR
      && !x_stretch_cursor_p)
    {
      /* If `x-stretch-block-cursor' is nil, don't draw a block cursor
	 as wide as the stretch glyph.  */
      int width, background_width = s->background_width;
      int x = s->x, left_x = window_box_left_offset (s->w, TEXT_AREA);

      if (x < left_x)
	{
	  background_width -= left_x - x;
	  x = left_x;
	}
      width = min (FRAME_COLUMN_WIDTH (s->f), background_width);

      /* Draw cursor.  */
      x_draw_glyph_string_bg_rect (s, x, s->y, width, s->height);

      /* Clear rest using the GC of the original non-cursor face.  */
      if (width < background_width)
	{
	  int y = s->y;
	  int w = background_width - width, h = s->height;
	  XRectangle r;
	  GC gc;

	  x += width;
	  if (s->row->mouse_face_p
	      && cursor_in_mouse_face_p (s->w))
	    {
	      x_set_mouse_face_gc (s);
	      gc = s->gc;
	    }
	  else
	    gc = s->face->gc;

	  get_glyph_string_clip_rect (s, &r);
	  XSetClipRectangles (s->display, gc, 0, 0, &r, 1, Unsorted);

	  if (s->face->stipple)
	    {
	      /* Fill background with a stipple pattern.  */
	      XSetFillStyle (s->display, gc, FillOpaqueStippled);
	      XFillRectangle (s->display, s->window, gc, x, y, w, h);
	      XSetFillStyle (s->display, gc, FillSolid);
	    }
	  else
	    {
	      XGCValues xgcv;
	      XGetGCValues (s->display, gc, GCForeground | GCBackground, &xgcv);
	      XSetForeground (s->display, gc, xgcv.background);
	      XFillRectangle (s->display, s->window, gc, x, y, w, h);
	      XSetForeground (s->display, gc, xgcv.foreground);
	    }
	}
    }
  else if (!s->background_filled_p)
    {
      int background_width = s->background_width;
      int x = s->x, left_x = window_box_left_offset (s->w, TEXT_AREA);

      /* Don't draw into left margin, fringe or scrollbar area
         except for header line and mode line.  */
      if (x < left_x && !s->row->mode_line_p)
	{
	  background_width -= left_x - x;
	  x = left_x;
	}
      if (background_width > 0)
	x_draw_glyph_string_bg_rect (s, x, s->y, background_width, s->height);
    }

  s->background_filled_p = 1;
}


/* Draw glyph string S.  */

static void
x_draw_glyph_string (s)
     struct glyph_string *s;
{
  int relief_drawn_p = 0;

  /* If S draws into the background of its successor, draw the
     background of the successor first so that S can draw into it.
     This makes S->next use XDrawString instead of XDrawImageString.  */
  if (s->next && s->right_overhang && !s->for_overlaps)
    {
      xassert (s->next->img == NULL);
      x_set_glyph_string_gc (s->next);
      x_set_glyph_string_clipping (s->next);
      x_draw_glyph_string_background (s->next, 1);
    }

  /* Set up S->gc, set clipping and draw S.  */
  x_set_glyph_string_gc (s);

  /* Draw relief (if any) in advance for char/composition so that the
     glyph string can be drawn over it.  */
  if (!s->for_overlaps
      && s->face->box != FACE_NO_BOX
      && (s->first_glyph->type == CHAR_GLYPH
	  || s->first_glyph->type == COMPOSITE_GLYPH))

    {
      x_set_glyph_string_clipping (s);
      x_draw_glyph_string_background (s, 1);
      x_draw_glyph_string_box (s);
      x_set_glyph_string_clipping (s);
      relief_drawn_p = 1;
    }
  else
    x_set_glyph_string_clipping (s);

  switch (s->first_glyph->type)
    {
    case IMAGE_GLYPH:
      x_draw_image_glyph_string (s);
      break;

    case STRETCH_GLYPH:
      x_draw_stretch_glyph_string (s);
      break;

    case CHAR_GLYPH:
      if (s->for_overlaps)
	s->background_filled_p = 1;
      else
	x_draw_glyph_string_background (s, 0);
      x_draw_glyph_string_foreground (s);
      break;

    case COMPOSITE_GLYPH:
      if (s->for_overlaps || s->gidx > 0)
	s->background_filled_p = 1;
      else
	x_draw_glyph_string_background (s, 1);
      x_draw_composite_glyph_string_foreground (s);
      break;

    default:
      abort ();
    }

  if (!s->for_overlaps)
    {
      /* Draw underline.  */
      if (s->face->underline_p)
	{
	  unsigned long tem, h;
	  int y;

	  /* Get the underline thickness.  Default is 1 pixel.  */
	  if (!XGetFontProperty (s->font, XA_UNDERLINE_THICKNESS, &h))
	    h = 1;

	  y = s->y + s->height - h;
	  if (!x_underline_at_descent_line)
            {
	      /* Get the underline position.  This is the recommended
                 vertical offset in pixels from the baseline to the top of
                 the underline.  This is a signed value according to the
                 specs, and its default is

	         ROUND ((maximum descent) / 2), with
	         ROUND(x) = floor (x + 0.5)  */

              if (x_use_underline_position_properties
                  && XGetFontProperty (s->font, XA_UNDERLINE_POSITION, &tem))
                y = s->ybase + (long) tem;
              else if (s->face->font)
                y = s->ybase + (s->face->font->max_bounds.descent + 1) / 2;
            }

	  if (s->face->underline_defaulted_p)
	    XFillRectangle (s->display, s->window, s->gc,
			    s->x, y, s->background_width, h);
	  else
	    {
	      XGCValues xgcv;
	      XGetGCValues (s->display, s->gc, GCForeground, &xgcv);
	      XSetForeground (s->display, s->gc, s->face->underline_color);
	      XFillRectangle (s->display, s->window, s->gc,
			      s->x, y, s->background_width, h);
	      XSetForeground (s->display, s->gc, xgcv.foreground);
	    }
	}

      /* Draw overline.  */
      if (s->face->overline_p)
	{
	  unsigned long dy = 0, h = 1;

	  if (s->face->overline_color_defaulted_p)
	    XFillRectangle (s->display, s->window, s->gc, s->x, s->y + dy,
			    s->background_width, h);
	  else
	    {
	      XGCValues xgcv;
	      XGetGCValues (s->display, s->gc, GCForeground, &xgcv);
	      XSetForeground (s->display, s->gc, s->face->overline_color);
	      XFillRectangle (s->display, s->window, s->gc, s->x, s->y + dy,
			      s->background_width, h);
	      XSetForeground (s->display, s->gc, xgcv.foreground);
	    }
	}

      /* Draw strike-through.  */
      if (s->face->strike_through_p)
	{
	  unsigned long h = 1;
	  unsigned long dy = (s->height - h) / 2;

	  if (s->face->strike_through_color_defaulted_p)
	    XFillRectangle (s->display, s->window, s->gc, s->x, s->y + dy,
			    s->width, h);
	  else
	    {
	      XGCValues xgcv;
	      XGetGCValues (s->display, s->gc, GCForeground, &xgcv);
	      XSetForeground (s->display, s->gc, s->face->strike_through_color);
	      XFillRectangle (s->display, s->window, s->gc, s->x, s->y + dy,
			      s->width, h);
	      XSetForeground (s->display, s->gc, xgcv.foreground);
	    }
	}

      /* Draw relief if not yet drawn.  */
      if (!relief_drawn_p && s->face->box != FACE_NO_BOX)
	x_draw_glyph_string_box (s);
    }

  /* Reset clipping.  */
  XSetClipMask (s->display, s->gc, None);
}

/* Shift display to make room for inserted glyphs.   */

void
x_shift_glyphs_for_insert (f, x, y, width, height, shift_by)
     struct frame *f;
     int x, y, width, height, shift_by;
{
  XCopyArea (FRAME_X_DISPLAY (f), FRAME_X_WINDOW (f), FRAME_X_WINDOW (f),
	     f->output_data.x->normal_gc,
	     x, y, width, height,
	     x + shift_by, y);
}

/* Delete N glyphs at the nominal cursor position.  Not implemented
   for X frames.  */

static void
x_delete_glyphs (n)
     register int n;
{
  abort ();
}


/* Like XClearArea, but check that WIDTH and HEIGHT are reasonable.
   If they are <= 0, this is probably an error.  */

void
x_clear_area (dpy, window, x, y, width, height, exposures)
     Display *dpy;
     Window window;
     int x, y;
     int width, height;
     int exposures;
{
  xassert (width > 0 && height > 0);
  XClearArea (dpy, window, x, y, width, height, exposures);
}


/* Clear entire frame.  If updating_frame is non-null, clear that
   frame.  Otherwise clear the selected frame.  */

static void
x_clear_frame ()
{
  struct frame *f;

  if (updating_frame)
    f = updating_frame;
  else
    f = SELECTED_FRAME ();

  /* Clearing the frame will erase any cursor, so mark them all as no
     longer visible.  */
  mark_window_cursors_off (XWINDOW (FRAME_ROOT_WINDOW (f)));
  output_cursor.hpos = output_cursor.vpos = 0;
  output_cursor.x = -1;

  /* We don't set the output cursor here because there will always
     follow an explicit cursor_to.  */
  BLOCK_INPUT;
  XClearWindow (FRAME_X_DISPLAY (f), FRAME_X_WINDOW (f));

  /* We have to clear the scroll bars, too.  If we have changed
     colors or something like that, then they should be notified.  */
  x_scroll_bar_clear (f);

  XFlush (FRAME_X_DISPLAY (f));

  UNBLOCK_INPUT;
}



/* Invert the middle quarter of the frame for .15 sec.  */

/* We use the select system call to do the waiting, so we have to make
   sure it's available.  If it isn't, we just won't do visual bells.  */

#if defined (HAVE_TIMEVAL) && defined (HAVE_SELECT)


/* Subtract the `struct timeval' values X and Y, storing the result in
   *RESULT.  Return 1 if the difference is negative, otherwise 0.  */

static int
timeval_subtract (result, x, y)
     struct timeval *result, x, y;
{
  /* Perform the carry for the later subtraction by updating y.  This
     is safer because on some systems the tv_sec member is unsigned.  */
  if (x.tv_usec < y.tv_usec)
    {
      int nsec = (y.tv_usec - x.tv_usec) / 1000000 + 1;
      y.tv_usec -= 1000000 * nsec;
      y.tv_sec += nsec;
    }

  if (x.tv_usec - y.tv_usec > 1000000)
    {
      int nsec = (y.tv_usec - x.tv_usec) / 1000000;
      y.tv_usec += 1000000 * nsec;
      y.tv_sec -= nsec;
    }

  /* Compute the time remaining to wait.  tv_usec is certainly
     positive.  */
  result->tv_sec = x.tv_sec - y.tv_sec;
  result->tv_usec = x.tv_usec - y.tv_usec;

  /* Return indication of whether the result should be considered
     negative.  */
  return x.tv_sec < y.tv_sec;
}

void
XTflash (f)
     struct frame *f;
{
  BLOCK_INPUT;

  {
    GC gc;

    /* Create a GC that will use the GXxor function to flip foreground
       pixels into background pixels.  */
    {
      XGCValues values;

      values.function = GXxor;
      values.foreground = (f->output_data.x->foreground_pixel
			   ^ f->output_data.x->background_pixel);

      gc = XCreateGC (FRAME_X_DISPLAY (f), FRAME_X_WINDOW (f),
		      GCFunction | GCForeground, &values);
    }

    {
      /* Get the height not including a menu bar widget.  */
      int height = FRAME_TEXT_LINES_TO_PIXEL_HEIGHT (f, FRAME_LINES (f));
      /* Height of each line to flash.  */
      int flash_height = FRAME_LINE_HEIGHT (f);
      /* These will be the left and right margins of the rectangles.  */
      int flash_left = FRAME_INTERNAL_BORDER_WIDTH (f);
      int flash_right = FRAME_PIXEL_WIDTH (f) - FRAME_INTERNAL_BORDER_WIDTH (f);

      int width;

      /* Don't flash the area between a scroll bar and the frame
	 edge it is next to.  */
      switch (FRAME_VERTICAL_SCROLL_BAR_TYPE (f))
	{
	case vertical_scroll_bar_left:
	  flash_left += VERTICAL_SCROLL_BAR_WIDTH_TRIM;
	  break;

	case vertical_scroll_bar_right:
	  flash_right -= VERTICAL_SCROLL_BAR_WIDTH_TRIM;
	  break;

	default:
	  break;
	}

      width = flash_right - flash_left;

      /* If window is tall, flash top and bottom line.  */
      if (height > 3 * FRAME_LINE_HEIGHT (f))
	{
	  XFillRectangle (FRAME_X_DISPLAY (f), FRAME_X_WINDOW (f), gc,
			  flash_left,
			  (FRAME_INTERNAL_BORDER_WIDTH (f)
			   + FRAME_TOOL_BAR_LINES (f) * FRAME_LINE_HEIGHT (f)),
			  width, flash_height);
	  XFillRectangle (FRAME_X_DISPLAY (f), FRAME_X_WINDOW (f), gc,
			  flash_left,
			  (height - flash_height
			   - FRAME_INTERNAL_BORDER_WIDTH (f)),
			  width, flash_height);
	}
      else
	/* If it is short, flash it all.  */
	XFillRectangle (FRAME_X_DISPLAY (f), FRAME_X_WINDOW (f), gc,
			flash_left, FRAME_INTERNAL_BORDER_WIDTH (f),
			width, height - 2 * FRAME_INTERNAL_BORDER_WIDTH (f));

      x_flush (f);

      {
	struct timeval wakeup;

	EMACS_GET_TIME (wakeup);

	/* Compute time to wait until, propagating carry from usecs.  */
	wakeup.tv_usec += 150000;
	wakeup.tv_sec += (wakeup.tv_usec / 1000000);
	wakeup.tv_usec %= 1000000;

	/* Keep waiting until past the time wakeup or any input gets
	   available.  */
	while (! detect_input_pending ())
	  {
	    struct timeval current;
	    struct timeval timeout;

	    EMACS_GET_TIME (current);

	    /* Break if result would be negative.  */
	    if (timeval_subtract (&current, wakeup, current))
	      break;

	    /* How long `select' should wait.  */
	    timeout.tv_sec = 0;
	    timeout.tv_usec = 10000;

	    /* Try to wait that long--but we might wake up sooner.  */
	    select (0, NULL, NULL, NULL, &timeout);
	  }
      }

      /* If window is tall, flash top and bottom line.  */
      if (height > 3 * FRAME_LINE_HEIGHT (f))
	{
	  XFillRectangle (FRAME_X_DISPLAY (f), FRAME_X_WINDOW (f), gc,
			  flash_left,
			  (FRAME_INTERNAL_BORDER_WIDTH (f)
			   + FRAME_TOOL_BAR_LINES (f) * FRAME_LINE_HEIGHT (f)),
			  width, flash_height);
	  XFillRectangle (FRAME_X_DISPLAY (f), FRAME_X_WINDOW (f), gc,
			  flash_left,
			  (height - flash_height
			   - FRAME_INTERNAL_BORDER_WIDTH (f)),
			  width, flash_height);
	}
      else
	/* If it is short, flash it all.  */
	XFillRectangle (FRAME_X_DISPLAY (f), FRAME_X_WINDOW (f), gc,
			flash_left, FRAME_INTERNAL_BORDER_WIDTH (f),
			width, height - 2 * FRAME_INTERNAL_BORDER_WIDTH (f));

      XFreeGC (FRAME_X_DISPLAY (f), gc);
      x_flush (f);
    }
  }

  UNBLOCK_INPUT;
}

#endif /* defined (HAVE_TIMEVAL) && defined (HAVE_SELECT) */


/* Make audible bell.  */

void
XTring_bell ()
{
  struct frame *f = SELECTED_FRAME ();

  if (FRAME_X_DISPLAY (f))
    {
#if defined (HAVE_TIMEVAL) && defined (HAVE_SELECT)
      if (visible_bell)
	XTflash (f);
      else
#endif
	{
	  BLOCK_INPUT;
	  XBell (FRAME_X_DISPLAY (f), 0);
	  XFlush (FRAME_X_DISPLAY (f));
	  UNBLOCK_INPUT;
	}
    }
}


/* Specify how many text lines, from the top of the window,
   should be affected by insert-lines and delete-lines operations.
   This, and those operations, are used only within an update
   that is bounded by calls to x_update_begin and x_update_end.  */

static void
XTset_terminal_window (n)
     register int n;
{
  /* This function intentionally left blank.  */
}



/***********************************************************************
			      Line Dance
 ***********************************************************************/

/* Perform an insert-lines or delete-lines operation, inserting N
   lines or deleting -N lines at vertical position VPOS.  */

static void
x_ins_del_lines (vpos, n)
     int vpos, n;
{
  abort ();
}


/* Scroll part of the display as described by RUN.  */

static void
x_scroll_run (w, run)
     struct window *w;
     struct run *run;
{
  struct frame *f = XFRAME (w->frame);
  int x, y, width, height, from_y, to_y, bottom_y;

  /* Get frame-relative bounding box of the text display area of W,
     without mode lines.  Include in this box the left and right
     fringe of W.  */
  window_box (w, -1, &x, &y, &width, &height);

  from_y = WINDOW_TO_FRAME_PIXEL_Y (w, run->current_y);
  to_y = WINDOW_TO_FRAME_PIXEL_Y (w, run->desired_y);
  bottom_y = y + height;

  if (to_y < from_y)
    {
      /* Scrolling up.  Make sure we don't copy part of the mode
	 line at the bottom.  */
      if (from_y + run->height > bottom_y)
	height = bottom_y - from_y;
      else
	height = run->height;
    }
  else
    {
      /* Scolling down.  Make sure we don't copy over the mode line.
	 at the bottom.  */
      if (to_y + run->height > bottom_y)
	height = bottom_y - to_y;
      else
	height = run->height;
    }

  BLOCK_INPUT;

  /* Cursor off.  Will be switched on again in x_update_window_end.  */
  updated_window = w;
  x_clear_cursor (w);

  XCopyArea (FRAME_X_DISPLAY (f),
	     FRAME_X_WINDOW (f), FRAME_X_WINDOW (f),
	     f->output_data.x->normal_gc,
	     x, from_y,
	     width, height,
	     x, to_y);

  UNBLOCK_INPUT;
}



/***********************************************************************
			   Exposure Events
 ***********************************************************************/


static void
frame_highlight (f)
     struct frame *f;
{
  /* We used to only do this if Vx_no_window_manager was non-nil, but
     the ICCCM (section 4.1.6) says that the window's border pixmap
     and border pixel are window attributes which are "private to the
     client", so we can always change it to whatever we want.  */
  BLOCK_INPUT;
  XSetWindowBorder (FRAME_X_DISPLAY (f), FRAME_X_WINDOW (f),
		    f->output_data.x->border_pixel);
  UNBLOCK_INPUT;
  x_update_cursor (f, 1);
}

static void
frame_unhighlight (f)
     struct frame *f;
{
  /* We used to only do this if Vx_no_window_manager was non-nil, but
     the ICCCM (section 4.1.6) says that the window's border pixmap
     and border pixel are window attributes which are "private to the
     client", so we can always change it to whatever we want.  */
  BLOCK_INPUT;
  XSetWindowBorderPixmap (FRAME_X_DISPLAY (f), FRAME_X_WINDOW (f),
			  f->output_data.x->border_tile);
  UNBLOCK_INPUT;
  x_update_cursor (f, 1);
}

/* The focus has changed.  Update the frames as necessary to reflect
   the new situation.  Note that we can't change the selected frame
   here, because the Lisp code we are interrupting might become confused.
   Each event gets marked with the frame in which it occurred, so the
   Lisp code can tell when the switch took place by examining the events.  */

static void
x_new_focus_frame (dpyinfo, frame)
     struct x_display_info *dpyinfo;
     struct frame *frame;
{
  struct frame *old_focus = dpyinfo->x_focus_frame;

  if (frame != dpyinfo->x_focus_frame)
    {
      /* Set this before calling other routines, so that they see
	 the correct value of x_focus_frame.  */
      dpyinfo->x_focus_frame = frame;

      if (old_focus && old_focus->auto_lower)
	x_lower_frame (old_focus);

#if 0
      selected_frame = frame;
      XSETFRAME (XWINDOW (selected_frame->selected_window)->frame,
		 selected_frame);
      Fselect_window (selected_frame->selected_window, Qnil);
      choose_minibuf_frame ();
#endif /* ! 0 */

      if (dpyinfo->x_focus_frame && dpyinfo->x_focus_frame->auto_raise)
	pending_autoraise_frame = dpyinfo->x_focus_frame;
      else
	pending_autoraise_frame = 0;
    }

  x_frame_rehighlight (dpyinfo);
}

/* Handle FocusIn and FocusOut state changes for FRAME.
   If FRAME has focus and there exists more than one frame, puts
   a FOCUS_IN_EVENT into *BUFP.  */

static void
x_focus_changed (type, state, dpyinfo, frame, bufp)
     int type;
     int state;
     struct x_display_info *dpyinfo;
     struct frame *frame;
     struct input_event *bufp;
{
  if (type == FocusIn)
    {
      if (dpyinfo->x_focus_event_frame != frame)
        {
          x_new_focus_frame (dpyinfo, frame);
          dpyinfo->x_focus_event_frame = frame;

          /* Don't stop displaying the initial startup message
             for a switch-frame event we don't need.  */
          if (GC_NILP (Vterminal_frame)
              && GC_CONSP (Vframe_list)
              && !GC_NILP (XCDR (Vframe_list)))
            {
              bufp->kind = FOCUS_IN_EVENT;
              XSETFRAME (bufp->frame_or_window, frame);
            }
        }

      frame->output_data.x->focus_state |= state;

#ifdef HAVE_X_I18N
      if (FRAME_XIC (frame))
        XSetICFocus (FRAME_XIC (frame));
#endif
    }
  else if (type == FocusOut)
    {
      frame->output_data.x->focus_state &= ~state;

      if (dpyinfo->x_focus_event_frame == frame)
        {
          dpyinfo->x_focus_event_frame = 0;
          x_new_focus_frame (dpyinfo, 0);
        }

#ifdef HAVE_X_I18N
      if (FRAME_XIC (frame))
        XUnsetICFocus (FRAME_XIC (frame));
#endif
    }
}

/* The focus may have changed.  Figure out if it is a real focus change,
   by checking both FocusIn/Out and Enter/LeaveNotify events.

   Returns FOCUS_IN_EVENT event in *BUFP. */

static void
x_detect_focus_change (dpyinfo, event, bufp)
     struct x_display_info *dpyinfo;
     XEvent *event;
     struct input_event *bufp;
{
  struct frame *frame;

  frame = x_any_window_to_frame (dpyinfo, event->xany.window);
  if (! frame)
    return;

  switch (event->type)
    {
    case EnterNotify:
    case LeaveNotify:
      {
        struct frame *focus_frame = dpyinfo->x_focus_event_frame;
        int focus_state
          = focus_frame ? focus_frame->output_data.x->focus_state : 0;

        if (event->xcrossing.detail != NotifyInferior
            && event->xcrossing.focus
            && ! (focus_state & FOCUS_EXPLICIT))
          x_focus_changed ((event->type == EnterNotify ? FocusIn : FocusOut),
			   FOCUS_IMPLICIT,
			   dpyinfo, frame, bufp);
      }
      break;

    case FocusIn:
    case FocusOut:
      x_focus_changed (event->type,
		       (event->xfocus.detail == NotifyPointer ?
			FOCUS_IMPLICIT : FOCUS_EXPLICIT),
		       dpyinfo, frame, bufp);
      break;
    }
}


/* Handle an event saying the mouse has moved out of an Emacs frame.  */

void
x_mouse_leave (dpyinfo)
     struct x_display_info *dpyinfo;
{
  x_new_focus_frame (dpyinfo, dpyinfo->x_focus_event_frame);
}

/* The focus has changed, or we have redirected a frame's focus to
   another frame (this happens when a frame uses a surrogate
   mini-buffer frame).  Shift the highlight as appropriate.

   The FRAME argument doesn't necessarily have anything to do with which
   frame is being highlighted or un-highlighted; we only use it to find
   the appropriate X display info.  */

static void
XTframe_rehighlight (frame)
     struct frame *frame;
{
  x_frame_rehighlight (FRAME_X_DISPLAY_INFO (frame));
}

static void
x_frame_rehighlight (dpyinfo)
     struct x_display_info *dpyinfo;
{
  struct frame *old_highlight = dpyinfo->x_highlight_frame;

  if (dpyinfo->x_focus_frame)
    {
      dpyinfo->x_highlight_frame
	= ((GC_FRAMEP (FRAME_FOCUS_FRAME (dpyinfo->x_focus_frame)))
	   ? XFRAME (FRAME_FOCUS_FRAME (dpyinfo->x_focus_frame))
	   : dpyinfo->x_focus_frame);
      if (! FRAME_LIVE_P (dpyinfo->x_highlight_frame))
	{
	  FRAME_FOCUS_FRAME (dpyinfo->x_focus_frame) = Qnil;
	  dpyinfo->x_highlight_frame = dpyinfo->x_focus_frame;
	}
    }
  else
    dpyinfo->x_highlight_frame = 0;

  if (dpyinfo->x_highlight_frame != old_highlight)
    {
      if (old_highlight)
	frame_unhighlight (old_highlight);
      if (dpyinfo->x_highlight_frame)
	frame_highlight (dpyinfo->x_highlight_frame);
    }
}



/* Keyboard processing - modifier keys, vendor-specific keysyms, etc.  */

/* Initialize mode_switch_bit and modifier_meaning.  */
static void
x_find_modifier_meanings (dpyinfo)
     struct x_display_info *dpyinfo;
{
  int min_code, max_code;
  KeySym *syms;
  int syms_per_code;
  XModifierKeymap *mods;

  dpyinfo->meta_mod_mask = 0;
  dpyinfo->shift_lock_mask = 0;
  dpyinfo->alt_mod_mask = 0;
  dpyinfo->super_mod_mask = 0;
  dpyinfo->hyper_mod_mask = 0;

#ifdef HAVE_X11R4
  XDisplayKeycodes (dpyinfo->display, &min_code, &max_code);
#else
  min_code = dpyinfo->display->min_keycode;
  max_code = dpyinfo->display->max_keycode;
#endif

  syms = XGetKeyboardMapping (dpyinfo->display,
			      min_code, max_code - min_code + 1,
			      &syms_per_code);
  mods = XGetModifierMapping (dpyinfo->display);

  /* Scan the modifier table to see which modifier bits the Meta and
     Alt keysyms are on.  */
  {
    int row, col;	/* The row and column in the modifier table.  */
    int found_alt_or_meta;

    for (row = 3; row < 8; row++)
    {
      found_alt_or_meta = 0;
      for (col = 0; col < mods->max_keypermod; col++)
	{
	  KeyCode code = mods->modifiermap[(row * mods->max_keypermod) + col];

	  /* Zeroes are used for filler.  Skip them.  */
	  if (code == 0)
	    continue;

	  /* Are any of this keycode's keysyms a meta key?  */
	  {
	    int code_col;

	    for (code_col = 0; code_col < syms_per_code; code_col++)
	      {
		int sym = syms[((code - min_code) * syms_per_code) + code_col];

		switch (sym)
		  {
		  case XK_Meta_L:
		  case XK_Meta_R:
		    found_alt_or_meta = 1;
		    dpyinfo->meta_mod_mask |= (1 << row);
		    break;

		  case XK_Alt_L:
		  case XK_Alt_R:
		    found_alt_or_meta = 1;
		    dpyinfo->alt_mod_mask |= (1 << row);
		    break;

		  case XK_Hyper_L:
		  case XK_Hyper_R:
		    if (!found_alt_or_meta)
		      dpyinfo->hyper_mod_mask |= (1 << row);
		    code_col = syms_per_code;
		    col = mods->max_keypermod;
		    break;

		  case XK_Super_L:
		  case XK_Super_R:
		    if (!found_alt_or_meta)
		      dpyinfo->super_mod_mask |= (1 << row);
		    code_col = syms_per_code;
		    col = mods->max_keypermod;
		    break;

		  case XK_Shift_Lock:
		    /* Ignore this if it's not on the lock modifier.  */
		    if (!found_alt_or_meta && ((1 << row) == LockMask))
		      dpyinfo->shift_lock_mask = LockMask;
		    code_col = syms_per_code;
		    col = mods->max_keypermod;
		    break;
		  }
	      }
	  }
	}
    }
  }

  /* If we couldn't find any meta keys, accept any alt keys as meta keys.  */
  if (! dpyinfo->meta_mod_mask)
    {
      dpyinfo->meta_mod_mask = dpyinfo->alt_mod_mask;
      dpyinfo->alt_mod_mask = 0;
    }

  /* If some keys are both alt and meta,
     make them just meta, not alt.  */
  if (dpyinfo->alt_mod_mask & dpyinfo->meta_mod_mask)
    {
      dpyinfo->alt_mod_mask &= ~dpyinfo->meta_mod_mask;
    }

  XFree ((char *) syms);
  XFreeModifiermap (mods);
}

/* Convert between the modifier bits X uses and the modifier bits
   Emacs uses.  */

unsigned int
x_x_to_emacs_modifiers (dpyinfo, state)
     struct x_display_info *dpyinfo;
     unsigned int state;
{
  EMACS_UINT mod_meta = meta_modifier;
  EMACS_UINT mod_alt  = alt_modifier;
  EMACS_UINT mod_hyper = hyper_modifier;
  EMACS_UINT mod_super = super_modifier;
  Lisp_Object tem;

  tem = Fget (Vx_alt_keysym, Qmodifier_value);
  if (! EQ (tem, Qnil)) mod_alt = XUINT (tem);
  tem = Fget (Vx_meta_keysym, Qmodifier_value);
  if (! EQ (tem, Qnil)) mod_meta = XUINT (tem);
  tem = Fget (Vx_hyper_keysym, Qmodifier_value);
  if (! EQ (tem, Qnil)) mod_hyper = XUINT (tem);
  tem = Fget (Vx_super_keysym, Qmodifier_value);
  if (! EQ (tem, Qnil)) mod_super = XUINT (tem);


  return (  ((state & (ShiftMask | dpyinfo->shift_lock_mask)) ? shift_modifier : 0)
            | ((state & ControlMask)			? ctrl_modifier	: 0)
            | ((state & dpyinfo->meta_mod_mask)		? mod_meta	: 0)
            | ((state & dpyinfo->alt_mod_mask)		? mod_alt	: 0)
            | ((state & dpyinfo->super_mod_mask)	? mod_super	: 0)
            | ((state & dpyinfo->hyper_mod_mask)	? mod_hyper	: 0));
}

static unsigned int
x_emacs_to_x_modifiers (dpyinfo, state)
     struct x_display_info *dpyinfo;
     unsigned int state;
{
  EMACS_UINT mod_meta = meta_modifier;
  EMACS_UINT mod_alt  = alt_modifier;
  EMACS_UINT mod_hyper = hyper_modifier;
  EMACS_UINT mod_super = super_modifier;

  Lisp_Object tem;

  tem = Fget (Vx_alt_keysym, Qmodifier_value);
  if (! EQ (tem, Qnil)) mod_alt = XUINT (tem);
  tem = Fget (Vx_meta_keysym, Qmodifier_value);
  if (! EQ (tem, Qnil)) mod_meta = XUINT (tem);
  tem = Fget (Vx_hyper_keysym, Qmodifier_value);
  if (! EQ (tem, Qnil)) mod_hyper = XUINT (tem);
  tem = Fget (Vx_super_keysym, Qmodifier_value);
  if (! EQ (tem, Qnil)) mod_super = XUINT (tem);


  return (  ((state & mod_alt)		? dpyinfo->alt_mod_mask   : 0)
            | ((state & mod_super)	? dpyinfo->super_mod_mask : 0)
            | ((state & mod_hyper)	? dpyinfo->hyper_mod_mask : 0)
            | ((state & shift_modifier)	? ShiftMask        : 0)
            | ((state & ctrl_modifier)	? ControlMask      : 0)
            | ((state & mod_meta)	? dpyinfo->meta_mod_mask  : 0));
}

/* Convert a keysym to its name.  */

char *
x_get_keysym_name (keysym)
     KeySym keysym;
{
  char *value;

  BLOCK_INPUT;
  value = XKeysymToString (keysym);
  UNBLOCK_INPUT;

  return value;
}



/* Mouse clicks and mouse movement.  Rah.  */

/* Prepare a mouse-event in *RESULT for placement in the input queue.

   If the event is a button press, then note that we have grabbed
   the mouse.  */

static Lisp_Object
construct_mouse_click (result, event, f)
     struct input_event *result;
     XButtonEvent *event;
     struct frame *f;
{
  /* Make the event type NO_EVENT; we'll change that when we decide
     otherwise.  */
  result->kind = MOUSE_CLICK_EVENT;
  result->code = event->button - Button1;
  result->timestamp = event->time;
  result->modifiers = (x_x_to_emacs_modifiers (FRAME_X_DISPLAY_INFO (f),
					       event->state)
		       | (event->type == ButtonRelease
			  ? up_modifier
			  : down_modifier));

  XSETINT (result->x, event->x);
  XSETINT (result->y, event->y);
  XSETFRAME (result->frame_or_window, f);
  result->arg = Qnil;
  return Qnil;
}


/* Function to report a mouse movement to the mainstream Emacs code.
   The input handler calls this.

   We have received a mouse movement event, which is given in *event.
   If the mouse is over a different glyph than it was last time, tell
   the mainstream emacs code by setting mouse_moved.  If not, ask for
   another motion event, so we can check again the next time it moves.  */

static XMotionEvent last_mouse_motion_event;
static Lisp_Object last_mouse_motion_frame;

static int
note_mouse_movement (frame, event)
     FRAME_PTR frame;
     XMotionEvent *event;
{
  last_mouse_movement_time = event->time;
  last_mouse_motion_event = *event;
  XSETFRAME (last_mouse_motion_frame, frame);

  if (!FRAME_X_OUTPUT (frame))
    return 0;

  if (event->window != FRAME_X_WINDOW (frame))
    {
      frame->mouse_moved = 1;
      last_mouse_scroll_bar = Qnil;
      note_mouse_highlight (frame, -1, -1);
      last_mouse_glyph_frame = 0;
      return 1;
    }


  /* Has the mouse moved off the glyph it was on at the last sighting?  */
  if (frame != last_mouse_glyph_frame
      || event->x < last_mouse_glyph.x
      || event->x >= last_mouse_glyph.x + last_mouse_glyph.width
      || event->y < last_mouse_glyph.y
      || event->y >= last_mouse_glyph.y + last_mouse_glyph.height)
    {
      frame->mouse_moved = 1;
      last_mouse_scroll_bar = Qnil;
      note_mouse_highlight (frame, event->x, event->y);
      /* Remember which glyph we're now on.  */
      remember_mouse_glyph (frame, event->x, event->y, &last_mouse_glyph);
      last_mouse_glyph_frame = frame;
      return 1;
    }

  return 0;
}


/************************************************************************
			      Mouse Face
 ************************************************************************/

static void
redo_mouse_highlight ()
{
  if (!NILP (last_mouse_motion_frame)
      && FRAME_LIVE_P (XFRAME (last_mouse_motion_frame)))
    note_mouse_highlight (XFRAME (last_mouse_motion_frame),
			  last_mouse_motion_event.x,
			  last_mouse_motion_event.y);
}



/* Return the current position of the mouse.
   *FP should be a frame which indicates which display to ask about.

   If the mouse movement started in a scroll bar, set *FP, *BAR_WINDOW,
   and *PART to the frame, window, and scroll bar part that the mouse
   is over.  Set *X and *Y to the portion and whole of the mouse's
   position on the scroll bar.

   If the mouse movement started elsewhere, set *FP to the frame the
   mouse is on, *BAR_WINDOW to nil, and *X and *Y to the character cell
   the mouse is over.

   Set *TIME to the server time-stamp for the time at which the mouse
   was at this position.

   Don't store anything if we don't have a valid set of values to report.

   This clears the mouse_moved flag, so we can wait for the next mouse
   movement.  */

static void
XTmouse_position (fp, insist, bar_window, part, x, y, time)
     FRAME_PTR *fp;
     int insist;
     Lisp_Object *bar_window;
     enum scroll_bar_part *part;
     Lisp_Object *x, *y;
     unsigned long *time;
{
  FRAME_PTR f1;

  BLOCK_INPUT;

  if (! NILP (last_mouse_scroll_bar) && insist == 0)
    x_scroll_bar_report_motion (fp, bar_window, part, x, y, time);
  else
    {
      Window root;
      int root_x, root_y;

      Window dummy_window;
      int dummy;

      Lisp_Object frame, tail;

      /* Clear the mouse-moved flag for every frame on this display.  */
      FOR_EACH_FRAME (tail, frame)
	if (FRAME_X_DISPLAY (XFRAME (frame)) == FRAME_X_DISPLAY (*fp))
	  XFRAME (frame)->mouse_moved = 0;

      last_mouse_scroll_bar = Qnil;

      /* Figure out which root window we're on.  */
      XQueryPointer (FRAME_X_DISPLAY (*fp),
		     DefaultRootWindow (FRAME_X_DISPLAY (*fp)),

		     /* The root window which contains the pointer.  */
		     &root,

		     /* Trash which we can't trust if the pointer is on
			a different screen.  */
		     &dummy_window,

		     /* The position on that root window.  */
		     &root_x, &root_y,

		     /* More trash we can't trust.  */
		     &dummy, &dummy,

		     /* Modifier keys and pointer buttons, about which
			we don't care.  */
		     (unsigned int *) &dummy);

      /* Now we have a position on the root; find the innermost window
	 containing the pointer.  */
      {
	Window win, child;
	int win_x, win_y;
	int parent_x = 0, parent_y = 0;

	win = root;

	/* XTranslateCoordinates can get errors if the window
	   structure is changing at the same time this function
	   is running.  So at least we must not crash from them.  */

	x_catch_errors (FRAME_X_DISPLAY (*fp));

	if (FRAME_X_DISPLAY_INFO (*fp)->grabbed && last_mouse_frame
	    && FRAME_LIVE_P (last_mouse_frame))
	  {
	    /* If mouse was grabbed on a frame, give coords for that frame
	       even if the mouse is now outside it.  */
	    XTranslateCoordinates (FRAME_X_DISPLAY (*fp),

				   /* From-window, to-window.  */
				   root, FRAME_X_WINDOW (last_mouse_frame),

				   /* From-position, to-position.  */
				   root_x, root_y, &win_x, &win_y,

				   /* Child of win.  */
				   &child);
	    f1 = last_mouse_frame;
	  }
	else
	  {
	    while (1)
	      {
		XTranslateCoordinates (FRAME_X_DISPLAY (*fp),

				       /* From-window, to-window.  */
				       root, win,

				       /* From-position, to-position.  */
				       root_x, root_y, &win_x, &win_y,

				       /* Child of win.  */
				       &child);

		if (child == None || child == win)
		  break;

		win = child;
		parent_x = win_x;
		parent_y = win_y;
	      }

	    /* Now we know that:
	       win is the innermost window containing the pointer
	       (XTC says it has no child containing the pointer),
	       win_x and win_y are the pointer's position in it
	       (XTC did this the last time through), and
	       parent_x and parent_y are the pointer's position in win's parent.
	       (They are what win_x and win_y were when win was child.
	       If win is the root window, it has no parent, and
	       parent_{x,y} are invalid, but that's okay, because we'll
	       never use them in that case.)  */

	    /* Is win one of our frames?  */
	    f1 = x_any_window_to_frame (FRAME_X_DISPLAY_INFO (*fp), win);

#ifdef USE_X_TOOLKIT
	    /* If we end up with the menu bar window, say it's not
	       on the frame.  */
	    if (f1 != NULL
		&& f1->output_data.x->menubar_widget
		&& win == XtWindow (f1->output_data.x->menubar_widget))
	      f1 = NULL;
#endif /* USE_X_TOOLKIT */
	  }

	if (x_had_errors_p (FRAME_X_DISPLAY (*fp)))
	  f1 = 0;

	x_uncatch_errors ();

	/* If not, is it one of our scroll bars?  */
	if (! f1)
	  {
	    struct scroll_bar *bar;

            bar = x_window_to_scroll_bar (FRAME_X_DISPLAY (*fp), win);

	    if (bar)
	      {
		f1 = XFRAME (WINDOW_FRAME (XWINDOW (bar->window)));
		win_x = parent_x;
		win_y = parent_y;
	      }
	  }

	if (f1 == 0 && insist > 0)
	  f1 = SELECTED_FRAME ();

	if (f1)
	  {
	    /* Ok, we found a frame.  Store all the values.
	       last_mouse_glyph is a rectangle used to reduce the
	       generation of mouse events.  To not miss any motion
	       events, we must divide the frame into rectangles of the
	       size of the smallest character that could be displayed
	       on it, i.e. into the same rectangles that matrices on
	       the frame are divided into.  */

	    remember_mouse_glyph (f1, win_x, win_y, &last_mouse_glyph);
	    last_mouse_glyph_frame = f1;

	    *bar_window = Qnil;
	    *part = 0;
	    *fp = f1;
	    XSETINT (*x, win_x);
	    XSETINT (*y, win_y);
	    *time = last_mouse_movement_time;
	  }
      }
    }

  UNBLOCK_INPUT;
}



/***********************************************************************
			       Scroll bars
 ***********************************************************************/

/* Scroll bar support.  */

/* Given an X window ID and a DISPLAY, find the struct scroll_bar which
   manages it.
   This can be called in GC, so we have to make sure to strip off mark
   bits.  */

static struct scroll_bar *
x_window_to_scroll_bar (display, window_id)
     Display *display;
     Window window_id;
{
  Lisp_Object tail;

#if defined (USE_GTK) && defined (USE_TOOLKIT_SCROLL_BARS)
  window_id = (Window) xg_get_scroll_id_for_window (display, window_id);
#endif /* USE_GTK  && USE_TOOLKIT_SCROLL_BARS */

  for (tail = Vframe_list;
       XGCTYPE (tail) == Lisp_Cons;
       tail = XCDR (tail))
    {
      Lisp_Object frame, bar, condemned;

      frame = XCAR (tail);
      /* All elements of Vframe_list should be frames.  */
      if (! GC_FRAMEP (frame))
	abort ();

      /* Scan this frame's scroll bar list for a scroll bar with the
         right window ID.  */
      condemned = FRAME_CONDEMNED_SCROLL_BARS (XFRAME (frame));
      for (bar = FRAME_SCROLL_BARS (XFRAME (frame));
	   /* This trick allows us to search both the ordinary and
              condemned scroll bar lists with one loop.  */
	   ! GC_NILP (bar) || (bar = condemned,
			       condemned = Qnil,
			       ! GC_NILP (bar));
	   bar = XSCROLL_BAR (bar)->next)
	if (SCROLL_BAR_X_WINDOW (XSCROLL_BAR (bar)) == window_id &&
            FRAME_X_DISPLAY (XFRAME (frame)) == display)
	  return XSCROLL_BAR (bar);
    }

  return 0;
}


#if defined USE_LUCID

/* Return the Lucid menu bar WINDOW is part of.  Return null
   if WINDOW is not part of a menu bar.  */

static Widget
x_window_to_menu_bar (window)
     Window window;
{
  Lisp_Object tail;

  for (tail = Vframe_list;
       XGCTYPE (tail) == Lisp_Cons;
       tail = XCDR (tail))
    {
      Lisp_Object frame = XCAR (tail);
      Widget menu_bar = XFRAME (frame)->output_data.x->menubar_widget;

      if (menu_bar && xlwmenu_window_p (menu_bar, window))
	return menu_bar;
    }

  return NULL;
}

#endif /* USE_LUCID */


/************************************************************************
			 Toolkit scroll bars
 ************************************************************************/

#ifdef USE_TOOLKIT_SCROLL_BARS

static void x_scroll_bar_to_input_event P_ ((XEvent *, struct input_event *));
static void x_send_scroll_bar_event P_ ((Lisp_Object, int, int, int));
static void x_create_toolkit_scroll_bar P_ ((struct frame *,
					     struct scroll_bar *));
static void x_set_toolkit_scroll_bar_thumb P_ ((struct scroll_bar *,
						int, int, int));


/* Lisp window being scrolled.  Set when starting to interact with
   a toolkit scroll bar, reset to nil when ending the interaction.  */

static Lisp_Object window_being_scrolled;

/* Last scroll bar part sent in xm_scroll_callback.  */

static int last_scroll_bar_part;

/* Whether this is an Xaw with arrow-scrollbars.  This should imply
   that movements of 1/20 of the screen size are mapped to up/down.  */

#ifndef USE_GTK
/* Id of action hook installed for scroll bars.  */

static XtActionHookId action_hook_id;

static Boolean xaw3d_arrow_scroll;

/* Whether the drag scrolling maintains the mouse at the top of the
   thumb.  If not, resizing the thumb needs to be done more carefully
   to avoid jerkyness.  */

static Boolean xaw3d_pick_top;

/* Action hook installed via XtAppAddActionHook when toolkit scroll
   bars are used..  The hook is responsible for detecting when
   the user ends an interaction with the scroll bar, and generates
   a `end-scroll' SCROLL_BAR_CLICK_EVENT' event if so.  */

static void
xt_action_hook (widget, client_data, action_name, event, params,
		num_params)
     Widget widget;
     XtPointer client_data;
     String action_name;
     XEvent *event;
     String *params;
     Cardinal *num_params;
{
  int scroll_bar_p;
  char *end_action;

#ifdef USE_MOTIF
  scroll_bar_p = XmIsScrollBar (widget);
  end_action = "Release";
#else /* !USE_MOTIF i.e. use Xaw */
  scroll_bar_p = XtIsSubclass (widget, scrollbarWidgetClass);
  end_action = "EndScroll";
#endif /* USE_MOTIF */

  if (scroll_bar_p
      && strcmp (action_name, end_action) == 0
      && WINDOWP (window_being_scrolled))
    {
      struct window *w;

      x_send_scroll_bar_event (window_being_scrolled,
			       scroll_bar_end_scroll, 0, 0);
      w = XWINDOW (window_being_scrolled);

      if (!NILP (XSCROLL_BAR (w->vertical_scroll_bar)->dragging))
	{
	  XSCROLL_BAR (w->vertical_scroll_bar)->dragging = Qnil;
	  /* The thumb size is incorrect while dragging: fix it.  */
	  set_vertical_scroll_bar (w);
	}
      window_being_scrolled = Qnil;
      last_scroll_bar_part = -1;

      /* Xt timeouts no longer needed.  */
      toolkit_scroll_bar_interaction = 0;
    }
}
#endif /* not USE_GTK */

/* A vector of windows used for communication between
   x_send_scroll_bar_event and x_scroll_bar_to_input_event.  */

static struct window **scroll_bar_windows;
static int scroll_bar_windows_size;


/* Send a client message with message type Xatom_Scrollbar for a
   scroll action to the frame of WINDOW.  PART is a value identifying
   the part of the scroll bar that was clicked on.  PORTION is the
   amount to scroll of a whole of WHOLE.  */

static void
x_send_scroll_bar_event (window, part, portion, whole)
     Lisp_Object window;
     int part, portion, whole;
{
  XEvent event;
  XClientMessageEvent *ev = (XClientMessageEvent *) &event;
  struct window *w = XWINDOW (window);
  struct frame *f = XFRAME (w->frame);
  int i;

  BLOCK_INPUT;

  /* Construct a ClientMessage event to send to the frame.  */
  ev->type = ClientMessage;
  ev->message_type = FRAME_X_DISPLAY_INFO (f)->Xatom_Scrollbar;
  ev->display = FRAME_X_DISPLAY (f);
  ev->window = FRAME_X_WINDOW (f);
  ev->format = 32;

  /* We can only transfer 32 bits in the XClientMessageEvent, which is
     not enough to store a pointer or Lisp_Object on a 64 bit system.
     So, store the window in scroll_bar_windows and pass the index
     into that array in the event.  */
  for (i = 0; i < scroll_bar_windows_size; ++i)
    if (scroll_bar_windows[i] == NULL)
      break;

  if (i == scroll_bar_windows_size)
    {
      int new_size = max (10, 2 * scroll_bar_windows_size);
      size_t nbytes = new_size * sizeof *scroll_bar_windows;
      size_t old_nbytes = scroll_bar_windows_size * sizeof *scroll_bar_windows;

      scroll_bar_windows = (struct window **) xrealloc (scroll_bar_windows,
							nbytes);
      bzero (&scroll_bar_windows[i], nbytes - old_nbytes);
      scroll_bar_windows_size = new_size;
    }

  scroll_bar_windows[i] = w;
  ev->data.l[0] = (long) i;
  ev->data.l[1] = (long) part;
  ev->data.l[2] = (long) 0;
  ev->data.l[3] = (long) portion;
  ev->data.l[4] = (long) whole;

  /* Make Xt timeouts work while the scroll bar is active.  */
  toolkit_scroll_bar_interaction = 1;
#ifdef USE_X_TOOLKIT
  x_activate_timeout_atimer ();
#endif

  /* Setting the event mask to zero means that the message will
     be sent to the client that created the window, and if that
     window no longer exists, no event will be sent.  */
  XSendEvent (FRAME_X_DISPLAY (f), FRAME_X_WINDOW (f), False, 0, &event);
  UNBLOCK_INPUT;
}


/* Transform a scroll bar ClientMessage EVENT to an Emacs input event
   in *IEVENT.  */

static void
x_scroll_bar_to_input_event (event, ievent)
     XEvent *event;
     struct input_event *ievent;
{
  XClientMessageEvent *ev = (XClientMessageEvent *) event;
  Lisp_Object window;
  struct frame *f;
  struct window *w;

  w = scroll_bar_windows[ev->data.l[0]];
  scroll_bar_windows[ev->data.l[0]] = NULL;

  XSETWINDOW (window, w);
  f = XFRAME (w->frame);

  ievent->kind = SCROLL_BAR_CLICK_EVENT;
  ievent->frame_or_window = window;
  ievent->arg = Qnil;
#ifdef USE_GTK
  ievent->timestamp = CurrentTime;
#else
  ievent->timestamp = XtLastTimestampProcessed (FRAME_X_DISPLAY (f));
#endif
  ievent->part = ev->data.l[1];
  ievent->code = ev->data.l[2];
  ievent->x = make_number ((int) ev->data.l[3]);
  ievent->y = make_number ((int) ev->data.l[4]);
  ievent->modifiers = 0;
}


#ifdef USE_MOTIF

/* Minimum and maximum values used for Motif scroll bars.  */

#define XM_SB_MAX 10000000


/* Scroll bar callback for Motif scroll bars.  WIDGET is the scroll
   bar widget.  CLIENT_DATA is a pointer to the scroll_bar structure.
   CALL_DATA is a pointer to a XmScrollBarCallbackStruct.  */

static void
xm_scroll_callback (widget, client_data, call_data)
     Widget widget;
     XtPointer client_data, call_data;
{
  struct scroll_bar *bar = (struct scroll_bar *) client_data;
  XmScrollBarCallbackStruct *cs = (XmScrollBarCallbackStruct *) call_data;
  int part = -1, whole = 0, portion = 0;

  switch (cs->reason)
    {
    case XmCR_DECREMENT:
      bar->dragging = Qnil;
      part = scroll_bar_up_arrow;
      break;

    case XmCR_INCREMENT:
      bar->dragging = Qnil;
      part = scroll_bar_down_arrow;
      break;

    case XmCR_PAGE_DECREMENT:
      bar->dragging = Qnil;
      part = scroll_bar_above_handle;
      break;

    case XmCR_PAGE_INCREMENT:
      bar->dragging = Qnil;
      part = scroll_bar_below_handle;
      break;

    case XmCR_TO_TOP:
      bar->dragging = Qnil;
      part = scroll_bar_to_top;
      break;

    case XmCR_TO_BOTTOM:
      bar->dragging = Qnil;
      part = scroll_bar_to_bottom;
      break;

    case XmCR_DRAG:
      {
	int slider_size;

	/* Get the slider size.  */
	BLOCK_INPUT;
	XtVaGetValues (widget, XmNsliderSize, &slider_size, NULL);
	UNBLOCK_INPUT;

	whole = XM_SB_MAX - slider_size;
	portion = min (cs->value, whole);
	part = scroll_bar_handle;
	bar->dragging = make_number (cs->value);
      }
      break;

    case XmCR_VALUE_CHANGED:
      break;
    };

  if (part >= 0)
    {
      window_being_scrolled = bar->window;
      last_scroll_bar_part = part;
      x_send_scroll_bar_event (bar->window, part, portion, whole);
    }
}


#else /* !USE_MOTIF, i.e. Xaw or GTK */
#ifdef USE_GTK
/* Scroll bar callback for GTK scroll bars.  WIDGET is the scroll
   bar widget.  DATA is a pointer to the scroll_bar structure. */

static void
xg_scroll_callback (widget, data)
     GtkRange *widget;
     gpointer data;
{
  struct scroll_bar *bar = (struct scroll_bar *) data;
  gdouble previous;
  gdouble position;
  gdouble *p;
  int diff;

  int part = -1, whole = 0, portion = 0;
  GtkAdjustment *adj = GTK_ADJUSTMENT (gtk_range_get_adjustment (widget));

  position = gtk_adjustment_get_value (adj);

  p = g_object_get_data (G_OBJECT (widget), XG_LAST_SB_DATA);
  if (! p)
    {
      p = (gdouble*) xmalloc (sizeof (gdouble));
      *p = XG_SB_MIN;
      g_object_set_data (G_OBJECT (widget), XG_LAST_SB_DATA, p);
    }

  previous = *p;
  *p = position;

  if (xg_ignore_gtk_scrollbar) return;

  diff = (int) (position - previous);

  if (diff == (int) adj->step_increment)
    {
      part = scroll_bar_down_arrow;
      bar->dragging = Qnil;
    }
  else if (-diff == (int) adj->step_increment)
    {
      part = scroll_bar_up_arrow;
      bar->dragging = Qnil;
    }
  else if (diff == (int) adj->page_increment)
    {
      part = scroll_bar_below_handle;
      bar->dragging = Qnil;
    }
  else if (-diff == (int) adj->page_increment)
    {
      part = scroll_bar_above_handle;
      bar->dragging = Qnil;
    }
  else
    {
      part = scroll_bar_handle;
      whole = adj->upper - adj->page_size;
      portion = min ((int)position, whole);
      bar->dragging = make_number ((int)portion);
    }

  if (part >= 0)
    {
      window_being_scrolled = bar->window;
      last_scroll_bar_part = part;
      x_send_scroll_bar_event (bar->window, part, portion, whole);
    }
}

#else /* not USE_GTK */

/* Xaw scroll bar callback.  Invoked when the thumb is dragged.
   WIDGET is the scroll bar widget.  CLIENT_DATA is a pointer to the
   scroll bar struct.  CALL_DATA is a pointer to a float saying where
   the thumb is.  */

static void
xaw_jump_callback (widget, client_data, call_data)
     Widget widget;
     XtPointer client_data, call_data;
{
  struct scroll_bar *bar = (struct scroll_bar *) client_data;
  float top = *(float *) call_data;
  float shown;
  int whole, portion, height;
  int part;

  /* Get the size of the thumb, a value between 0 and 1.  */
  BLOCK_INPUT;
  XtVaGetValues (widget, XtNshown, &shown, XtNheight, &height, NULL);
  UNBLOCK_INPUT;

  whole = 10000000;
  portion = shown < 1 ? top * whole : 0;

  if (shown < 1 && (abs (top + shown - 1) < 1.0/height))
    /* Some derivatives of Xaw refuse to shrink the thumb when you reach
       the bottom, so we force the scrolling whenever we see that we're
       too close to the bottom (in x_set_toolkit_scroll_bar_thumb
       we try to ensure that we always stay two pixels away from the
       bottom).  */
    part = scroll_bar_down_arrow;
  else
    part = scroll_bar_handle;

  window_being_scrolled = bar->window;
  bar->dragging = make_number (portion);
  last_scroll_bar_part = part;
  x_send_scroll_bar_event (bar->window, part, portion, whole);
}


/* Xaw scroll bar callback.  Invoked for incremental scrolling.,
   i.e. line or page up or down.  WIDGET is the Xaw scroll bar
   widget.  CLIENT_DATA is a pointer to the scroll_bar structure for
   the scroll bar.  CALL_DATA is an integer specifying the action that
   has taken place.  Its magnitude is in the range 0..height of the
   scroll bar.  Negative values mean scroll towards buffer start.
   Values < height of scroll bar mean line-wise movement.  */

static void
xaw_scroll_callback (widget, client_data, call_data)
     Widget widget;
     XtPointer client_data, call_data;
{
  struct scroll_bar *bar = (struct scroll_bar *) client_data;
  /* The position really is stored cast to a pointer.  */
  int position = (long) call_data;
  Dimension height;
  int part;

  /* Get the height of the scroll bar.  */
  BLOCK_INPUT;
  XtVaGetValues (widget, XtNheight, &height, NULL);
  UNBLOCK_INPUT;

  if (abs (position) >= height)
    part = (position < 0) ? scroll_bar_above_handle : scroll_bar_below_handle;

  /* If Xaw3d was compiled with ARROW_SCROLLBAR,
     it maps line-movement to call_data = max(5, height/20).  */
  else if (xaw3d_arrow_scroll && abs (position) <= max (5, height / 20))
    part = (position < 0) ? scroll_bar_up_arrow : scroll_bar_down_arrow;
  else
    part = scroll_bar_move_ratio;

  window_being_scrolled = bar->window;
  bar->dragging = Qnil;
  last_scroll_bar_part = part;
  x_send_scroll_bar_event (bar->window, part, position, height);
}

#endif /* not USE_GTK */
#endif /* not USE_MOTIF */

#define SCROLL_BAR_NAME "verticalScrollBar"

/* Create the widget for scroll bar BAR on frame F.  Record the widget
   and X window of the scroll bar in BAR.  */

#ifdef USE_GTK
static void
x_create_toolkit_scroll_bar (f, bar)
     struct frame *f;
     struct scroll_bar *bar;
{
  char *scroll_bar_name = SCROLL_BAR_NAME;

  BLOCK_INPUT;
  xg_create_scroll_bar (f, bar, G_CALLBACK (xg_scroll_callback),
                        scroll_bar_name);
  UNBLOCK_INPUT;
}

#else /* not USE_GTK */

static void
x_create_toolkit_scroll_bar (f, bar)
     struct frame *f;
     struct scroll_bar *bar;
{
  Window xwindow;
  Widget widget;
  Arg av[20];
  int ac = 0;
  char *scroll_bar_name = SCROLL_BAR_NAME;
  unsigned long pixel;

  BLOCK_INPUT;

#ifdef USE_MOTIF
  /* Set resources.  Create the widget.  */
  XtSetArg (av[ac], XtNmappedWhenManaged, False); ++ac;
  XtSetArg (av[ac], XmNminimum, 0); ++ac;
  XtSetArg (av[ac], XmNmaximum, XM_SB_MAX); ++ac;
  XtSetArg (av[ac], XmNorientation, XmVERTICAL); ++ac;
  XtSetArg (av[ac], XmNprocessingDirection, XmMAX_ON_BOTTOM), ++ac;
  XtSetArg (av[ac], XmNincrement, 1); ++ac;
  XtSetArg (av[ac], XmNpageIncrement, 1); ++ac;

  pixel = f->output_data.x->scroll_bar_foreground_pixel;
  if (pixel != -1)
    {
      XtSetArg (av[ac], XmNforeground, pixel);
      ++ac;
    }

  pixel = f->output_data.x->scroll_bar_background_pixel;
  if (pixel != -1)
    {
      XtSetArg (av[ac], XmNbackground, pixel);
      ++ac;
    }

  widget = XmCreateScrollBar (f->output_data.x->edit_widget,
			      scroll_bar_name, av, ac);

  /* Add one callback for everything that can happen.  */
  XtAddCallback (widget, XmNdecrementCallback, xm_scroll_callback,
		 (XtPointer) bar);
  XtAddCallback (widget, XmNdragCallback, xm_scroll_callback,
		 (XtPointer) bar);
  XtAddCallback (widget, XmNincrementCallback, xm_scroll_callback,
		 (XtPointer) bar);
  XtAddCallback (widget, XmNpageDecrementCallback, xm_scroll_callback,
		 (XtPointer) bar);
  XtAddCallback (widget, XmNpageIncrementCallback, xm_scroll_callback,
		 (XtPointer) bar);
  XtAddCallback (widget, XmNtoBottomCallback, xm_scroll_callback,
		 (XtPointer) bar);
  XtAddCallback (widget, XmNtoTopCallback, xm_scroll_callback,
		 (XtPointer) bar);

  /* Realize the widget.  Only after that is the X window created.  */
  XtRealizeWidget (widget);

  /* Set the cursor to an arrow.  I didn't find a resource to do that.
     And I'm wondering why it hasn't an arrow cursor by default.  */
  XDefineCursor (XtDisplay (widget), XtWindow (widget),
		 f->output_data.x->nontext_cursor);

#else /* !USE_MOTIF i.e. use Xaw */

  /* Set resources.  Create the widget.  The background of the
     Xaw3d scroll bar widget is a little bit light for my taste.
     We don't alter it here to let users change it according
     to their taste with `emacs*verticalScrollBar.background: xxx'.  */
  XtSetArg (av[ac], XtNmappedWhenManaged, False); ++ac;
  XtSetArg (av[ac], XtNorientation, XtorientVertical); ++ac;
  /* For smoother scrolling with Xaw3d   -sm */
  /* XtSetArg (av[ac], XtNpickTop, True); ++ac; */

  pixel = f->output_data.x->scroll_bar_foreground_pixel;
  if (pixel != -1)
    {
      XtSetArg (av[ac], XtNforeground, pixel);
      ++ac;
    }

  pixel = f->output_data.x->scroll_bar_background_pixel;
  if (pixel != -1)
    {
      XtSetArg (av[ac], XtNbackground, pixel);
      ++ac;
    }

  /* Top/bottom shadow colors.  */

  /* Allocate them, if necessary.  */
  if (f->output_data.x->scroll_bar_top_shadow_pixel == -1)
    {
      pixel = f->output_data.x->scroll_bar_background_pixel;
      if (!x_alloc_lighter_color (f, FRAME_X_DISPLAY (f), FRAME_X_COLORMAP (f),
				  &pixel, 1.2, 0x8000))
	pixel = -1;
      f->output_data.x->scroll_bar_top_shadow_pixel = pixel;
    }
  if (f->output_data.x->scroll_bar_bottom_shadow_pixel == -1)
    {
      pixel = f->output_data.x->scroll_bar_background_pixel;
      if (!x_alloc_lighter_color (f, FRAME_X_DISPLAY (f), FRAME_X_COLORMAP (f),
				  &pixel, 0.6, 0x4000))
	pixel = -1;
      f->output_data.x->scroll_bar_bottom_shadow_pixel = pixel;
    }

#ifdef XtNbeNiceToColormap
  /* Tell the toolkit about them.  */
  if (f->output_data.x->scroll_bar_top_shadow_pixel == -1
      || f->output_data.x->scroll_bar_bottom_shadow_pixel == -1)
    /* We tried to allocate a color for the top/bottom shadow, and
       failed, so tell Xaw3d to use dithering instead.   */
    {
      XtSetArg (av[ac], XtNbeNiceToColormap, True);
      ++ac;
    }
  else
    /* Tell what colors Xaw3d should use for the top/bottom shadow, to
       be more consistent with other emacs 3d colors, and since Xaw3d is
       not good at dealing with allocation failure.  */
    {
      /* This tells Xaw3d to use real colors instead of dithering for
	 the shadows.  */
      XtSetArg (av[ac], XtNbeNiceToColormap, False);
      ++ac;

      /* Specify the colors.  */
      pixel = f->output_data.x->scroll_bar_top_shadow_pixel;
      if (pixel != -1)
	{
	  XtSetArg (av[ac], XtNtopShadowPixel, pixel);
	  ++ac;
	}
      pixel = f->output_data.x->scroll_bar_bottom_shadow_pixel;
      if (pixel != -1)
	{
	  XtSetArg (av[ac], XtNbottomShadowPixel, pixel);
	  ++ac;
	}
    }
#endif

  widget = XtCreateWidget (scroll_bar_name, scrollbarWidgetClass,
			   f->output_data.x->edit_widget, av, ac);

  {
    char *initial = "";
    char *val = initial;
    XtVaGetValues (widget, XtNscrollVCursor, (XtPointer) &val,
#ifdef XtNarrowScrollbars
		   XtNarrowScrollbars, (XtPointer) &xaw3d_arrow_scroll,
#endif
		   XtNpickTop, (XtPointer) &xaw3d_pick_top, NULL);
    if (xaw3d_arrow_scroll || val == initial)
      {	/* ARROW_SCROLL */
	xaw3d_arrow_scroll = True;
	/* Isn't that just a personal preference ?   --Stef */
	XtVaSetValues (widget, XtNcursorName, "top_left_arrow", NULL);
      }
  }

  /* Define callbacks.  */
  XtAddCallback (widget, XtNjumpProc, xaw_jump_callback, (XtPointer) bar);
  XtAddCallback (widget, XtNscrollProc, xaw_scroll_callback,
		 (XtPointer) bar);

  /* Realize the widget.  Only after that is the X window created.  */
  XtRealizeWidget (widget);

#endif /* !USE_MOTIF */

  /* Install an action hook that lets us detect when the user
     finishes interacting with a scroll bar.  */
  if (action_hook_id == 0)
    action_hook_id = XtAppAddActionHook (Xt_app_con, xt_action_hook, 0);

  /* Remember X window and widget in the scroll bar vector.  */
  SET_SCROLL_BAR_X_WIDGET (bar, widget);
  xwindow = XtWindow (widget);
  SET_SCROLL_BAR_X_WINDOW (bar, xwindow);

  UNBLOCK_INPUT;
}
#endif /* not USE_GTK */


/* Set the thumb size and position of scroll bar BAR.  We are currently
   displaying PORTION out of a whole WHOLE, and our position POSITION.  */

#ifdef USE_GTK
static void
x_set_toolkit_scroll_bar_thumb (bar, portion, position, whole)
     struct scroll_bar *bar;
     int portion, position, whole;
{
  xg_set_toolkit_scroll_bar_thumb (bar, portion, position, whole);
}

#else /* not USE_GTK */
static void
x_set_toolkit_scroll_bar_thumb (bar, portion, position, whole)
     struct scroll_bar *bar;
     int portion, position, whole;
{
  struct frame *f = XFRAME (WINDOW_FRAME (XWINDOW (bar->window)));
  Widget widget = SCROLL_BAR_X_WIDGET (FRAME_X_DISPLAY (f), bar);
  float top, shown;

  BLOCK_INPUT;

#ifdef USE_MOTIF

  /* We use an estimate of 30 chars per line rather than the real
     `portion' value.  This has the disadvantage that the thumb size
     is not very representative, but it makes our life a lot easier.
     Otherwise, we have to constantly adjust the thumb size, which
     we can't always do quickly enough: while dragging, the size of
     the thumb might prevent the user from dragging the thumb all the
     way to the end.  but Motif and some versions of Xaw3d don't allow
     updating the thumb size while dragging.  Also, even if we can update
     its size, the update will often happen too late.
     If you don't believe it, check out revision 1.650 of xterm.c to see
     what hoops we were going through and the still poor behavior we got.  */
  portion = WINDOW_TOTAL_LINES (XWINDOW (bar->window)) * 30;
  /* When the thumb is at the bottom, position == whole.
     So we need to increase `whole' to make space for the thumb.  */
  whole += portion;

  if (whole <= 0)
    top = 0, shown = 1;
  else
    {
      top = (float) position / whole;
      shown = (float) portion / whole;
    }

  if (NILP (bar->dragging))
    {
      int size, value;

      /* Slider size.  Must be in the range [1 .. MAX - MIN] where MAX
         is the scroll bar's maximum and MIN is the scroll bar's minimum
	 value.  */
      size = shown * XM_SB_MAX;
      size = min (size, XM_SB_MAX);
      size = max (size, 1);

      /* Position.  Must be in the range [MIN .. MAX - SLIDER_SIZE].  */
      value = top * XM_SB_MAX;
      value = min (value, XM_SB_MAX - size);

      XmScrollBarSetValues (widget, value, size, 0, 0, False);
    }
#else /* !USE_MOTIF i.e. use Xaw */

  if (whole == 0)
    top = 0, shown = 1;
  else
    {
      top = (float) position / whole;
      shown = (float) portion / whole;
    }

  {
    float old_top, old_shown;
    Dimension height;
    XtVaGetValues (widget,
		   XtNtopOfThumb, &old_top,
		   XtNshown, &old_shown,
		   XtNheight, &height,
		   NULL);

    /* Massage the top+shown values.  */
    if (NILP (bar->dragging) || last_scroll_bar_part == scroll_bar_down_arrow)
      top = max (0, min (1, top));
    else
      top = old_top;
    /* Keep two pixels available for moving the thumb down.  */
    shown = max (0, min (1 - top - (2.0 / height), shown));

    /* If the call to XawScrollbarSetThumb below doesn't seem to work,
       check that your system's configuration file contains a define
       for `NARROWPROTO'.  See s/freebsd.h for an example.  */
    if (top != old_top || shown != old_shown)
      {
	if (NILP (bar->dragging))
	  XawScrollbarSetThumb (widget, top, shown);
	else
	  {
	    /* Try to make the scrolling a tad smoother.  */
	    if (!xaw3d_pick_top)
	      shown = min (shown, old_shown);

	    XawScrollbarSetThumb (widget, top, shown);
	  }
      }
  }
#endif /* !USE_MOTIF */

  UNBLOCK_INPUT;
}
#endif /* not USE_GTK */

#endif /* USE_TOOLKIT_SCROLL_BARS */



/************************************************************************
			 Scroll bars, general
 ************************************************************************/

/* Create a scroll bar and return the scroll bar vector for it.  W is
   the Emacs window on which to create the scroll bar. TOP, LEFT,
   WIDTH and HEIGHT are the pixel coordinates and dimensions of the
   scroll bar. */

static struct scroll_bar *
x_scroll_bar_create (w, top, left, width, height)
     struct window *w;
     int top, left, width, height;
{
  struct frame *f = XFRAME (w->frame);
  struct scroll_bar *bar
    = XSCROLL_BAR (Fmake_vector (make_number (SCROLL_BAR_VEC_SIZE), Qnil));

  BLOCK_INPUT;

#ifdef USE_TOOLKIT_SCROLL_BARS
  x_create_toolkit_scroll_bar (f, bar);
#else /* not USE_TOOLKIT_SCROLL_BARS */
  {
    XSetWindowAttributes a;
    unsigned long mask;
    Window window;

    a.background_pixel = f->output_data.x->scroll_bar_background_pixel;
    if (a.background_pixel == -1)
      a.background_pixel = f->output_data.x->background_pixel;

    a.event_mask = (ButtonPressMask | ButtonReleaseMask
		    | ButtonMotionMask | PointerMotionHintMask
		    | ExposureMask);
    a.cursor = FRAME_X_DISPLAY_INFO (f)->vertical_scroll_bar_cursor;

    mask = (CWBackPixel | CWEventMask | CWCursor);

    /* Clear the area of W that will serve as a scroll bar.  This is
       for the case that a window has been split horizontally.  In
       this case, no clear_frame is generated to reduce flickering.  */
    if (width > 0 && height > 0)
      x_clear_area (FRAME_X_DISPLAY (f), FRAME_X_WINDOW (f),
		    left, top, width,
		    window_box_height (w), False);

    window = XCreateWindow (FRAME_X_DISPLAY (f), FRAME_X_WINDOW (f),
			    /* Position and size of scroll bar.  */
			    left + VERTICAL_SCROLL_BAR_WIDTH_TRIM,
			    top,
			    width - VERTICAL_SCROLL_BAR_WIDTH_TRIM * 2,
			    height,
			    /* Border width, depth, class, and visual.  */
			     0,
			    CopyFromParent,
			    CopyFromParent,
			    CopyFromParent,
			     /* Attributes.  */
			    mask, &a);
    SET_SCROLL_BAR_X_WINDOW (bar, window);
  }
#endif /* not USE_TOOLKIT_SCROLL_BARS */

  XSETWINDOW (bar->window, w);
  XSETINT (bar->top, top);
  XSETINT (bar->left, left);
  XSETINT (bar->width, width);
  XSETINT (bar->height, height);
  XSETINT (bar->start, 0);
  XSETINT (bar->end, 0);
  bar->dragging = Qnil;

  /* Add bar to its frame's list of scroll bars.  */
  bar->next = FRAME_SCROLL_BARS (f);
  bar->prev = Qnil;
  XSETVECTOR (FRAME_SCROLL_BARS (f), bar);
  if (!NILP (bar->next))
    XSETVECTOR (XSCROLL_BAR (bar->next)->prev, bar);

  /* Map the window/widget.  */
#ifdef USE_TOOLKIT_SCROLL_BARS
  {
#ifdef USE_GTK
    xg_update_scrollbar_pos (f,
                             SCROLL_BAR_X_WINDOW (bar),
                             top,
                             left + VERTICAL_SCROLL_BAR_WIDTH_TRIM,
                             width - VERTICAL_SCROLL_BAR_WIDTH_TRIM * 2,
                             max (height, 1));
    xg_show_scroll_bar (SCROLL_BAR_X_WINDOW (bar));
#else /* not USE_GTK */
    Widget scroll_bar = SCROLL_BAR_X_WIDGET (FRAME_X_DISPLAY (f), bar);
    XtConfigureWidget (scroll_bar,
		       left + VERTICAL_SCROLL_BAR_WIDTH_TRIM,
		       top,
		       width - VERTICAL_SCROLL_BAR_WIDTH_TRIM * 2,
		       max (height, 1), 0);
    XtMapWidget (scroll_bar);
#endif /* not USE_GTK */
    }
#else /* not USE_TOOLKIT_SCROLL_BARS */
  XMapRaised (FRAME_X_DISPLAY (f), SCROLL_BAR_X_WINDOW (bar));
#endif /* not USE_TOOLKIT_SCROLL_BARS */

  UNBLOCK_INPUT;
  return bar;
}


/* Draw BAR's handle in the proper position.

   If the handle is already drawn from START to END, don't bother
   redrawing it, unless REBUILD is non-zero; in that case, always
   redraw it.  (REBUILD is handy for drawing the handle after expose
   events.)

   Normally, we want to constrain the start and end of the handle to
   fit inside its rectangle, but if the user is dragging the scroll
   bar handle, we want to let them drag it down all the way, so that
   the bar's top is as far down as it goes; otherwise, there's no way
   to move to the very end of the buffer.  */

#ifndef USE_TOOLKIT_SCROLL_BARS

static void
x_scroll_bar_set_handle (bar, start, end, rebuild)
     struct scroll_bar *bar;
     int start, end;
     int rebuild;
{
  int dragging = ! NILP (bar->dragging);
  Window w = SCROLL_BAR_X_WINDOW (bar);
  FRAME_PTR f = XFRAME (WINDOW_FRAME (XWINDOW (bar->window)));
  GC gc = f->output_data.x->normal_gc;

  /* If the display is already accurate, do nothing.  */
  if (! rebuild
      && start == XINT (bar->start)
      && end == XINT (bar->end))
    return;

  BLOCK_INPUT;

  {
    int inside_width = VERTICAL_SCROLL_BAR_INSIDE_WIDTH (f, XINT (bar->width));
    int inside_height = VERTICAL_SCROLL_BAR_INSIDE_HEIGHT (f, XINT (bar->height));
    int top_range = VERTICAL_SCROLL_BAR_TOP_RANGE (f, XINT (bar->height));

    /* Make sure the values are reasonable, and try to preserve
       the distance between start and end.  */
    {
      int length = end - start;

      if (start < 0)
	start = 0;
      else if (start > top_range)
	start = top_range;
      end = start + length;

      if (end < start)
	end = start;
      else if (end > top_range && ! dragging)
	end = top_range;
    }

    /* Store the adjusted setting in the scroll bar.  */
    XSETINT (bar->start, start);
    XSETINT (bar->end, end);

    /* Clip the end position, just for display.  */
    if (end > top_range)
      end = top_range;

    /* Draw bottom positions VERTICAL_SCROLL_BAR_MIN_HANDLE pixels
       below top positions, to make sure the handle is always at least
       that many pixels tall.  */
    end += VERTICAL_SCROLL_BAR_MIN_HANDLE;

    /* Draw the empty space above the handle.  Note that we can't clear
       zero-height areas; that means "clear to end of window."  */
    if (0 < start)
      x_clear_area (FRAME_X_DISPLAY (f), w,
		    /* x, y, width, height, and exposures.  */
		    VERTICAL_SCROLL_BAR_LEFT_BORDER,
		    VERTICAL_SCROLL_BAR_TOP_BORDER,
		    inside_width, start,
		    False);

    /* Change to proper foreground color if one is specified.  */
    if (f->output_data.x->scroll_bar_foreground_pixel != -1)
      XSetForeground (FRAME_X_DISPLAY (f), gc,
		      f->output_data.x->scroll_bar_foreground_pixel);

    /* Draw the handle itself.  */
    XFillRectangle (FRAME_X_DISPLAY (f), w, gc,
		    /* x, y, width, height */
		    VERTICAL_SCROLL_BAR_LEFT_BORDER,
		    VERTICAL_SCROLL_BAR_TOP_BORDER + start,
		    inside_width, end - start);

    /* Restore the foreground color of the GC if we changed it above.  */
    if (f->output_data.x->scroll_bar_foreground_pixel != -1)
      XSetForeground (FRAME_X_DISPLAY (f), gc,
		      f->output_data.x->foreground_pixel);

    /* Draw the empty space below the handle.  Note that we can't
       clear zero-height areas; that means "clear to end of window." */
    if (end < inside_height)
      x_clear_area (FRAME_X_DISPLAY (f), w,
		    /* x, y, width, height, and exposures.  */
		    VERTICAL_SCROLL_BAR_LEFT_BORDER,
		    VERTICAL_SCROLL_BAR_TOP_BORDER + end,
		    inside_width, inside_height - end,
		    False);

  }

  UNBLOCK_INPUT;
}

#endif /* !USE_TOOLKIT_SCROLL_BARS */

/* Destroy scroll bar BAR, and set its Emacs window's scroll bar to
   nil.  */

static void
x_scroll_bar_remove (bar)
     struct scroll_bar *bar;
{
  struct frame *f = XFRAME (WINDOW_FRAME (XWINDOW (bar->window)));
  BLOCK_INPUT;

#ifdef USE_TOOLKIT_SCROLL_BARS
#ifdef USE_GTK
  xg_remove_scroll_bar (f, SCROLL_BAR_X_WINDOW (bar));
#else /* not USE_GTK */
  XtDestroyWidget (SCROLL_BAR_X_WIDGET (FRAME_X_DISPLAY (f), bar));
#endif /* not USE_GTK */
#else
  XDestroyWindow (FRAME_X_DISPLAY (f), SCROLL_BAR_X_WINDOW (bar));
#endif

  /* Disassociate this scroll bar from its window.  */
  XWINDOW (bar->window)->vertical_scroll_bar = Qnil;

  UNBLOCK_INPUT;
}


/* Set the handle of the vertical scroll bar for WINDOW to indicate
   that we are displaying PORTION characters out of a total of WHOLE
   characters, starting at POSITION.  If WINDOW has no scroll bar,
   create one.  */

static void
XTset_vertical_scroll_bar (w, portion, whole, position)
     struct window *w;
     int portion, whole, position;
{
  struct frame *f = XFRAME (w->frame);
  struct scroll_bar *bar;
  int top, height, left, sb_left, width, sb_width;
  int window_y, window_height;

  /* Get window dimensions.  */
  window_box (w, -1, 0, &window_y, 0, &window_height);
  top = window_y;
  width = WINDOW_CONFIG_SCROLL_BAR_COLS (w) * FRAME_COLUMN_WIDTH (f);
  height = window_height;

  /* Compute the left edge of the scroll bar area.  */
  left = WINDOW_SCROLL_BAR_AREA_X (w);

  /* Compute the width of the scroll bar which might be less than
     the width of the area reserved for the scroll bar.  */
  if (WINDOW_CONFIG_SCROLL_BAR_WIDTH (w) > 0)
    sb_width = WINDOW_CONFIG_SCROLL_BAR_WIDTH (w);
  else
    sb_width = width;

  /* Compute the left edge of the scroll bar.  */
#ifdef USE_TOOLKIT_SCROLL_BARS
  if (WINDOW_HAS_VERTICAL_SCROLL_BAR_ON_RIGHT (w))
    sb_left = (left +
	       (WINDOW_RIGHTMOST_P (w)
		? width - sb_width - (width - sb_width) / 2
		: 0));
  else
    sb_left = (left +
	       (WINDOW_LEFTMOST_P (w)
		? (width - sb_width) / 2
		: width - sb_width));
#else
  if (WINDOW_HAS_VERTICAL_SCROLL_BAR_ON_RIGHT (w))
    sb_left = left + width - sb_width;
  else
    sb_left = left;
#endif

  /* Does the scroll bar exist yet?  */
  if (NILP (w->vertical_scroll_bar))
    {
      if (width > 0 && height > 0)
	{
	  BLOCK_INPUT;
	  x_clear_area (FRAME_X_DISPLAY (f), FRAME_X_WINDOW (f),
			left, top, width, height, False);
	  UNBLOCK_INPUT;
	}

      bar = x_scroll_bar_create (w, top, sb_left, sb_width, height);
    }
  else
    {
      /* It may just need to be moved and resized.  */
      unsigned int mask = 0;

      bar = XSCROLL_BAR (w->vertical_scroll_bar);

      BLOCK_INPUT;

      if (sb_left != XINT (bar->left))
	mask |= CWX;
      if (top != XINT (bar->top))
	mask |= CWY;
      if (sb_width != XINT (bar->width))
	mask |= CWWidth;
      if (height != XINT (bar->height))
	mask |= CWHeight;

#ifdef USE_TOOLKIT_SCROLL_BARS

      /* Move/size the scroll bar widget.  */
      if (mask)
	{
	  /* Since toolkit scroll bars are smaller than the space reserved
	     for them on the frame, we have to clear "under" them.  */
	  if (width > 0 && height > 0)
	    x_clear_area (FRAME_X_DISPLAY (f), FRAME_X_WINDOW (f),
                          left, top, width, height, False);
#ifdef USE_GTK
          xg_update_scrollbar_pos (f,
                                   SCROLL_BAR_X_WINDOW (bar),
                                   top,
                                   sb_left + VERTICAL_SCROLL_BAR_WIDTH_TRIM,
                                   sb_width - VERTICAL_SCROLL_BAR_WIDTH_TRIM *2,
                                   max (height, 1));
#else /* not USE_GTK */
          XtConfigureWidget (SCROLL_BAR_X_WIDGET (FRAME_X_DISPLAY (f), bar),
                             sb_left + VERTICAL_SCROLL_BAR_WIDTH_TRIM,
                             top,
                             sb_width - VERTICAL_SCROLL_BAR_WIDTH_TRIM * 2,
                             max (height, 1), 0);
#endif /* not USE_GTK */
	}
#else /* not USE_TOOLKIT_SCROLL_BARS */

      /* Clear areas not covered by the scroll bar because of
	 VERTICAL_SCROLL_BAR_WIDTH_TRIM.  */
      if (VERTICAL_SCROLL_BAR_WIDTH_TRIM)
	{
	  x_clear_area (FRAME_X_DISPLAY (f), FRAME_X_WINDOW (f),
			left, top, VERTICAL_SCROLL_BAR_WIDTH_TRIM,
			height, False);
	  x_clear_area (FRAME_X_DISPLAY (f), FRAME_X_WINDOW (f),
			left + width - VERTICAL_SCROLL_BAR_WIDTH_TRIM,
			top, VERTICAL_SCROLL_BAR_WIDTH_TRIM,
			height, False);
	}

      /* Clear areas not covered by the scroll bar because it's not as
	 wide as the area reserved for it.  This makes sure a
	 previous mode line display is cleared after C-x 2 C-x 1, for
	 example.  */
      {
	int area_width = WINDOW_CONFIG_SCROLL_BAR_COLS (w) * FRAME_COLUMN_WIDTH (f);
	int rest = area_width - sb_width;
	if (rest > 0 && height > 0)
	  {
	    if (WINDOW_HAS_VERTICAL_SCROLL_BAR_ON_LEFT (w))
	      x_clear_area (FRAME_X_DISPLAY (f), FRAME_X_WINDOW (f),
			    left + area_width -  rest, top,
			    rest, height, False);
	    else
	      x_clear_area (FRAME_X_DISPLAY (f), FRAME_X_WINDOW (f),
			    left, top, rest, height, False);
	  }
      }

      /* Move/size the scroll bar window.  */
      if (mask)
	{
	  XWindowChanges wc;

	  wc.x = sb_left + VERTICAL_SCROLL_BAR_WIDTH_TRIM;
	  wc.y = top;
	  wc.width = sb_width - VERTICAL_SCROLL_BAR_WIDTH_TRIM * 2;
	  wc.height = height;
	  XConfigureWindow (FRAME_X_DISPLAY (f), SCROLL_BAR_X_WINDOW (bar),
			    mask, &wc);
	}

#endif /* not USE_TOOLKIT_SCROLL_BARS */

      /* Remember new settings.  */
      XSETINT (bar->left, sb_left);
      XSETINT (bar->top, top);
      XSETINT (bar->width, sb_width);
      XSETINT (bar->height, height);

      UNBLOCK_INPUT;
    }

#ifdef USE_TOOLKIT_SCROLL_BARS
  x_set_toolkit_scroll_bar_thumb (bar, portion, position, whole);
#else /* not USE_TOOLKIT_SCROLL_BARS */
  /* Set the scroll bar's current state, unless we're currently being
     dragged.  */
  if (NILP (bar->dragging))
    {
      int top_range = VERTICAL_SCROLL_BAR_TOP_RANGE (f, height);

      if (whole == 0)
	x_scroll_bar_set_handle (bar, 0, top_range, 0);
      else
	{
	  int start = ((double) position * top_range) / whole;
	  int end = ((double) (position + portion) * top_range) / whole;
	  x_scroll_bar_set_handle (bar, start, end, 0);
	}
    }
#endif /* not USE_TOOLKIT_SCROLL_BARS */

  XSETVECTOR (w->vertical_scroll_bar, bar);
}


/* The following three hooks are used when we're doing a thorough
   redisplay of the frame.  We don't explicitly know which scroll bars
   are going to be deleted, because keeping track of when windows go
   away is a real pain - "Can you say set-window-configuration, boys
   and girls?"  Instead, we just assert at the beginning of redisplay
   that *all* scroll bars are to be removed, and then save a scroll bar
   from the fiery pit when we actually redisplay its window.  */

/* Arrange for all scroll bars on FRAME to be removed at the next call
   to `*judge_scroll_bars_hook'.  A scroll bar may be spared if
   `*redeem_scroll_bar_hook' is applied to its window before the judgment.  */

static void
XTcondemn_scroll_bars (frame)
     FRAME_PTR frame;
{
  /* Transfer all the scroll bars to FRAME_CONDEMNED_SCROLL_BARS.  */
  while (! NILP (FRAME_SCROLL_BARS (frame)))
    {
      Lisp_Object bar;
      bar = FRAME_SCROLL_BARS (frame);
      FRAME_SCROLL_BARS (frame) = XSCROLL_BAR (bar)->next;
      XSCROLL_BAR (bar)->next = FRAME_CONDEMNED_SCROLL_BARS (frame);
      XSCROLL_BAR (bar)->prev = Qnil;
      if (! NILP (FRAME_CONDEMNED_SCROLL_BARS (frame)))
	XSCROLL_BAR (FRAME_CONDEMNED_SCROLL_BARS (frame))->prev = bar;
      FRAME_CONDEMNED_SCROLL_BARS (frame) = bar;
    }
}


/* Un-mark WINDOW's scroll bar for deletion in this judgment cycle.
   Note that WINDOW isn't necessarily condemned at all.  */

static void
XTredeem_scroll_bar (window)
     struct window *window;
{
  struct scroll_bar *bar;
  struct frame *f;

  /* We can't redeem this window's scroll bar if it doesn't have one.  */
  if (NILP (window->vertical_scroll_bar))
    abort ();

  bar = XSCROLL_BAR (window->vertical_scroll_bar);

  /* Unlink it from the condemned list.  */
  f = XFRAME (WINDOW_FRAME (window));
  if (NILP (bar->prev))
    {
      /* If the prev pointer is nil, it must be the first in one of
	 the lists.  */
      if (EQ (FRAME_SCROLL_BARS (f), window->vertical_scroll_bar))
	/* It's not condemned.  Everything's fine.  */
	return;
      else if (EQ (FRAME_CONDEMNED_SCROLL_BARS (f),
		   window->vertical_scroll_bar))
	FRAME_CONDEMNED_SCROLL_BARS (f) = bar->next;
      else
	/* If its prev pointer is nil, it must be at the front of
	   one or the other!  */
	abort ();
    }
  else
    XSCROLL_BAR (bar->prev)->next = bar->next;

  if (! NILP (bar->next))
    XSCROLL_BAR (bar->next)->prev = bar->prev;

  bar->next = FRAME_SCROLL_BARS (f);
  bar->prev = Qnil;
  XSETVECTOR (FRAME_SCROLL_BARS (f), bar);
  if (! NILP (bar->next))
    XSETVECTOR (XSCROLL_BAR (bar->next)->prev, bar);
}

/* Remove all scroll bars on FRAME that haven't been saved since the
   last call to `*condemn_scroll_bars_hook'.  */

static void
XTjudge_scroll_bars (f)
     FRAME_PTR f;
{
  Lisp_Object bar, next;

  bar = FRAME_CONDEMNED_SCROLL_BARS (f);

  /* Clear out the condemned list now so we won't try to process any
     more events on the hapless scroll bars.  */
  FRAME_CONDEMNED_SCROLL_BARS (f) = Qnil;

  for (; ! NILP (bar); bar = next)
    {
      struct scroll_bar *b = XSCROLL_BAR (bar);

      x_scroll_bar_remove (b);

      next = b->next;
      b->next = b->prev = Qnil;
    }

  /* Now there should be no references to the condemned scroll bars,
     and they should get garbage-collected.  */
}


#ifndef USE_TOOLKIT_SCROLL_BARS
/* Handle an Expose or GraphicsExpose event on a scroll bar.  This
   is a no-op when using toolkit scroll bars.

   This may be called from a signal handler, so we have to ignore GC
   mark bits.  */

static void
x_scroll_bar_expose (bar, event)
     struct scroll_bar *bar;
     XEvent *event;
{
  Window w = SCROLL_BAR_X_WINDOW (bar);
  FRAME_PTR f = XFRAME (WINDOW_FRAME (XWINDOW (bar->window)));
  GC gc = f->output_data.x->normal_gc;
  int width_trim = VERTICAL_SCROLL_BAR_WIDTH_TRIM;

  BLOCK_INPUT;

  x_scroll_bar_set_handle (bar, XINT (bar->start), XINT (bar->end), 1);

<<<<<<< HEAD
=======
  /* Switch to scroll bar foreground color.  */
  if (f->output_data.x->scroll_bar_foreground_pixel != -1)
    XSetForeground (FRAME_X_DISPLAY (f), gc,
 		    f->output_data.x->scroll_bar_foreground_pixel);

>>>>>>> 0a52e5a8
  /* Draw a one-pixel border just inside the edges of the scroll bar.  */
  XDrawRectangle (FRAME_X_DISPLAY (f), w, gc,

		  /* x, y, width, height */
		  0, 0,
		  XINT (bar->width) - 1 - width_trim - width_trim,
		  XINT (bar->height) - 1);

  UNBLOCK_INPUT;

}
#endif /* not USE_TOOLKIT_SCROLL_BARS */

/* Handle a mouse click on the scroll bar BAR.  If *EMACS_EVENT's kind
   is set to something other than NO_EVENT, it is enqueued.

   This may be called from a signal handler, so we have to ignore GC
   mark bits.  */


static void
x_scroll_bar_handle_click (bar, event, emacs_event)
     struct scroll_bar *bar;
     XEvent *event;
     struct input_event *emacs_event;
{
  if (! GC_WINDOWP (bar->window))
    abort ();

  emacs_event->kind = SCROLL_BAR_CLICK_EVENT;
  emacs_event->code = event->xbutton.button - Button1;
  emacs_event->modifiers
    = (x_x_to_emacs_modifiers (FRAME_X_DISPLAY_INFO
			       (XFRAME (WINDOW_FRAME (XWINDOW (bar->window)))),
			       event->xbutton.state)
       | (event->type == ButtonRelease
	  ? up_modifier
	  : down_modifier));
  emacs_event->frame_or_window = bar->window;
  emacs_event->arg = Qnil;
  emacs_event->timestamp = event->xbutton.time;
  {
#if 0
    FRAME_PTR f = XFRAME (WINDOW_FRAME (XWINDOW (bar->window)));
    int internal_height
      = VERTICAL_SCROLL_BAR_INSIDE_HEIGHT (f, XINT (bar->height));
#endif
    int top_range
      = VERTICAL_SCROLL_BAR_TOP_RANGE (f, XINT (bar->height));
    int y = event->xbutton.y - VERTICAL_SCROLL_BAR_TOP_BORDER;

    if (y < 0) y = 0;
    if (y > top_range) y = top_range;

    if (y < XINT (bar->start))
      emacs_event->part = scroll_bar_above_handle;
    else if (y < XINT (bar->end) + VERTICAL_SCROLL_BAR_MIN_HANDLE)
      emacs_event->part = scroll_bar_handle;
    else
      emacs_event->part = scroll_bar_below_handle;

    /* Just because the user has clicked on the handle doesn't mean
       they want to drag it.  Lisp code needs to be able to decide
       whether or not we're dragging.  */
#if 0
    /* If the user has just clicked on the handle, record where they're
       holding it.  */
    if (event->type == ButtonPress
	&& emacs_event->part == scroll_bar_handle)
      XSETINT (bar->dragging, y - XINT (bar->start));
#endif

#ifndef USE_TOOLKIT_SCROLL_BARS
    /* If the user has released the handle, set it to its final position.  */
    if (event->type == ButtonRelease
	&& ! NILP (bar->dragging))
      {
	int new_start = y - XINT (bar->dragging);
	int new_end = new_start + (XINT (bar->end) - XINT (bar->start));

	x_scroll_bar_set_handle (bar, new_start, new_end, 0);
	bar->dragging = Qnil;
      }
#endif

    /* Same deal here as the other #if 0.  */
#if 0
    /* Clicks on the handle are always reported as occurring at the top of
       the handle.  */
    if (emacs_event->part == scroll_bar_handle)
      emacs_event->x = bar->start;
    else
      XSETINT (emacs_event->x, y);
#else
    XSETINT (emacs_event->x, y);
#endif

    XSETINT (emacs_event->y, top_range);
  }
}

#ifndef USE_TOOLKIT_SCROLL_BARS

/* Handle some mouse motion while someone is dragging the scroll bar.

   This may be called from a signal handler, so we have to ignore GC
   mark bits.  */

static void
x_scroll_bar_note_movement (bar, event)
     struct scroll_bar *bar;
     XEvent *event;
{
  FRAME_PTR f = XFRAME (XWINDOW (bar->window)->frame);

  last_mouse_movement_time = event->xmotion.time;

  f->mouse_moved = 1;
  XSETVECTOR (last_mouse_scroll_bar, bar);

  /* If we're dragging the bar, display it.  */
  if (! GC_NILP (bar->dragging))
    {
      /* Where should the handle be now?  */
      int new_start = event->xmotion.y - XINT (bar->dragging);

      if (new_start != XINT (bar->start))
	{
	  int new_end = new_start + (XINT (bar->end) - XINT (bar->start));

	  x_scroll_bar_set_handle (bar, new_start, new_end, 0);
	}
    }
}

#endif /* !USE_TOOLKIT_SCROLL_BARS */

/* Return information to the user about the current position of the mouse
   on the scroll bar.  */

static void
x_scroll_bar_report_motion (fp, bar_window, part, x, y, time)
     FRAME_PTR *fp;
     Lisp_Object *bar_window;
     enum scroll_bar_part *part;
     Lisp_Object *x, *y;
     unsigned long *time;
{
  struct scroll_bar *bar = XSCROLL_BAR (last_mouse_scroll_bar);
  Window w = SCROLL_BAR_X_WINDOW (bar);
  FRAME_PTR f = XFRAME (WINDOW_FRAME (XWINDOW (bar->window)));
  int win_x, win_y;
  Window dummy_window;
  int dummy_coord;
  unsigned int dummy_mask;

  BLOCK_INPUT;

  /* Get the mouse's position relative to the scroll bar window, and
     report that.  */
  if (! XQueryPointer (FRAME_X_DISPLAY (f), w,

		       /* Root, child, root x and root y.  */
		       &dummy_window, &dummy_window,
		       &dummy_coord, &dummy_coord,

		       /* Position relative to scroll bar.  */
		       &win_x, &win_y,

		       /* Mouse buttons and modifier keys.  */
		       &dummy_mask))
    ;
  else
    {
#if 0
      int inside_height
	= VERTICAL_SCROLL_BAR_INSIDE_HEIGHT (f, XINT (bar->height));
#endif
      int top_range
	= VERTICAL_SCROLL_BAR_TOP_RANGE     (f, XINT (bar->height));

      win_y -= VERTICAL_SCROLL_BAR_TOP_BORDER;

      if (! NILP (bar->dragging))
	win_y -= XINT (bar->dragging);

      if (win_y < 0)
	win_y = 0;
      if (win_y > top_range)
	win_y = top_range;

      *fp = f;
      *bar_window = bar->window;

      if (! NILP (bar->dragging))
	*part = scroll_bar_handle;
      else if (win_y < XINT (bar->start))
	*part = scroll_bar_above_handle;
      else if (win_y < XINT (bar->end) + VERTICAL_SCROLL_BAR_MIN_HANDLE)
	*part = scroll_bar_handle;
      else
	*part = scroll_bar_below_handle;

      XSETINT (*x, win_y);
      XSETINT (*y, top_range);

      f->mouse_moved = 0;
      last_mouse_scroll_bar = Qnil;
    }

  *time = last_mouse_movement_time;

  UNBLOCK_INPUT;
}


/* The screen has been cleared so we may have changed foreground or
   background colors, and the scroll bars may need to be redrawn.
   Clear out the scroll bars, and ask for expose events, so we can
   redraw them.  */

void
x_scroll_bar_clear (f)
     FRAME_PTR f;
{
#ifndef USE_TOOLKIT_SCROLL_BARS
  Lisp_Object bar;

  /* We can have scroll bars even if this is 0,
     if we just turned off scroll bar mode.
     But in that case we should not clear them.  */
  if (FRAME_HAS_VERTICAL_SCROLL_BARS (f))
    for (bar = FRAME_SCROLL_BARS (f); VECTORP (bar);
	 bar = XSCROLL_BAR (bar)->next)
      XClearArea (FRAME_X_DISPLAY (f),
		  SCROLL_BAR_X_WINDOW (XSCROLL_BAR (bar)),
		  0, 0, 0, 0, True);
#endif /* not USE_TOOLKIT_SCROLL_BARS */
}


/* The main X event-reading loop - XTread_socket.  */

#if 0
/* Time stamp of enter window event.  This is only used by XTread_socket,
   but we have to put it out here, since static variables within functions
   sometimes don't work.  */

static Time enter_timestamp;
#endif

/* This holds the state XLookupString needs to implement dead keys
   and other tricks known as "compose processing".  _X Window System_
   says that a portable program can't use this, but Stephen Gildea assures
   me that letting the compiler initialize it to zeros will work okay.

   This must be defined outside of XTread_socket, for the same reasons
   given for enter_timestamp, above.  */

static XComposeStatus compose_status;

/* Record the last 100 characters stored
   to help debug the loss-of-chars-during-GC problem.  */

static int temp_index;
static short temp_buffer[100];

#define STORE_KEYSYM_FOR_DEBUG(keysym)				\
  if (temp_index == sizeof temp_buffer / sizeof (short))	\
    temp_index = 0;						\
  temp_buffer[temp_index++] = (keysym)

/* Set this to nonzero to fake an "X I/O error"
   on a particular display.  */

struct x_display_info *XTread_socket_fake_io_error;

/* When we find no input here, we occasionally do a no-op command
   to verify that the X server is still running and we can still talk with it.
   We try all the open displays, one by one.
   This variable is used for cycling thru the displays.  */

static struct x_display_info *next_noop_dpyinfo;

#define SET_SAVED_MENU_EVENT(size)					\
     do									\
       {								\
	 if (f->output_data.x->saved_menu_event == 0)			\
           f->output_data.x->saved_menu_event				\
	     = (XEvent *) xmalloc (sizeof (XEvent));			\
         bcopy (&event, f->output_data.x->saved_menu_event, size);	\
	 inev.ie.kind = MENU_BAR_ACTIVATE_EVENT;			\
	 XSETFRAME (inev.ie.frame_or_window, f);			\
       }								\
     while (0)

#define SET_SAVED_BUTTON_EVENT SET_SAVED_MENU_EVENT (sizeof (XButtonEvent))
#define SET_SAVED_KEY_EVENT    SET_SAVED_MENU_EVENT (sizeof (XKeyEvent))


enum
{
  X_EVENT_NORMAL,
  X_EVENT_GOTO_OUT,
  X_EVENT_DROP
};

/* Filter events for the current X input method.
   DPYINFO is the display this event is for.
   EVENT is the X event to filter.

   Returns non-zero if the event was filtered, caller shall not process
   this event further.
   Returns zero if event is wasn't filtered.  */

#ifdef HAVE_X_I18N
static int
x_filter_event (dpyinfo, event)
     struct x_display_info *dpyinfo;
     XEvent *event;
{
  /* XFilterEvent returns non-zero if the input method has
   consumed the event.  We pass the frame's X window to
   XFilterEvent because that's the one for which the IC
   was created.  */

  struct frame *f1 = x_any_window_to_frame (dpyinfo,
                                            event->xclient.window);

  return XFilterEvent (event, f1 ? FRAME_X_WINDOW (f1) : None);
}
#endif

#ifdef USE_GTK
static int current_count;
static int current_finish;
static struct input_event *current_hold_quit;

/* This is the filter function invoked by the GTK event loop.
   It is invoked before the XEvent is translated to a GdkEvent,
   so we have a chance to act on the event before GTK. */
static GdkFilterReturn
event_handler_gdk (gxev, ev, data)
     GdkXEvent *gxev;
     GdkEvent *ev;
     gpointer data;
{
  XEvent *xev = (XEvent *) gxev;

  if (current_count >= 0)
    {
      struct x_display_info *dpyinfo;

      dpyinfo = x_display_info_for_display (xev->xany.display);

#ifdef HAVE_X_I18N
      /* Filter events for the current X input method.
         GTK calls XFilterEvent but not for key press and release,
         so we do it here.  */
      if (xev->type == KeyPress || xev->type == KeyRelease)
        if (dpyinfo && x_filter_event (dpyinfo, xev))
          return GDK_FILTER_REMOVE;
#endif

      if (! dpyinfo)
        current_finish = X_EVENT_NORMAL;
      else
	{
	  current_count +=
	    handle_one_xevent (dpyinfo, xev, &current_finish,
			       current_hold_quit);
	}
    }
  else
    current_finish = x_dispatch_event (xev, xev->xany.display);

  if (current_finish == X_EVENT_GOTO_OUT || current_finish == X_EVENT_DROP)
    return GDK_FILTER_REMOVE;

  return GDK_FILTER_CONTINUE;
}
#endif /* USE_GTK */


/* Handles the XEvent EVENT on display DPYINFO.

   *FINISH is X_EVENT_GOTO_OUT if caller should stop reading events.
   *FINISH is zero if caller should continue reading events.
   *FINISH is X_EVENT_DROP if event should not be passed to the toolkit.

   We return the number of characters stored into the buffer. */

static int
handle_one_xevent (dpyinfo, eventp, finish, hold_quit)
     struct x_display_info *dpyinfo;
     XEvent *eventp;
     int *finish;
     struct input_event *hold_quit;
{
  union {
    struct input_event ie;
    struct selection_input_event sie;
  } inev;
  int count = 0;
  int do_help = 0;
  int nbytes = 0;
  struct frame *f;
  struct coding_system coding;
  XEvent event = *eventp;

  *finish = X_EVENT_NORMAL;

  EVENT_INIT (inev.ie);
  inev.ie.kind = NO_EVENT;
  inev.ie.arg = Qnil;

  switch (event.type)
    {
    case ClientMessage:
      {
        if (event.xclient.message_type
            == dpyinfo->Xatom_wm_protocols
            && event.xclient.format == 32)
          {
            if (event.xclient.data.l[0]
                == dpyinfo->Xatom_wm_take_focus)
              {
                /* Use x_any_window_to_frame because this
                   could be the shell widget window
                   if the frame has no title bar.  */
                f = x_any_window_to_frame (dpyinfo, event.xclient.window);
#ifdef HAVE_X_I18N
                /* Not quite sure this is needed -pd */
                if (f && FRAME_XIC (f))
                  XSetICFocus (FRAME_XIC (f));
#endif
#if 0 /* Emacs sets WM hints whose `input' field is `true'.  This
	 instructs the WM to set the input focus automatically for
	 Emacs with a call to XSetInputFocus.  Setting WM_TAKE_FOCUS
	 tells the WM to send us a ClientMessage WM_TAKE_FOCUS after
	 it has set the focus.  So, XSetInputFocus below is not
	 needed.

	 The call to XSetInputFocus below has also caused trouble.  In
	 cases where the XSetInputFocus done by the WM and the one
	 below are temporally close (on a fast machine), the call
	 below can generate additional FocusIn events which confuse
	 Emacs.  */

                /* Since we set WM_TAKE_FOCUS, we must call
                   XSetInputFocus explicitly.  But not if f is null,
                   since that might be an event for a deleted frame.  */
                if (f)
                  {
                    Display *d = event.xclient.display;
                    /* Catch and ignore errors, in case window has been
                       iconified by a window manager such as GWM.  */
                    x_catch_errors (d);
                    XSetInputFocus (d, event.xclient.window,
                                    /* The ICCCM says this is
                                       the only valid choice.  */
                                    RevertToParent,
                                    event.xclient.data.l[1]);
                    /* This is needed to detect the error
                       if there is an error.  */
                    XSync (d, False);
                    x_uncatch_errors ();
                  }
                /* Not certain about handling scroll bars here */
#endif /* 0 */
		goto done;
              }

            if (event.xclient.data.l[0]
                     == dpyinfo->Xatom_wm_save_yourself)
              {
                /* Save state modify the WM_COMMAND property to
                   something which can reinstate us.  This notifies
                   the session manager, who's looking for such a
                   PropertyNotify.  Can restart processing when
                   a keyboard or mouse event arrives.  */
                /* If we have a session manager, don't set this.
                   KDE will then start two Emacsen, one for the
                   session manager and one for this. */
#ifdef HAVE_X_SM
                if (! x_session_have_connection ())
#endif
                  {
                    f = x_top_window_to_frame (dpyinfo,
                                               event.xclient.window);
                    /* This is just so we only give real data once
                       for a single Emacs process.  */
                    if (f == SELECTED_FRAME ())
                      XSetCommand (FRAME_X_DISPLAY (f),
                                   event.xclient.window,
                                   initial_argv, initial_argc);
                    else if (f)
                      XSetCommand (FRAME_X_DISPLAY (f),
                                   event.xclient.window,
                                   0, 0);
                  }
		goto done;
              }

            if (event.xclient.data.l[0]
		== dpyinfo->Xatom_wm_delete_window)
              {
                f = x_any_window_to_frame (dpyinfo,
                                           event.xclient.window);
                if (!f)
		  goto OTHER; /* May be a dialog that is to be removed  */

		inev.ie.kind = DELETE_WINDOW_EVENT;
		XSETFRAME (inev.ie.frame_or_window, f);
		goto done;
              }

	    goto done;
          }

        if (event.xclient.message_type
                 == dpyinfo->Xatom_wm_configure_denied)
          {
	    goto done;
          }

        if (event.xclient.message_type
	    == dpyinfo->Xatom_wm_window_moved)
          {
            int new_x, new_y;
	    f = x_window_to_frame (dpyinfo, event.xclient.window);

            new_x = event.xclient.data.s[0];
            new_y = event.xclient.data.s[1];

            if (f)
              {
                f->left_pos = new_x;
                f->top_pos = new_y;
              }
	    goto done;
          }

#ifdef HACK_EDITRES
        if (event.xclient.message_type
	    == dpyinfo->Xatom_editres)
          {
	    f = x_any_window_to_frame (dpyinfo, event.xclient.window);
	    if (f)
              _XEditResCheckMessages (f->output_data.x->widget, NULL,
                                      &event, NULL);
	    goto done;
          }
#endif /* HACK_EDITRES */

        if ((event.xclient.message_type
	     == dpyinfo->Xatom_DONE)
	    || (event.xclient.message_type
		== dpyinfo->Xatom_PAGE))
          {
            /* Ghostview job completed.  Kill it.  We could
               reply with "Next" if we received "Page", but we
               currently never do because we are interested in
               images, only, which should have 1 page.  */
            Pixmap pixmap = (Pixmap) event.xclient.data.l[1];
	    f = x_window_to_frame (dpyinfo, event.xclient.window);
	    if (!f)
	      goto OTHER;
            x_kill_gs_process (pixmap, f);
            expose_frame (f, 0, 0, 0, 0);
	    goto done;
          }

#ifdef USE_TOOLKIT_SCROLL_BARS
        /* Scroll bar callbacks send a ClientMessage from which
           we construct an input_event.  */
        if (event.xclient.message_type
	    == dpyinfo->Xatom_Scrollbar)
          {
            x_scroll_bar_to_input_event (&event, &inev.ie);
	    *finish = X_EVENT_GOTO_OUT;
            goto done;
          }
#endif /* USE_TOOLKIT_SCROLL_BARS */

	f = x_any_window_to_frame (dpyinfo, event.xclient.window);
	if (!f)
	  goto OTHER;
	if (x_handle_dnd_message (f, &event.xclient, dpyinfo, &inev.ie))
	  *finish = X_EVENT_DROP;
      }
      break;

    case SelectionNotify:
      last_user_time = event.xselection.time;
#ifdef USE_X_TOOLKIT
      if (! x_window_to_frame (dpyinfo, event.xselection.requestor))
        goto OTHER;
#endif /* not USE_X_TOOLKIT */
      x_handle_selection_notify (&event.xselection);
      break;

    case SelectionClear:	/* Someone has grabbed ownership.  */
      last_user_time = event.xselectionclear.time;
#ifdef USE_X_TOOLKIT
      if (! x_window_to_frame (dpyinfo, event.xselectionclear.window))
        goto OTHER;
#endif /* USE_X_TOOLKIT */
      {
        XSelectionClearEvent *eventp = (XSelectionClearEvent *) &event;

        inev.ie.kind = SELECTION_CLEAR_EVENT;
        SELECTION_EVENT_DISPLAY (&inev.sie) = eventp->display;
        SELECTION_EVENT_SELECTION (&inev.sie) = eventp->selection;
        SELECTION_EVENT_TIME (&inev.sie) = eventp->time;
        inev.ie.frame_or_window = Qnil;
      }
      break;

    case SelectionRequest:	/* Someone wants our selection.  */
      last_user_time = event.xselectionrequest.time;
#ifdef USE_X_TOOLKIT
      if (!x_window_to_frame (dpyinfo, event.xselectionrequest.owner))
        goto OTHER;
#endif /* USE_X_TOOLKIT */
      {
          XSelectionRequestEvent *eventp
            = (XSelectionRequestEvent *) &event;

          inev.ie.kind = SELECTION_REQUEST_EVENT;
          SELECTION_EVENT_DISPLAY (&inev.sie) = eventp->display;
          SELECTION_EVENT_REQUESTOR (&inev.sie) = eventp->requestor;
          SELECTION_EVENT_SELECTION (&inev.sie) = eventp->selection;
          SELECTION_EVENT_TARGET (&inev.sie) = eventp->target;
          SELECTION_EVENT_PROPERTY (&inev.sie) = eventp->property;
          SELECTION_EVENT_TIME (&inev.sie) = eventp->time;
          inev.ie.frame_or_window = Qnil;
      }
      break;

    case PropertyNotify:
      last_user_time = event.xproperty.time;
#if 0 /* This is plain wrong.  In the case that we are waiting for a
	 PropertyNotify used as an ACK in incremental selection
	 transfer, the property will be on the receiver's window.  */
#if defined USE_X_TOOLKIT
      if (!x_any_window_to_frame (dpyinfo, event.xproperty.window))
        goto OTHER;
#endif
#endif
      x_handle_property_notify (&event.xproperty);
      goto OTHER;

    case ReparentNotify:
      f = x_top_window_to_frame (dpyinfo, event.xreparent.window);
      if (f)
        {
          int x, y;
          f->output_data.x->parent_desc = event.xreparent.parent;
          x_real_positions (f, &x, &y);
          f->left_pos = x;
          f->top_pos = y;

          /* Perhaps reparented due to a WM restart.  Reset this.  */
          FRAME_X_DISPLAY_INFO (f)->wm_type = X_WMTYPE_UNKNOWN;
          FRAME_X_DISPLAY_INFO (f)->net_supported_window = 0;
        }
      goto OTHER;

    case Expose:
      f = x_window_to_frame (dpyinfo, event.xexpose.window);
      if (f)
        {
          x_check_fullscreen (f);

#ifdef USE_GTK
          /* This seems to be needed for GTK 2.6.  */
          x_clear_area (event.xexpose.display,
                        event.xexpose.window,
                        event.xexpose.x, event.xexpose.y,
                        event.xexpose.width, event.xexpose.height,
                        FALSE);
#endif
          if (f->async_visible == 0)
            {
              f->async_visible = 1;
              f->async_iconified = 0;
              f->output_data.x->has_been_visible = 1;
              SET_FRAME_GARBAGED (f);
            }
          else
            expose_frame (f,
			  event.xexpose.x, event.xexpose.y,
                          event.xexpose.width, event.xexpose.height);
        }
      else
        {
#ifndef USE_TOOLKIT_SCROLL_BARS
          struct scroll_bar *bar;
#endif
#if defined USE_LUCID
          /* Submenus of the Lucid menu bar aren't widgets
             themselves, so there's no way to dispatch events
             to them.  Recognize this case separately.  */
          {
            Widget widget
              = x_window_to_menu_bar (event.xexpose.window);
            if (widget)
              xlwmenu_redisplay (widget);
          }
#endif /* USE_LUCID */

#ifdef USE_TOOLKIT_SCROLL_BARS
          /* Dispatch event to the widget.  */
          goto OTHER;
#else /* not USE_TOOLKIT_SCROLL_BARS */
          bar = x_window_to_scroll_bar (event.xexpose.display,
                                        event.xexpose.window);

          if (bar)
            x_scroll_bar_expose (bar, &event);
#ifdef USE_X_TOOLKIT
          else
            goto OTHER;
#endif /* USE_X_TOOLKIT */
#endif /* not USE_TOOLKIT_SCROLL_BARS */
        }
      break;

    case GraphicsExpose:	/* This occurs when an XCopyArea's
                                   source area was obscured or not
                                   available.  */
      f = x_window_to_frame (dpyinfo, event.xgraphicsexpose.drawable);
      if (f)
        {
          expose_frame (f,
                        event.xgraphicsexpose.x, event.xgraphicsexpose.y,
                        event.xgraphicsexpose.width,
                        event.xgraphicsexpose.height);
        }
#ifdef USE_X_TOOLKIT
      else
        goto OTHER;
#endif /* USE_X_TOOLKIT */
      break;

    case NoExpose:		/* This occurs when an XCopyArea's
                                   source area was completely
                                   available.  */
      break;

    case UnmapNotify:
      /* Redo the mouse-highlight after the tooltip has gone.  */
      if (event.xmap.window == tip_window)
        {
          tip_window = 0;
          redo_mouse_highlight ();
        }

      f = x_top_window_to_frame (dpyinfo, event.xunmap.window);
      if (f)		/* F may no longer exist if
                           the frame was deleted.  */
        {
          /* While a frame is unmapped, display generation is
             disabled; you don't want to spend time updating a
             display that won't ever be seen.  */
          f->async_visible = 0;
          /* We can't distinguish, from the event, whether the window
             has become iconified or invisible.  So assume, if it
             was previously visible, than now it is iconified.
             But x_make_frame_invisible clears both
             the visible flag and the iconified flag;
             and that way, we know the window is not iconified now.  */
          if (FRAME_VISIBLE_P (f) || FRAME_ICONIFIED_P (f))
            {
              f->async_iconified = 1;

              inev.ie.kind = ICONIFY_EVENT;
              XSETFRAME (inev.ie.frame_or_window, f);
            }
        }
      goto OTHER;

    case MapNotify:
      if (event.xmap.window == tip_window)
        /* The tooltip has been drawn already.  Avoid
           the SET_FRAME_GARBAGED below.  */
        goto OTHER;

      /* We use x_top_window_to_frame because map events can
         come for sub-windows and they don't mean that the
         frame is visible.  */
      f = x_top_window_to_frame (dpyinfo, event.xmap.window);
      if (f)
        {
          /* wait_reading_process_output will notice this and update
             the frame's display structures.
             If we where iconified, we should not set garbaged,
             because that stops redrawing on Expose events.  This looks
             bad if we are called from a recursive event loop
             (x_dispatch_event), for example when a dialog is up.  */
          if (! f->async_iconified)
            SET_FRAME_GARBAGED (f);

          f->async_visible = 1;
          f->async_iconified = 0;
          f->output_data.x->has_been_visible = 1;

          if (f->iconified)
            {
              inev.ie.kind = DEICONIFY_EVENT;
              XSETFRAME (inev.ie.frame_or_window, f);
            }
          else if (! NILP (Vframe_list)
                   && ! NILP (XCDR (Vframe_list)))
            /* Force a redisplay sooner or later
               to update the frame titles
               in case this is the second frame.  */
            record_asynch_buffer_change ();
        }
      goto OTHER;

    case KeyPress:

      last_user_time = event.xkey.time;
      ignore_next_mouse_click_timeout = 0;

#if defined (USE_X_TOOLKIT) || defined (USE_GTK)
      /* Dispatch KeyPress events when in menu.  */
      if (popup_activated ())
        goto OTHER;
#endif

      f = x_any_window_to_frame (dpyinfo, event.xkey.window);

      /* If mouse-highlight is an integer, input clears out
	 mouse highlighting.  */
      if (!dpyinfo->mouse_face_hidden && INTEGERP (Vmouse_highlight)
	  && (f == 0
	      || !EQ (f->tool_bar_window, dpyinfo->mouse_face_window)))
        {
          clear_mouse_face (dpyinfo);
          dpyinfo->mouse_face_hidden = 1;
        }

#if defined USE_MOTIF && defined USE_TOOLKIT_SCROLL_BARS
      if (f == 0)
        {
          /* Scroll bars consume key events, but we want
             the keys to go to the scroll bar's frame.  */
          Widget widget = XtWindowToWidget (dpyinfo->display,
                                            event.xkey.window);
          if (widget && XmIsScrollBar (widget))
            {
              widget = XtParent (widget);
              f = x_any_window_to_frame (dpyinfo, XtWindow (widget));
            }
        }
#endif /* USE_MOTIF and USE_TOOLKIT_SCROLL_BARS */

      if (f != 0)
        {
          KeySym keysym, orig_keysym;
          /* al%imercury@uunet.uu.net says that making this 81
             instead of 80 fixed a bug whereby meta chars made
             his Emacs hang.

             It seems that some version of XmbLookupString has
             a bug of not returning XBufferOverflow in
             status_return even if the input is too long to
             fit in 81 bytes.  So, we must prepare sufficient
             bytes for copy_buffer.  513 bytes (256 chars for
             two-byte character set) seems to be a fairly good
             approximation.  -- 2000.8.10 handa@etl.go.jp  */
          unsigned char copy_buffer[513];
          unsigned char *copy_bufptr = copy_buffer;
          int copy_bufsiz = sizeof (copy_buffer);
          int modifiers;
          Lisp_Object coding_system = Qlatin_1;
	  Lisp_Object c;

#ifdef USE_GTK
          /* Don't pass keys to GTK.  A Tab will shift focus to the
             tool bar in GTK 2.4.  Keys will still go to menus and
             dialogs because in that case popup_activated is TRUE
             (see above).  */
          *finish = X_EVENT_DROP;
#endif

          event.xkey.state
            |= x_emacs_to_x_modifiers (FRAME_X_DISPLAY_INFO (f),
                                       extra_keyboard_modifiers);
          modifiers = event.xkey.state;

          /* This will have to go some day...  */

          /* make_lispy_event turns chars into control chars.
             Don't do it here because XLookupString is too eager.  */
          event.xkey.state &= ~ControlMask;
          event.xkey.state &= ~(dpyinfo->meta_mod_mask
                                | dpyinfo->super_mod_mask
                                | dpyinfo->hyper_mod_mask
                                | dpyinfo->alt_mod_mask);

          /* In case Meta is ComposeCharacter,
             clear its status.  According to Markus Ehrnsperger
             Markus.Ehrnsperger@lehrstuhl-bross.physik.uni-muenchen.de
             this enables ComposeCharacter to work whether or
             not it is combined with Meta.  */
          if (modifiers & dpyinfo->meta_mod_mask)
            bzero (&compose_status, sizeof (compose_status));

#ifdef HAVE_X_I18N
          if (FRAME_XIC (f))
            {
              Status status_return;

              coding_system = Vlocale_coding_system;
              nbytes = XmbLookupString (FRAME_XIC (f),
                                        &event.xkey, copy_bufptr,
                                        copy_bufsiz, &keysym,
                                        &status_return);
              if (status_return == XBufferOverflow)
                {
                  copy_bufsiz = nbytes + 1;
                  copy_bufptr = (unsigned char *) alloca (copy_bufsiz);
                  nbytes = XmbLookupString (FRAME_XIC (f),
                                            &event.xkey, copy_bufptr,
                                            copy_bufsiz, &keysym,
                                            &status_return);
                }
              /* Xutf8LookupString is a new but already deprecated interface.  -stef  */
#if 0 && defined X_HAVE_UTF8_STRING
              else if (status_return == XLookupKeySym)
                {  /* Try again but with utf-8.  */
                  coding_system = Qutf_8;
                  nbytes = Xutf8LookupString (FRAME_XIC (f),
                                              &event.xkey, copy_bufptr,
                                              copy_bufsiz, &keysym,
                                              &status_return);
                  if (status_return == XBufferOverflow)
                    {
                      copy_bufsiz = nbytes + 1;
                      copy_bufptr = (unsigned char *) alloca (copy_bufsiz);
                      nbytes = Xutf8LookupString (FRAME_XIC (f),
                                                  &event.xkey,
                                                  copy_bufptr,
                                                  copy_bufsiz, &keysym,
                                                  &status_return);
                    }
                }
#endif

              if (status_return == XLookupNone)
                break;
              else if (status_return == XLookupChars)
                {
                  keysym = NoSymbol;
                  modifiers = 0;
                }
              else if (status_return != XLookupKeySym
                       && status_return != XLookupBoth)
                abort ();
            }
          else
            nbytes = XLookupString (&event.xkey, copy_bufptr,
                                    copy_bufsiz, &keysym,
                                    &compose_status);
#else
          nbytes = XLookupString (&event.xkey, copy_bufptr,
                                  copy_bufsiz, &keysym,
                                  &compose_status);
#endif

          /* If not using XIM/XIC, and a compose sequence is in progress,
             we break here.  Otherwise, chars_matched is always 0.  */
          if (compose_status.chars_matched > 0 && nbytes == 0)
            break;

          bzero (&compose_status, sizeof (compose_status));
          orig_keysym = keysym;

	  /* Common for all keysym input events.  */
	  XSETFRAME (inev.ie.frame_or_window, f);
	  inev.ie.modifiers
	    = x_x_to_emacs_modifiers (FRAME_X_DISPLAY_INFO (f), modifiers);
	  inev.ie.timestamp = event.xkey.time;

	  /* First deal with keysyms which have defined
	     translations to characters.  */
	  if (keysym >= 32 && keysym < 128)
	    /* Avoid explicitly decoding each ASCII character.  */
	    {
	      inev.ie.kind = ASCII_KEYSTROKE_EVENT;
	      inev.ie.code = keysym;
	      goto done_keysym;
	    }

	  /* Keysyms directly mapped to supported Unicode characters.  */
	  if ((keysym >= 0x01000000 && keysym <= 0x010033ff)
	      || (keysym >= 0x0100e000 && keysym <= 0x0100ffff))
	    {
	      int code = keysym & 0xFFFF, charset_id, c1, c2;

	      if (code < 0x80)
		{
		  inev.ie.kind = ASCII_KEYSTROKE_EVENT;
		  inev.ie.code = code;
		}
	      else if (code < 0x100)
		{
		  if (code < 0xA0)
		    charset_id = CHARSET_8_BIT_CONTROL;
		  else
		    charset_id = charset_latin_iso8859_1;
		  inev.ie.kind = MULTIBYTE_CHAR_KEYSTROKE_EVENT;
		  inev.ie.code = MAKE_CHAR (charset_id, code, 0);
		}
	      else
		{
		  if (code < 0x2500)
		    charset_id = charset_mule_unicode_0100_24ff,
		      code -= 0x100;
		  else if (code < 0xE000)
		    charset_id = charset_mule_unicode_2500_33ff,
		      code -= 0x2500;
		  else
		    charset_id = charset_mule_unicode_e000_ffff,
		      code -= 0xE000;
		  c1 = (code / 96) + 32, c2 = (code % 96) + 32;
		  inev.ie.kind = MULTIBYTE_CHAR_KEYSTROKE_EVENT;
		  inev.ie.code = MAKE_CHAR (charset_id, c1, c2);
		}
	      goto done_keysym;
	    }

	  /* Now non-ASCII.  */
	  if (HASH_TABLE_P (Vx_keysym_table)
	      && (NATNUMP (c = Fgethash (make_number (keysym),
					 Vx_keysym_table,
					 Qnil))))
	    {
	      inev.ie.kind = (SINGLE_BYTE_CHAR_P (XFASTINT (c))
			      ? ASCII_KEYSTROKE_EVENT
			      : MULTIBYTE_CHAR_KEYSTROKE_EVENT);
	      inev.ie.code = XFASTINT (c);
	      goto done_keysym;
	    }

	  /* Random non-modifier sorts of keysyms.  */
	  if (((keysym >= XK_BackSpace && keysym <= XK_Escape)
                        || keysym == XK_Delete
#ifdef XK_ISO_Left_Tab
                        || (keysym >= XK_ISO_Left_Tab
                            && keysym <= XK_ISO_Enter)
#endif
                        || IsCursorKey (keysym) /* 0xff50 <= x < 0xff60 */
                        || IsMiscFunctionKey (keysym) /* 0xff60 <= x < VARIES */
#ifdef HPUX
                        /* This recognizes the "extended function
                           keys".  It seems there's no cleaner way.
                           Test IsModifierKey to avoid handling
                           mode_switch incorrectly.  */
                        || ((unsigned) (keysym) >= XK_Select
                            && (unsigned)(keysym) < XK_KP_Space)
#endif
#ifdef XK_dead_circumflex
                        || orig_keysym == XK_dead_circumflex
#endif
#ifdef XK_dead_grave
                        || orig_keysym == XK_dead_grave
#endif
#ifdef XK_dead_tilde
                        || orig_keysym == XK_dead_tilde
#endif
#ifdef XK_dead_diaeresis
                        || orig_keysym == XK_dead_diaeresis
#endif
#ifdef XK_dead_macron
                        || orig_keysym == XK_dead_macron
#endif
#ifdef XK_dead_degree
                        || orig_keysym == XK_dead_degree
#endif
#ifdef XK_dead_acute
                        || orig_keysym == XK_dead_acute
#endif
#ifdef XK_dead_cedilla
                        || orig_keysym == XK_dead_cedilla
#endif
#ifdef XK_dead_breve
                        || orig_keysym == XK_dead_breve
#endif
#ifdef XK_dead_ogonek
                        || orig_keysym == XK_dead_ogonek
#endif
#ifdef XK_dead_caron
                        || orig_keysym == XK_dead_caron
#endif
#ifdef XK_dead_doubleacute
                        || orig_keysym == XK_dead_doubleacute
#endif
#ifdef XK_dead_abovedot
                        || orig_keysym == XK_dead_abovedot
#endif
                        || IsKeypadKey (keysym) /* 0xff80 <= x < 0xffbe */
                        || IsFunctionKey (keysym) /* 0xffbe <= x < 0xffe1 */
                        /* Any "vendor-specific" key is ok.  */
                        || (orig_keysym & (1 << 28))
                        || (keysym != NoSymbol && nbytes == 0))
                       && ! (IsModifierKey (orig_keysym)
#ifndef HAVE_X11R5
#ifdef XK_Mode_switch
                             || ((unsigned)(orig_keysym) == XK_Mode_switch)
#endif
#ifdef XK_Num_Lock
                             || ((unsigned)(orig_keysym) == XK_Num_Lock)
#endif
#endif /* not HAVE_X11R5 */
                             /* The symbols from XK_ISO_Lock
                                to XK_ISO_Last_Group_Lock
                                don't have real modifiers but
                                should be treated similarly to
                                Mode_switch by Emacs. */
#if defined XK_ISO_Lock && defined XK_ISO_Last_Group_Lock
                             || ((unsigned)(orig_keysym)
                                 >=  XK_ISO_Lock
                                 && (unsigned)(orig_keysym)
                                 <= XK_ISO_Last_Group_Lock)
#endif
                             ))
	    {
	      STORE_KEYSYM_FOR_DEBUG (keysym);
	      /* make_lispy_event will convert this to a symbolic
		 key.  */
	      inev.ie.kind = NON_ASCII_KEYSTROKE_EVENT;
	      inev.ie.code = keysym;
	      goto done_keysym;
	    }

	  {	/* Raw bytes, not keysym.  */
	    register int i;
	    register int c;
	    int nchars, len;

	    /* The input should be decoded with `coding_system'
	       which depends on which X*LookupString function
	       we used just above and the locale.  */
	    setup_coding_system (coding_system, &coding);
	    coding.src_multibyte = 0;
	    coding.dst_multibyte = 1;
	    /* The input is converted to events, thus we can't
	       handle composition.  Anyway, there's no XIM that
	       gives us composition information.  */
	    coding.composing = COMPOSITION_DISABLED;

	    for (i = 0; i < nbytes; i++)
	      {
		STORE_KEYSYM_FOR_DEBUG (copy_bufptr[i]);
	      }

	    {
	      /* Decode the input data.  */
	      int require;
	      unsigned char *p;

	      require = decoding_buffer_size (&coding, nbytes);
	      p = (unsigned char *) alloca (require);
	      coding.mode |= CODING_MODE_LAST_BLOCK;
	      /* We explicitly disable composition handling because
		 key data should not contain any composition sequence.  */
	      coding.composing = COMPOSITION_DISABLED;
	      decode_coding (&coding, copy_bufptr, p, nbytes, require);
	      nbytes = coding.produced;
	      nchars = coding.produced_char;
	      copy_bufptr = p;
	    }

	    /* Convert the input data to a sequence of
	       character events.  */
	    for (i = 0; i < nbytes; i += len)
	      {
		if (nchars == nbytes)
		  c = copy_bufptr[i], len = 1;
		else
		  c = STRING_CHAR_AND_LENGTH (copy_bufptr + i,
					      nbytes - i, len);
		inev.ie.kind = (SINGLE_BYTE_CHAR_P (c)
			      ? ASCII_KEYSTROKE_EVENT
			      : MULTIBYTE_CHAR_KEYSTROKE_EVENT);
		inev.ie.code = c;
		kbd_buffer_store_event_hold (&inev.ie, hold_quit);
	      }

	    /* Previous code updated count by nchars rather than nbytes,
	       but that seems bogus to me.  ++kfs  */
	    count += nbytes;

	    inev.ie.kind = NO_EVENT;  /* Already stored above.  */

	    if (keysym == NoSymbol)
	      break;
	  }
        }
    done_keysym:
#ifdef HAVE_X_I18N
      /* Don't dispatch this event since XtDispatchEvent calls
         XFilterEvent, and two calls in a row may freeze the
         client.  */
      break;
#else
      goto OTHER;
#endif

    case KeyRelease:
      last_user_time = event.xkey.time;
#ifdef HAVE_X_I18N
      /* Don't dispatch this event since XtDispatchEvent calls
         XFilterEvent, and two calls in a row may freeze the
         client.  */
      break;
#else
      goto OTHER;
#endif

    case EnterNotify:
      last_user_time = event.xcrossing.time;
      x_detect_focus_change (dpyinfo, &event, &inev.ie);

      f = x_any_window_to_frame (dpyinfo, event.xcrossing.window);

      if (f && x_mouse_click_focus_ignore_position)
	ignore_next_mouse_click_timeout = event.xmotion.time + 200;

#if 0
      if (event.xcrossing.focus)
	{
	  /* Avoid nasty pop/raise loops.  */
	  if (f && (!(f->auto_raise)
		    || !(f->auto_lower)
		    || (event.xcrossing.time - enter_timestamp) > 500))
	    {
	      x_new_focus_frame (dpyinfo, f);
	      enter_timestamp = event.xcrossing.time;
	    }
	}
      else if (f == dpyinfo->x_focus_frame)
	x_new_focus_frame (dpyinfo, 0);
#endif

      /* EnterNotify counts as mouse movement,
	 so update things that depend on mouse position.  */
      if (f && !f->output_data.x->hourglass_p)
	note_mouse_movement (f, &event.xmotion);
#ifdef USE_GTK
      /* We may get an EnterNotify on the buttons in the toolbar.  In that
         case we moved out of any highlighted area and need to note this.  */
      if (!f && last_mouse_glyph_frame)
        note_mouse_movement (last_mouse_glyph_frame, &event);
#endif
      goto OTHER;

    case FocusIn:
      x_detect_focus_change (dpyinfo, &event, &inev.ie);
      goto OTHER;

    case LeaveNotify:
      last_user_time = event.xcrossing.time;
      x_detect_focus_change (dpyinfo, &event, &inev.ie);

      f = x_top_window_to_frame (dpyinfo, event.xcrossing.window);
      if (f)
        {
          if (f == dpyinfo->mouse_face_mouse_frame)
            {
              /* If we move outside the frame, then we're
                 certainly no longer on any text in the frame.  */
              clear_mouse_face (dpyinfo);
              dpyinfo->mouse_face_mouse_frame = 0;
            }

          /* Generate a nil HELP_EVENT to cancel a help-echo.
             Do it only if there's something to cancel.
             Otherwise, the startup message is cleared when
             the mouse leaves the frame.  */
          if (any_help_event_p)
	    do_help = -1;
        }
#ifdef USE_GTK
      /* See comment in EnterNotify above */
      else if (last_mouse_glyph_frame)
        note_mouse_movement (last_mouse_glyph_frame, &event);
#endif
      goto OTHER;

    case FocusOut:
      x_detect_focus_change (dpyinfo, &event, &inev.ie);
      goto OTHER;

    case MotionNotify:
      {
        last_user_time = event.xmotion.time;
        previous_help_echo_string = help_echo_string;
        help_echo_string = Qnil;

        if (dpyinfo->grabbed && last_mouse_frame
            && FRAME_LIVE_P (last_mouse_frame))
          f = last_mouse_frame;
        else
          f = x_window_to_frame (dpyinfo, event.xmotion.window);

        if (dpyinfo->mouse_face_hidden)
          {
            dpyinfo->mouse_face_hidden = 0;
            clear_mouse_face (dpyinfo);
          }

        if (f)
          {

            /* Generate SELECT_WINDOW_EVENTs when needed.  */
            if (!NILP (Vmouse_autoselect_window))
              {
                Lisp_Object window;

                window = window_from_coordinates (f,
                                                  event.xmotion.x, event.xmotion.y,
                                                  0, 0, 0, 0);

                /* Window will be selected only when it is not selected now and
                   last mouse movement event was not in it.  Minibuffer window
                   will be selected iff it is active.  */
                if (WINDOWP (window)
                    && !EQ (window, last_window)
                    && !EQ (window, selected_window))
                  {
                    inev.ie.kind = SELECT_WINDOW_EVENT;
                    inev.ie.frame_or_window = window;
                  }

                last_window=window;
              }
            if (!note_mouse_movement (f, &event.xmotion))
	      help_echo_string = previous_help_echo_string;
          }
        else
          {
#ifndef USE_TOOLKIT_SCROLL_BARS
            struct scroll_bar *bar
              = x_window_to_scroll_bar (event.xmotion.display,
                                        event.xmotion.window);

            if (bar)
              x_scroll_bar_note_movement (bar, &event);
#endif /* USE_TOOLKIT_SCROLL_BARS */

            /* If we move outside the frame, then we're
               certainly no longer on any text in the frame.  */
            clear_mouse_face (dpyinfo);
          }

        /* If the contents of the global variable help_echo_string
           has changed, generate a HELP_EVENT.  */
        if (!NILP (help_echo_string)
            || !NILP (previous_help_echo_string))
	  do_help = 1;
        goto OTHER;
      }

    case ConfigureNotify:
      f = x_top_window_to_frame (dpyinfo, event.xconfigure.window);
      if (f)
        {
#ifndef USE_X_TOOLKIT
#ifdef USE_GTK
          xg_resize_widgets (f, event.xconfigure.width,
                             event.xconfigure.height);
#else /* not USE_GTK */
          /* If there is a pending resize for fullscreen, don't
             do this one, the right one will come later.
             The toolkit version doesn't seem to need this, but we
             need to reset it below.  */
          int dont_resize
	    = ((f->want_fullscreen & FULLSCREEN_WAIT)
	       && f->new_text_cols != 0);
          int rows = FRAME_PIXEL_HEIGHT_TO_TEXT_LINES (f, event.xconfigure.height);
          int columns = FRAME_PIXEL_WIDTH_TO_TEXT_COLS (f, event.xconfigure.width);

          if (dont_resize)
            goto OTHER;

          /* In the toolkit version, change_frame_size
             is called by the code that handles resizing
             of the EmacsFrame widget.  */

          /* Even if the number of character rows and columns has
             not changed, the font size may have changed, so we need
             to check the pixel dimensions as well.  */
          if (columns != FRAME_COLS (f)
              || rows != FRAME_LINES (f)
              || event.xconfigure.width != FRAME_PIXEL_WIDTH (f)
              || event.xconfigure.height != FRAME_PIXEL_HEIGHT (f))
            {
              change_frame_size (f, rows, columns, 0, 1, 0);
              SET_FRAME_GARBAGED (f);
              cancel_mouse_face (f);
            }
#endif /* not USE_GTK */
#endif

          FRAME_PIXEL_WIDTH (f) = event.xconfigure.width;
          FRAME_PIXEL_HEIGHT (f) = event.xconfigure.height;

#ifdef USE_GTK
          /* GTK creates windows but doesn't map them.
             Only get real positions and check fullscreen when mapped. */
          if (FRAME_GTK_OUTER_WIDGET (f)
              && GTK_WIDGET_MAPPED (FRAME_GTK_OUTER_WIDGET (f)))
#endif
            {
	      x_real_positions (f, &f->left_pos, &f->top_pos);

	      if (f->want_fullscreen & FULLSCREEN_WAIT)
		f->want_fullscreen &= ~(FULLSCREEN_WAIT|FULLSCREEN_BOTH);
            }

#ifdef HAVE_X_I18N
          if (FRAME_XIC (f) && (FRAME_XIC_STYLE (f) & XIMStatusArea))
            xic_set_statusarea (f);
#endif

          if (f->output_data.x->parent_desc != FRAME_X_DISPLAY_INFO (f)->root_window)
            {
              /* Since the WM decorations come below top_pos now,
                 we must put them below top_pos in the future.  */
              f->win_gravity = NorthWestGravity;
              x_wm_set_size_hint (f, (long) 0, 0);
            }
        }
      goto OTHER;

    case ButtonRelease:
    case ButtonPress:
      {
        /* If we decide we want to generate an event to be seen
           by the rest of Emacs, we put it here.  */
        int tool_bar_p = 0;

        bzero (&compose_status, sizeof (compose_status));
	last_mouse_glyph_frame = 0;
        last_user_time = event.xbutton.time;

        if (dpyinfo->grabbed
            && last_mouse_frame
            && FRAME_LIVE_P (last_mouse_frame))
          f = last_mouse_frame;
        else
          f = x_window_to_frame (dpyinfo, event.xbutton.window);

        if (f)
          {
            /* Is this in the tool-bar?  */
            if (WINDOWP (f->tool_bar_window)
                && WINDOW_TOTAL_LINES (XWINDOW (f->tool_bar_window)))
              {
                Lisp_Object window;
                int x = event.xbutton.x;
                int y = event.xbutton.y;

                window = window_from_coordinates (f, x, y, 0, 0, 0, 1);
                tool_bar_p = EQ (window, f->tool_bar_window);

                if (tool_bar_p && event.xbutton.button < 4)
                  {
                    if (event.xbutton.type == ButtonPress)
                      handle_tool_bar_click (f, x, y, 1, 0);
                    else
                      handle_tool_bar_click (f, x, y, 0,
                                             x_x_to_emacs_modifiers (dpyinfo,
								     event.xbutton.state));
                  }
              }

            if (!tool_bar_p)
              if (!dpyinfo->x_focus_frame
                  || f == dpyinfo->x_focus_frame)
                {
#if defined (USE_X_TOOLKIT) || defined (USE_GTK)
                  if (! popup_activated ())
#endif
		    {
		      if (ignore_next_mouse_click_timeout)
			{
			  if (event.type == ButtonPress
			      && (int)(event.xbutton.time - ignore_next_mouse_click_timeout) > 0)
			    {
			      ignore_next_mouse_click_timeout = 0;
			      construct_mouse_click (&inev.ie, &event.xbutton, f);
			    }
			  if (event.type == ButtonRelease)
			    ignore_next_mouse_click_timeout = 0;
			}
		      else
			construct_mouse_click (&inev.ie, &event.xbutton, f);
		    }
                }
          }
        else
          {
            struct scroll_bar *bar
              = x_window_to_scroll_bar (event.xbutton.display,
                                        event.xbutton.window);

#ifdef USE_TOOLKIT_SCROLL_BARS
            /* Make the "Ctrl-Mouse-2 splits window" work for toolkit
               scroll bars.  */
            if (bar && event.xbutton.state & ControlMask)
              {
                x_scroll_bar_handle_click (bar, &event, &inev.ie);
                *finish = X_EVENT_DROP;
              }
#else /* not USE_TOOLKIT_SCROLL_BARS */
            if (bar)
              x_scroll_bar_handle_click (bar, &event, &inev.ie);
#endif /* not USE_TOOLKIT_SCROLL_BARS */
          }

        if (event.type == ButtonPress)
          {
            dpyinfo->grabbed |= (1 << event.xbutton.button);
            last_mouse_frame = f;

            if (!tool_bar_p)
              last_tool_bar_item = -1;
          }
        else
          dpyinfo->grabbed &= ~(1 << event.xbutton.button);

	/* Ignore any mouse motion that happened before this event;
	   any subsequent mouse-movement Emacs events should reflect
	   only motion after the ButtonPress/Release.  */
	if (f != 0)
	  f->mouse_moved = 0;

#if defined (USE_X_TOOLKIT) || defined (USE_GTK)
        f = x_menubar_window_to_frame (dpyinfo, event.xbutton.window);
        /* For a down-event in the menu bar,
           don't pass it to Xt right now.
           Instead, save it away
           and we will pass it to Xt from kbd_buffer_get_event.
           That way, we can run some Lisp code first.  */
        if (
#ifdef USE_GTK
            ! popup_activated ()
            &&
#endif
            f && event.type == ButtonPress
            /* Verify the event is really within the menu bar
               and not just sent to it due to grabbing.  */
            && event.xbutton.x >= 0
            && event.xbutton.x < FRAME_PIXEL_WIDTH (f)
            && event.xbutton.y >= 0
            && event.xbutton.y < f->output_data.x->menubar_height
            && event.xbutton.same_screen)
          {
            SET_SAVED_BUTTON_EVENT;
            XSETFRAME (last_mouse_press_frame, f);
#ifdef USE_GTK
            *finish = X_EVENT_DROP;
#endif
          }
        else if (event.type == ButtonPress)
          {
            last_mouse_press_frame = Qnil;
            goto OTHER;
          }

#ifdef USE_MOTIF /* This should do not harm for Lucid,
		    but I am trying to be cautious.  */
        else if (event.type == ButtonRelease)
          {
            if (!NILP (last_mouse_press_frame))
              {
                f = XFRAME (last_mouse_press_frame);
                if (f->output_data.x)
                  SET_SAVED_BUTTON_EVENT;
              }
            else
              goto OTHER;
          }
#endif /* USE_MOTIF */
        else
          goto OTHER;
#endif /* USE_X_TOOLKIT || USE_GTK */
      }
      break;

    case CirculateNotify:
      goto OTHER;

    case CirculateRequest:
      goto OTHER;

    case VisibilityNotify:
      goto OTHER;

    case MappingNotify:
      /* Someone has changed the keyboard mapping - update the
         local cache.  */
      switch (event.xmapping.request)
        {
        case MappingModifier:
          x_find_modifier_meanings (dpyinfo);
          /* This is meant to fall through.  */
        case MappingKeyboard:
          XRefreshKeyboardMapping (&event.xmapping);
        }
      goto OTHER;

    default:
    OTHER:
#ifdef USE_X_TOOLKIT
    BLOCK_INPUT;
    if (*finish != X_EVENT_DROP)
      XtDispatchEvent (&event);
    UNBLOCK_INPUT;
#endif /* USE_X_TOOLKIT */
    break;
    }

 done:
  if (inev.ie.kind != NO_EVENT)
    {
      kbd_buffer_store_event_hold (&inev.ie, hold_quit);
      count++;
    }

  if (do_help
      && !(hold_quit && hold_quit->kind != NO_EVENT))
    {
      Lisp_Object frame;

      if (f)
	XSETFRAME (frame, f);
      else
	frame = Qnil;

      if (do_help > 0)
	{
	  any_help_event_p = 1;
	  gen_help_event (help_echo_string, frame, help_echo_window,
			  help_echo_object, help_echo_pos);
	}
      else
	{
	  help_echo_string = Qnil;
	  gen_help_event (Qnil, frame, Qnil, Qnil, 0);
	}
      count++;
    }

  *eventp = event;
  return count;
}


/* Handles the XEvent EVENT on display DISPLAY.
   This is used for event loops outside the normal event handling,
   i.e. looping while a popup menu or a dialog is posted.

   Returns the value handle_one_xevent sets in the finish argument.  */
int
x_dispatch_event (event, display)
     XEvent *event;
     Display *display;
{
  struct x_display_info *dpyinfo;
  int finish = X_EVENT_NORMAL;

  dpyinfo = x_display_info_for_display (display);

  if (dpyinfo)
    handle_one_xevent (dpyinfo, event, &finish, 0);

  return finish;
}


/* Read events coming from the X server.
   This routine is called by the SIGIO handler.
   We return as soon as there are no more events to be read.

   We return the number of characters stored into the buffer,
   thus pretending to be `read'.

   EXPECTED is nonzero if the caller knows input is available.  */

static int
XTread_socket (sd, expected, hold_quit)
     register int sd;
     int expected;
     struct input_event *hold_quit;
{
  int count = 0;
  XEvent event;
  int event_found = 0;
  struct x_display_info *dpyinfo;

  if (interrupt_input_blocked)
    {
      interrupt_input_pending = 1;
      return -1;
    }

  interrupt_input_pending = 0;
  BLOCK_INPUT;

  /* So people can tell when we have read the available input.  */
  input_signal_count++;

  ++handling_signal;

  /* Find the display we are supposed to read input for.
     It's the one communicating on descriptor SD.  */
  for (dpyinfo = x_display_list; dpyinfo; dpyinfo = dpyinfo->next)
    {
#if 0 /* This ought to be unnecessary; let's verify it.  */
#ifdef FIOSNBIO
      /* If available, Xlib uses FIOSNBIO to make the socket
	 non-blocking, and then looks for EWOULDBLOCK.  If O_NDELAY is set,
	 FIOSNBIO is ignored, and instead of signaling EWOULDBLOCK,
	 a read returns 0, which Xlib interprets as equivalent to EPIPE.  */
      fcntl (dpyinfo->connection, F_SETFL, 0);
#endif /* ! defined (FIOSNBIO) */
#endif

#if 0 /* This code can't be made to work, with multiple displays,
	 and appears not to be used on any system any more.
	 Also keyboard.c doesn't turn O_NDELAY on and off
	 for X connections.  */
#ifndef SIGIO
#ifndef HAVE_SELECT
      if (! (fcntl (dpyinfo->connection, F_GETFL, 0) & O_NDELAY))
	{
	  extern int read_alarm_should_throw;
	  read_alarm_should_throw = 1;
	  XPeekEvent (dpyinfo->display, &event);
	  read_alarm_should_throw = 0;
	}
#endif /* HAVE_SELECT */
#endif /* SIGIO */
#endif

      /* For debugging, this gives a way to fake an I/O error.  */
      if (dpyinfo == XTread_socket_fake_io_error)
	{
	  XTread_socket_fake_io_error = 0;
	  x_io_error_quitter (dpyinfo->display);
	}

#ifdef HAVE_X_SM
      {
	struct input_event inev;
	BLOCK_INPUT;
	/* We don't need to EVENT_INIT (inev) here, as
	   x_session_check_input copies an entire input_event.  */
	if (x_session_check_input (&inev))
	  {
	    kbd_buffer_store_event_hold (&inev, hold_quit);
	    count++;
	  }
	UNBLOCK_INPUT;
      }
#endif

#ifndef USE_GTK
      while (XPending (dpyinfo->display))
	{
          int finish;

	  XNextEvent (dpyinfo->display, &event);

#ifdef HAVE_X_I18N
          /* Filter events for the current X input method.  */
          if (x_filter_event (dpyinfo, &event))
            break;
#endif
	  event_found = 1;

          count += handle_one_xevent (dpyinfo, &event, &finish, hold_quit);

          if (finish == X_EVENT_GOTO_OUT)
            goto out;
        }
#endif /* not USE_GTK */
    }

#ifdef USE_GTK

  /* For GTK we must use the GTK event loop.  But XEvents gets passed
     to our filter function above, and then to the big event switch.
     We use a bunch of globals to communicate with our filter function,
     that is kind of ugly, but it works.

     There is no way to do one display at the time, GTK just does events
     from all displays.  */

  while (gtk_events_pending ())
    {
      current_count = count;
      current_hold_quit = hold_quit;

      gtk_main_iteration ();

      count = current_count;
      current_count = -1;
      current_hold_quit = 0;

      if (current_finish == X_EVENT_GOTO_OUT)
        break;
    }
#endif /* USE_GTK */

 out:;

  /* On some systems, an X bug causes Emacs to get no more events
     when the window is destroyed.  Detect that.  (1994.)  */
  if (! event_found)
    {
      /* Emacs and the X Server eats up CPU time if XNoOp is done every time.
	 One XNOOP in 100 loops will make Emacs terminate.
	 B. Bretthauer, 1994 */
      x_noop_count++;
      if (x_noop_count >= 100)
	{
	  x_noop_count=0;

	  if (next_noop_dpyinfo == 0)
	    next_noop_dpyinfo = x_display_list;

	  XNoOp (next_noop_dpyinfo->display);

	  /* Each time we get here, cycle through the displays now open.  */
	  next_noop_dpyinfo = next_noop_dpyinfo->next;
	}
    }

  /* If the focus was just given to an auto-raising frame,
     raise it now.  */
  /* ??? This ought to be able to handle more than one such frame.  */
  if (pending_autoraise_frame)
    {
      x_raise_frame (pending_autoraise_frame);
      pending_autoraise_frame = 0;
    }

  --handling_signal;
  UNBLOCK_INPUT;

  return count;
}




/***********************************************************************
			     Text Cursor
 ***********************************************************************/

/* Set clipping for output in glyph row ROW.  W is the window in which
   we operate.  GC is the graphics context to set clipping in.

   ROW may be a text row or, e.g., a mode line.  Text rows must be
   clipped to the interior of the window dedicated to text display,
   mode lines must be clipped to the whole window.  */

static void
x_clip_to_row (w, row, area, gc)
     struct window *w;
     struct glyph_row *row;
     int area;
     GC gc;
{
  struct frame *f = XFRAME (WINDOW_FRAME (w));
  XRectangle clip_rect;
  int window_x, window_y, window_width;

  window_box (w, area, &window_x, &window_y, &window_width, 0);

  clip_rect.x = window_x;
  clip_rect.y = WINDOW_TO_FRAME_PIXEL_Y (w, max (0, row->y));
  clip_rect.y = max (clip_rect.y, window_y);
  clip_rect.width = window_width;
  clip_rect.height = row->visible_height;

  XSetClipRectangles (FRAME_X_DISPLAY (f), gc, 0, 0, &clip_rect, 1, Unsorted);
}


/* Draw a hollow box cursor on window W in glyph row ROW.  */

static void
x_draw_hollow_cursor (w, row)
     struct window *w;
     struct glyph_row *row;
{
  struct frame *f = XFRAME (WINDOW_FRAME (w));
  struct x_display_info *dpyinfo = FRAME_X_DISPLAY_INFO (f);
  Display *dpy = FRAME_X_DISPLAY (f);
  int x, y, wd, h;
  XGCValues xgcv;
  struct glyph *cursor_glyph;
  GC gc;

  /* Get the glyph the cursor is on.  If we can't tell because
     the current matrix is invalid or such, give up.  */
  cursor_glyph = get_phys_cursor_glyph (w);
  if (cursor_glyph == NULL)
    return;

  /* Compute frame-relative coordinates for phys cursor.  */
  get_phys_cursor_geometry (w, row, cursor_glyph, &x, &y, &h);
  wd = w->phys_cursor_width;

  /* The foreground of cursor_gc is typically the same as the normal
     background color, which can cause the cursor box to be invisible.  */
  xgcv.foreground = f->output_data.x->cursor_pixel;
  if (dpyinfo->scratch_cursor_gc)
    XChangeGC (dpy, dpyinfo->scratch_cursor_gc, GCForeground, &xgcv);
  else
    dpyinfo->scratch_cursor_gc = XCreateGC (dpy, FRAME_X_WINDOW (f),
					    GCForeground, &xgcv);
  gc = dpyinfo->scratch_cursor_gc;

  /* Set clipping, draw the rectangle, and reset clipping again.  */
  x_clip_to_row (w, row, TEXT_AREA, gc);
  XDrawRectangle (dpy, FRAME_X_WINDOW (f), gc, x, y, wd, h - 1);
  XSetClipMask (dpy, gc, None);
}


/* Draw a bar cursor on window W in glyph row ROW.

   Implementation note: One would like to draw a bar cursor with an
   angle equal to the one given by the font property XA_ITALIC_ANGLE.
   Unfortunately, I didn't find a font yet that has this property set.
   --gerd.  */

static void
x_draw_bar_cursor (w, row, width, kind)
     struct window *w;
     struct glyph_row *row;
     int width;
     enum text_cursor_kinds kind;
{
  struct frame *f = XFRAME (w->frame);
  struct glyph *cursor_glyph;

  /* If cursor is out of bounds, don't draw garbage.  This can happen
     in mini-buffer windows when switching between echo area glyphs
     and mini-buffer.  */
  cursor_glyph = get_phys_cursor_glyph (w);
  if (cursor_glyph == NULL)
    return;

  /* If on an image, draw like a normal cursor.  That's usually better
     visible than drawing a bar, esp. if the image is large so that
     the bar might not be in the window.  */
  if (cursor_glyph->type == IMAGE_GLYPH)
    {
      struct glyph_row *row;
      row = MATRIX_ROW (w->current_matrix, w->phys_cursor.vpos);
      draw_phys_cursor_glyph (w, row, DRAW_CURSOR);
    }
  else
    {
      Display *dpy = FRAME_X_DISPLAY (f);
      Window window = FRAME_X_WINDOW (f);
      GC gc = FRAME_X_DISPLAY_INFO (f)->scratch_cursor_gc;
      unsigned long mask = GCForeground | GCBackground | GCGraphicsExposures;
      struct face *face = FACE_FROM_ID (f, cursor_glyph->face_id);
      XGCValues xgcv;

      /* If the glyph's background equals the color we normally draw
	 the bar cursor in, the bar cursor in its normal color is
	 invisible.  Use the glyph's foreground color instead in this
	 case, on the assumption that the glyph's colors are chosen so
	 that the glyph is legible.  */
      if (face->background == f->output_data.x->cursor_pixel)
	xgcv.background = xgcv.foreground = face->foreground;
      else
	xgcv.background = xgcv.foreground = f->output_data.x->cursor_pixel;
      xgcv.graphics_exposures = 0;

      if (gc)
	XChangeGC (dpy, gc, mask, &xgcv);
      else
	{
	  gc = XCreateGC (dpy, window, mask, &xgcv);
	  FRAME_X_DISPLAY_INFO (f)->scratch_cursor_gc = gc;
	}

      if (width < 0)
	width = FRAME_CURSOR_WIDTH (f);
      width = min (cursor_glyph->pixel_width, width);

      w->phys_cursor_width = width;
      x_clip_to_row (w, row, TEXT_AREA, gc);

      if (kind == BAR_CURSOR)
	  XFillRectangle (dpy, window, gc,
			  WINDOW_TEXT_TO_FRAME_PIXEL_X (w, w->phys_cursor.x),
			  WINDOW_TO_FRAME_PIXEL_Y (w, w->phys_cursor.y),
			  width, row->height);
      else
	  XFillRectangle (dpy, window, gc,
			  WINDOW_TEXT_TO_FRAME_PIXEL_X (w, w->phys_cursor.x),
			  WINDOW_TO_FRAME_PIXEL_Y (w, w->phys_cursor.y +
						   row->height - width),
			  cursor_glyph->pixel_width,
			  width);

      XSetClipMask (dpy, gc, None);
    }
}


/* RIF: Define cursor CURSOR on frame F.  */

static void
x_define_frame_cursor (f, cursor)
     struct frame *f;
     Cursor cursor;
{
  XDefineCursor (FRAME_X_DISPLAY (f), FRAME_X_WINDOW (f), cursor);
}


/* RIF: Clear area on frame F.  */

static void
x_clear_frame_area (f, x, y, width, height)
     struct frame *f;
     int x, y, width, height;
{
  x_clear_area (FRAME_X_DISPLAY (f), FRAME_X_WINDOW (f),
		x, y, width, height, False);
}


/* RIF: Draw cursor on window W.  */

static void
x_draw_window_cursor (w, glyph_row, x, y, cursor_type, cursor_width, on_p, active_p)
     struct window *w;
     struct glyph_row *glyph_row;
     int x, y;
     int cursor_type, cursor_width;
     int on_p, active_p;
{
  struct frame *f = XFRAME (WINDOW_FRAME (w));

  if (on_p)
    {
      w->phys_cursor_type = cursor_type;
      w->phys_cursor_on_p = 1;

      if (glyph_row->exact_window_width_line_p
	  && w->phys_cursor.hpos >= glyph_row->used[TEXT_AREA])
	{
	  glyph_row->cursor_in_fringe_p = 1;
	  draw_fringe_bitmap (w, glyph_row, 0);
	}
      else
      switch (cursor_type)
	{
	case HOLLOW_BOX_CURSOR:
	  x_draw_hollow_cursor (w, glyph_row);
	  break;

	case FILLED_BOX_CURSOR:
	  draw_phys_cursor_glyph (w, glyph_row, DRAW_CURSOR);
	  break;

	case BAR_CURSOR:
	  x_draw_bar_cursor (w, glyph_row, cursor_width, BAR_CURSOR);
	  break;

	case HBAR_CURSOR:
	  x_draw_bar_cursor (w, glyph_row, cursor_width, HBAR_CURSOR);
	  break;

	case NO_CURSOR:
	  w->phys_cursor_width = 0;
	  break;

	default:
	  abort ();
	}

#ifdef HAVE_X_I18N
      if (w == XWINDOW (f->selected_window))
	if (FRAME_XIC (f) && (FRAME_XIC_STYLE (f) & XIMPreeditPosition))
	  xic_set_preeditarea (w, x, y);
#endif
    }

#ifndef XFlush
  if (updating_frame != f)
    XFlush (FRAME_X_DISPLAY (f));
#endif
}


/* Icons.  */

/* Make the x-window of frame F use the gnu icon bitmap.  */

int
x_bitmap_icon (f, file)
     struct frame *f;
     Lisp_Object file;
{
  int bitmap_id;

  if (FRAME_X_WINDOW (f) == 0)
    return 1;

  /* Free up our existing icon bitmap and mask if any.  */
  if (f->output_data.x->icon_bitmap > 0)
    x_destroy_bitmap (f, f->output_data.x->icon_bitmap);
  f->output_data.x->icon_bitmap = 0;

  if (STRINGP (file))
    {
#ifdef USE_GTK
      /* Use gtk_window_set_icon_from_file () if available,
	 It's not restricted to bitmaps */
      if (xg_set_icon (f, file))
	return 0;
#endif /* USE_GTK */
      bitmap_id = x_create_bitmap_from_file (f, file);
      x_create_bitmap_mask (f, bitmap_id);
    }
  else
    {
      /* Create the GNU bitmap and mask if necessary.  */
      if (FRAME_X_DISPLAY_INFO (f)->icon_bitmap_id < 0)
	{
	  int rc = -1;

#if defined (HAVE_XPM) && defined (HAVE_X_WINDOWS)
#ifdef USE_GTK
	  if (xg_set_icon_from_xpm_data (f, gnu_xpm_bits))
	    return 0;
#else
	  rc = x_create_bitmap_from_xpm_data (f, gnu_xpm_bits);
	  if (rc != -1)
	    FRAME_X_DISPLAY_INFO (f)->icon_bitmap_id = rc;
#endif /* USE_GTK */
#endif /* defined (HAVE_XPM) && defined (HAVE_X_WINDOWS) */

	  /* If all else fails, use the (black and white) xbm image. */
	  if (rc == -1)
	    {
	      rc = x_create_bitmap_from_data (f, gnu_xbm_bits,
					      gnu_xbm_width, gnu_xbm_height);
	      if (rc == -1)
		return 1;

	      FRAME_X_DISPLAY_INFO (f)->icon_bitmap_id = rc;
	      x_create_bitmap_mask (f, FRAME_X_DISPLAY_INFO (f)->icon_bitmap_id);
	    }
	}

      /* The first time we create the GNU bitmap and mask,
	 this increments the ref-count one extra time.
	 As a result, the GNU bitmap and mask are never freed.
	 That way, we don't have to worry about allocating it again.  */
      x_reference_bitmap (f, FRAME_X_DISPLAY_INFO (f)->icon_bitmap_id);

      bitmap_id = FRAME_X_DISPLAY_INFO (f)->icon_bitmap_id;
    }

  x_wm_set_icon_pixmap (f, bitmap_id);
  f->output_data.x->icon_bitmap = bitmap_id;

  return 0;
}


/* Make the x-window of frame F use a rectangle with text.
   Use ICON_NAME as the text.  */

int
x_text_icon (f, icon_name)
     struct frame *f;
     char *icon_name;
{
  if (FRAME_X_WINDOW (f) == 0)
    return 1;

#ifdef HAVE_X11R4
  {
    XTextProperty text;
    text.value = (unsigned char *) icon_name;
    text.encoding = XA_STRING;
    text.format = 8;
    text.nitems = strlen (icon_name);
    XSetWMIconName (FRAME_X_DISPLAY (f), FRAME_OUTER_WINDOW (f), &text);
  }
#else /* not HAVE_X11R4 */
  XSetIconName (FRAME_X_DISPLAY (f), FRAME_OUTER_WINDOW (f), icon_name);
#endif /* not HAVE_X11R4 */

  if (f->output_data.x->icon_bitmap > 0)
    x_destroy_bitmap (f, f->output_data.x->icon_bitmap);
  f->output_data.x->icon_bitmap = 0;
  x_wm_set_icon_pixmap (f, 0);

  return 0;
}

#define X_ERROR_MESSAGE_SIZE 200

/* If non-nil, this should be a string.
   It means catch X errors  and store the error message in this string.

   The reason we use a stack is that x_catch_error/x_uncatch_error can
   be called from a signal handler.
*/

struct x_error_message_stack {
  char string[X_ERROR_MESSAGE_SIZE];
  Display *dpy;
  struct x_error_message_stack *prev;
};
static struct x_error_message_stack *x_error_message;

/* An X error handler which stores the error message in
   *x_error_message.  This is called from x_error_handler if
   x_catch_errors is in effect.  */

static void
x_error_catcher (display, error)
     Display *display;
     XErrorEvent *error;
{
  XGetErrorText (display, error->error_code,
		 x_error_message->string,
		 X_ERROR_MESSAGE_SIZE);
}

/* Begin trapping X errors for display DPY.  Actually we trap X errors
   for all displays, but DPY should be the display you are actually
   operating on.

   After calling this function, X protocol errors no longer cause
   Emacs to exit; instead, they are recorded in the string
   stored in *x_error_message.

   Calling x_check_errors signals an Emacs error if an X error has
   occurred since the last call to x_catch_errors or x_check_errors.

   Calling x_uncatch_errors resumes the normal error handling.  */

void x_check_errors ();

void
x_catch_errors (dpy)
     Display *dpy;
{
  struct x_error_message_stack *data = xmalloc (sizeof (*data));

  /* Make sure any errors from previous requests have been dealt with.  */
  XSync (dpy, False);

  data->dpy = dpy;
  data->string[0] = 0;
  data->prev = x_error_message;
  x_error_message = data;
}

/* Undo the last x_catch_errors call.
   DPY should be the display that was passed to x_catch_errors.  */

void
x_uncatch_errors ()
{
  struct x_error_message_stack *tmp;

  BLOCK_INPUT;

  /* The display may have been closed before this function is called.
     Check if it is still open before calling XSync.  */
  if (x_display_info_for_display (x_error_message->dpy) != 0)
    XSync (x_error_message->dpy, False);

  tmp = x_error_message;
  x_error_message = x_error_message->prev;
  xfree (tmp);
  UNBLOCK_INPUT;
}

/* If any X protocol errors have arrived since the last call to
   x_catch_errors or x_check_errors, signal an Emacs error using
   sprintf (a buffer, FORMAT, the x error message text) as the text.  */

void
x_check_errors (dpy, format)
     Display *dpy;
     char *format;
{
  /* Make sure to catch any errors incurred so far.  */
  XSync (dpy, False);

  if (x_error_message->string[0])
    {
      char string[X_ERROR_MESSAGE_SIZE];
      bcopy (x_error_message->string, string, X_ERROR_MESSAGE_SIZE);
      x_uncatch_errors ();
      error (format, string);
    }
}

/* Nonzero if we had any X protocol errors
   since we did x_catch_errors on DPY.  */

int
x_had_errors_p (dpy)
     Display *dpy;
{
  /* Make sure to catch any errors incurred so far.  */
  XSync (dpy, False);

  return x_error_message->string[0] != 0;
}

/* Forget about any errors we have had, since we did x_catch_errors on DPY.  */

void
x_clear_errors (dpy)
     Display *dpy;
{
  x_error_message->string[0] = 0;
}

/* Close off all unclosed x_catch_errors calls.  */

void
x_fully_uncatch_errors ()
{
  while (x_error_message)
    x_uncatch_errors ();
}

/* Nonzero if x_catch_errors has been done and not yet canceled.  */

int
x_catching_errors ()
{
  return x_error_message != 0;
}

#if 0
static unsigned int x_wire_count;
x_trace_wire ()
{
  fprintf (stderr, "Lib call: %d\n", ++x_wire_count);
}
#endif /* ! 0 */


/* Handle SIGPIPE, which can happen when the connection to a server
   simply goes away.  SIGPIPE is handled by x_connection_signal.
   Don't need to do anything, because the write which caused the
   SIGPIPE will fail, causing Xlib to invoke the X IO error handler,
   which will do the appropriate cleanup for us.  */

static SIGTYPE
x_connection_signal (signalnum)	/* If we don't have an argument, */
     int signalnum;		/* some compilers complain in signal calls.  */
{
#ifdef USG
  /* USG systems forget handlers when they are used;
     must reestablish each time */
  signal (signalnum, x_connection_signal);
#endif /* USG */
}


/************************************************************************
			  Handling X errors
 ************************************************************************/

/* Error message passed to x_connection_closed.  */

static char *error_msg;

/* Function installed as fatal_error_signal_hook in
   x_connection_closed.  Print the X error message, and exit normally,
   instead of dumping core when XtCloseDisplay fails.  */

static void
x_fatal_error_signal ()
{
  fprintf (stderr, "%s\n", error_msg);
  exit (70);
}

/* Handle the loss of connection to display DPY.  ERROR_MESSAGE is
   the text of an error message that lead to the connection loss.  */

static SIGTYPE
x_connection_closed (dpy, error_message)
     Display *dpy;
     char *error_message;
{
  struct x_display_info *dpyinfo = x_display_info_for_display (dpy);
  Lisp_Object frame, tail;

  error_msg = (char *) alloca (strlen (error_message) + 1);
  strcpy (error_msg, error_message);
  handling_signal = 0;

  /* Prevent being called recursively because of an error condition
     below.  Otherwise, we might end up with printing ``can't find per
     display information'' in the recursive call instead of printing
     the original message here.  */
  x_catch_errors (dpy);

  /* We have to close the display to inform Xt that it doesn't
     exist anymore.  If we don't, Xt will continue to wait for
     events from the display.  As a consequence, a sequence of

     M-x make-frame-on-display RET :1 RET
     ...kill the new frame, so that we get an IO error...
     M-x make-frame-on-display RET :1 RET

     will indefinitely wait in Xt for events for display `:1', opened
     in the first class to make-frame-on-display.

     Closing the display is reported to lead to a bus error on
     OpenWindows in certain situations.  I suspect that is a bug
     in OpenWindows.  I don't know how to cicumvent it here.  */

#ifdef USE_X_TOOLKIT
  /* If DPYINFO is null, this means we didn't open the display
     in the first place, so don't try to close it.  */
  if (dpyinfo)
    {
      extern void (*fatal_error_signal_hook) P_ ((void));
      fatal_error_signal_hook = x_fatal_error_signal;
      XtCloseDisplay (dpy);
      fatal_error_signal_hook = NULL;
    }
#endif

#ifdef USE_GTK
  if (dpyinfo)
    xg_display_close (dpyinfo->display);
#endif

  /* Indicate that this display is dead.  */
  if (dpyinfo)
    dpyinfo->display = 0;

  /* First delete frames whose mini-buffers are on frames
     that are on the dead display.  */
  FOR_EACH_FRAME (tail, frame)
    {
      Lisp_Object minibuf_frame;
      minibuf_frame
	= WINDOW_FRAME (XWINDOW (FRAME_MINIBUF_WINDOW (XFRAME (frame))));
      if (FRAME_X_P (XFRAME (frame))
	  && FRAME_X_P (XFRAME (minibuf_frame))
	  && ! EQ (frame, minibuf_frame)
	  && FRAME_X_DISPLAY_INFO (XFRAME (minibuf_frame)) == dpyinfo)
	Fdelete_frame (frame, Qt);
    }

  /* Now delete all remaining frames on the dead display.
     We are now sure none of these is used as the mini-buffer
     for another frame that we need to delete.  */
  FOR_EACH_FRAME (tail, frame)
    if (FRAME_X_P (XFRAME (frame))
	&& FRAME_X_DISPLAY_INFO (XFRAME (frame)) == dpyinfo)
      {
	/* Set this to t so that Fdelete_frame won't get confused
	   trying to find a replacement.  */
	FRAME_KBOARD (XFRAME (frame))->Vdefault_minibuffer_frame = Qt;
	Fdelete_frame (frame, Qt);
      }

  if (dpyinfo)
    x_delete_display (dpyinfo);

  x_uncatch_errors ();

  if (x_display_list == 0)
    {
      fprintf (stderr, "%s\n", error_msg);
      shut_down_emacs (0, 0, Qnil);
      exit (70);
    }

  /* Ordinary stack unwind doesn't deal with these.  */
#ifdef SIGIO
  sigunblock (sigmask (SIGIO));
#endif
  sigunblock (sigmask (SIGALRM));
  TOTALLY_UNBLOCK_INPUT;

  clear_waiting_for_input ();
  error ("%s", error_msg);
}

/* We specifically use it before defining it, so that gcc doesn't inline it,
   otherwise gdb doesn't know how to properly put a breakpoint on it.  */
static void x_error_quitter P_ ((Display *, XErrorEvent *));

/* This is the first-level handler for X protocol errors.
   It calls x_error_quitter or x_error_catcher.  */

static int
x_error_handler (display, error)
     Display *display;
     XErrorEvent *error;
{
  if (x_error_message)
    x_error_catcher (display, error);
  else
    x_error_quitter (display, error);
  return 0;
}

/* This is the usual handler for X protocol errors.
   It kills all frames on the display that we got the error for.
   If that was the only one, it prints an error message and kills Emacs.  */

/* .gdbinit puts a breakpoint here, so make sure it is not inlined.  */

#if __GNUC__ >= 3  /* On GCC 3.0 we might get a warning.  */
#define NO_INLINE __attribute__((noinline))
#else
#define NO_INLINE
#endif

/* Some versions of GNU/Linux define noinline in their headers.  */

#ifdef noinline
#undef noinline
#endif

/* On older GCC versions, just putting x_error_quitter
   after x_error_handler prevents inlining into the former.  */

static void NO_INLINE
x_error_quitter (display, error)
     Display *display;
     XErrorEvent *error;
{
  char buf[256], buf1[356];

  /* Ignore BadName errors.  They can happen because of fonts
     or colors that are not defined.  */

  if (error->error_code == BadName)
    return;

  /* Note that there is no real way portable across R3/R4 to get the
     original error handler.  */

  XGetErrorText (display, error->error_code, buf, sizeof (buf));
  sprintf (buf1, "X protocol error: %s on protocol request %d",
	   buf, error->request_code);
  x_connection_closed (display, buf1);
}


/* This is the handler for X IO errors, always.
   It kills all frames on the display that we lost touch with.
   If that was the only one, it prints an error message and kills Emacs.  */

static int
x_io_error_quitter (display)
     Display *display;
{
  char buf[256];

  sprintf (buf, "Connection lost to X server `%s'", DisplayString (display));
  x_connection_closed (display, buf);
  return 0;
}

/* Changing the font of the frame.  */

/* Give frame F the font named FONTNAME as its default font, and
   return the full name of that font.  FONTNAME may be a wildcard
   pattern; in that case, we choose some font that fits the pattern.
   The return value shows which font we chose.  */

Lisp_Object
x_new_font (f, fontname)
     struct frame *f;
     register char *fontname;
{
  struct font_info *fontp
    = FS_LOAD_FONT (f, 0, fontname, -1);

  if (!fontp)
    return Qnil;

  FRAME_FONT (f) = (XFontStruct *) (fontp->font);
  FRAME_BASELINE_OFFSET (f) = fontp->baseline_offset;
  FRAME_FONTSET (f) = -1;

  FRAME_COLUMN_WIDTH (f) = fontp->average_width;
  FRAME_SPACE_WIDTH (f) = fontp->space_width;
  FRAME_LINE_HEIGHT (f) = FONT_HEIGHT (FRAME_FONT (f));

  compute_fringe_widths (f, 1);

  /* Compute the scroll bar width in character columns.  */
  if (FRAME_CONFIG_SCROLL_BAR_WIDTH (f) > 0)
    {
      int wid = FRAME_COLUMN_WIDTH (f);
      FRAME_CONFIG_SCROLL_BAR_COLS (f)
	= (FRAME_CONFIG_SCROLL_BAR_WIDTH (f) + wid-1) / wid;
    }
  else
    {
      int wid = FRAME_COLUMN_WIDTH (f);
      FRAME_CONFIG_SCROLL_BAR_COLS (f) = (14 + wid - 1) / wid;
    }

  /* Now make the frame display the given font.  */
  if (FRAME_X_WINDOW (f) != 0)
    {
      XSetFont (FRAME_X_DISPLAY (f), f->output_data.x->normal_gc,
		FRAME_FONT (f)->fid);
      XSetFont (FRAME_X_DISPLAY (f), f->output_data.x->reverse_gc,
		FRAME_FONT (f)->fid);
      XSetFont (FRAME_X_DISPLAY (f), f->output_data.x->cursor_gc,
		FRAME_FONT (f)->fid);

      /* Don't change the size of a tip frame; there's no point in
	 doing it because it's done in Fx_show_tip, and it leads to
	 problems because the tip frame has no widget.  */
      if (NILP (tip_frame) || XFRAME (tip_frame) != f)
	x_set_window_size (f, 0, FRAME_COLS (f), FRAME_LINES (f));
    }

  return build_string (fontp->full_name);
}

/* Give frame F the fontset named FONTSETNAME as its default font, and
   return the full name of that fontset.  FONTSETNAME may be a wildcard
   pattern; in that case, we choose some fontset that fits the pattern.
   The return value shows which fontset we chose.  */

Lisp_Object
x_new_fontset (f, fontsetname)
     struct frame *f;
     char *fontsetname;
{
  int fontset = fs_query_fontset (build_string (fontsetname), 0);
  Lisp_Object result;

  if (fontset < 0)
    return Qnil;

  if (FRAME_FONTSET (f) == fontset)
    /* This fontset is already set in frame F.  There's nothing more
       to do.  */
    return fontset_name (fontset);

  result = x_new_font (f, (SDATA (fontset_ascii (fontset))));

  if (!STRINGP (result))
    /* Can't load ASCII font.  */
    return Qnil;

  /* Since x_new_font doesn't update any fontset information, do it now.  */
  FRAME_FONTSET (f) = fontset;

#ifdef HAVE_X_I18N
  if (FRAME_XIC (f)
      && (FRAME_XIC_STYLE (f) & (XIMPreeditPosition | XIMStatusArea)))
    xic_set_xfontset (f, SDATA (fontset_ascii (fontset)));
#endif

  return build_string (fontsetname);
}


/***********************************************************************
			   X Input Methods
 ***********************************************************************/

#ifdef HAVE_X_I18N

#ifdef HAVE_X11R6

/* XIM destroy callback function, which is called whenever the
   connection to input method XIM dies.  CLIENT_DATA contains a
   pointer to the x_display_info structure corresponding to XIM.  */

static void
xim_destroy_callback (xim, client_data, call_data)
     XIM xim;
     XPointer client_data;
     XPointer call_data;
{
  struct x_display_info *dpyinfo = (struct x_display_info *) client_data;
  Lisp_Object frame, tail;

  BLOCK_INPUT;

  /* No need to call XDestroyIC.. */
  FOR_EACH_FRAME (tail, frame)
    {
      struct frame *f = XFRAME (frame);
      if (FRAME_X_DISPLAY_INFO (f) == dpyinfo)
	{
	  FRAME_XIC (f) = NULL;
          xic_free_xfontset (f);
	}
    }

  /* No need to call XCloseIM.  */
  dpyinfo->xim = NULL;
  XFree (dpyinfo->xim_styles);
  UNBLOCK_INPUT;
}

#endif /* HAVE_X11R6 */

#ifdef HAVE_X11R6
/* This isn't prototyped in OSF 5.0 or 5.1a.  */
extern char *XSetIMValues P_ ((XIM, ...));
#endif

/* Open the connection to the XIM server on display DPYINFO.
   RESOURCE_NAME is the resource name Emacs uses.  */

static void
xim_open_dpy (dpyinfo, resource_name)
     struct x_display_info *dpyinfo;
     char *resource_name;
{
  XIM xim;

#ifdef HAVE_XIM
  if (use_xim)
    {
      xim = XOpenIM (dpyinfo->display, dpyinfo->xrdb, resource_name,
		     EMACS_CLASS);
      dpyinfo->xim = xim;

      if (xim)
	{
#ifdef HAVE_X11R6
	  XIMCallback destroy;
#endif

	  /* Get supported styles and XIM values.  */
	  XGetIMValues (xim, XNQueryInputStyle, &dpyinfo->xim_styles, NULL);

#ifdef HAVE_X11R6
	  destroy.callback = xim_destroy_callback;
	  destroy.client_data = (XPointer)dpyinfo;
	  XSetIMValues (xim, XNDestroyCallback, &destroy, NULL);
#endif
	}
    }

  else
#endif /* HAVE_XIM */
    dpyinfo->xim = NULL;
}


#ifdef HAVE_X11R6_XIM

struct xim_inst_t
{
  struct x_display_info *dpyinfo;
  char *resource_name;
};

/* XIM instantiate callback function, which is called whenever an XIM
   server is available.  DISPLAY is the display of the XIM.
   CLIENT_DATA contains a pointer to an xim_inst_t structure created
   when the callback was registered.  */

static void
xim_instantiate_callback (display, client_data, call_data)
     Display *display;
     XPointer client_data;
     XPointer call_data;
{
  struct xim_inst_t *xim_inst = (struct xim_inst_t *) client_data;
  struct x_display_info *dpyinfo = xim_inst->dpyinfo;

  /* We don't support multiple XIM connections. */
  if (dpyinfo->xim)
    return;

  xim_open_dpy (dpyinfo, xim_inst->resource_name);

  /* Create XIC for the existing frames on the same display, as long
     as they have no XIC.  */
  if (dpyinfo->xim && dpyinfo->reference_count > 0)
    {
      Lisp_Object tail, frame;

      BLOCK_INPUT;
      FOR_EACH_FRAME (tail, frame)
	{
	  struct frame *f = XFRAME (frame);

	  if (FRAME_X_DISPLAY_INFO (f) == xim_inst->dpyinfo)
	    if (FRAME_XIC (f) == NULL)
	      {
		create_frame_xic (f);
		if (FRAME_XIC_STYLE (f) & XIMStatusArea)
		  xic_set_statusarea (f);
		if (FRAME_XIC_STYLE (f) & XIMPreeditPosition)
		  {
		    struct window *w = XWINDOW (f->selected_window);
		    xic_set_preeditarea (w, w->cursor.x, w->cursor.y);
		  }
	      }
	}

      UNBLOCK_INPUT;
    }
}

#endif /* HAVE_X11R6_XIM */


/* Open a connection to the XIM server on display DPYINFO.
   RESOURCE_NAME is the resource name for Emacs.  On X11R5, open the
   connection only at the first time.  On X11R6, open the connection
   in the XIM instantiate callback function.  */

static void
xim_initialize (dpyinfo, resource_name)
     struct x_display_info *dpyinfo;
     char *resource_name;
{
#ifdef HAVE_XIM
  if (use_xim)
    {
#ifdef HAVE_X11R6_XIM
      struct xim_inst_t *xim_inst;
      int len;

      dpyinfo->xim = NULL;
      xim_inst = (struct xim_inst_t *) xmalloc (sizeof (struct xim_inst_t));
      xim_inst->dpyinfo = dpyinfo;
      len = strlen (resource_name);
      xim_inst->resource_name = (char *) xmalloc (len + 1);
      bcopy (resource_name, xim_inst->resource_name, len + 1);
      XRegisterIMInstantiateCallback (dpyinfo->display, dpyinfo->xrdb,
				      resource_name, EMACS_CLASS,
				      xim_instantiate_callback,
				      /* This is XPointer in XFree86
					 but (XPointer *) on Tru64, at
					 least, hence the configure test.  */
				      (XRegisterIMInstantiateCallback_arg6) xim_inst);
#else /* not HAVE_X11R6_XIM */
      dpyinfo->xim = NULL;
      xim_open_dpy (dpyinfo, resource_name);
#endif /* not HAVE_X11R6_XIM */

    }
  else
#endif /* HAVE_XIM */
    dpyinfo->xim = NULL;
}


/* Close the connection to the XIM server on display DPYINFO. */

static void
xim_close_dpy (dpyinfo)
     struct x_display_info *dpyinfo;
{
#ifdef HAVE_XIM
  if (use_xim)
    {
#ifdef HAVE_X11R6_XIM
      if (dpyinfo->display)
	XUnregisterIMInstantiateCallback (dpyinfo->display, dpyinfo->xrdb,
					  NULL, EMACS_CLASS,
					  xim_instantiate_callback, NULL);
#endif /* not HAVE_X11R6_XIM */
      if (dpyinfo->display)
	XCloseIM (dpyinfo->xim);
      dpyinfo->xim = NULL;
      XFree (dpyinfo->xim_styles);
    }
#endif /* HAVE_XIM */
}

#endif /* not HAVE_X11R6_XIM */



/* Calculate the absolute position in frame F
   from its current recorded position values and gravity.  */

void
x_calc_absolute_position (f)
     struct frame *f;
{
  int flags = f->size_hint_flags;

  /* We have nothing to do if the current position
     is already for the top-left corner.  */
  if (! ((flags & XNegative) || (flags & YNegative)))
    return;

  /* Treat negative positions as relative to the leftmost bottommost
     position that fits on the screen.  */
  if (flags & XNegative)
    f->left_pos = (FRAME_X_DISPLAY_INFO (f)->width
                   - FRAME_PIXEL_WIDTH (f) + f->left_pos);

  {
    int height = FRAME_PIXEL_HEIGHT (f);

#if defined USE_X_TOOLKIT && defined USE_MOTIF
    /* Something is fishy here.  When using Motif, starting Emacs with
       `-g -0-0', the frame appears too low by a few pixels.

       This seems to be so because initially, while Emacs is starting,
       the column widget's height and the frame's pixel height are
       different.  The column widget's height is the right one.  In
       later invocations, when Emacs is up, the frame's pixel height
       is right, though.

       It's not obvious where the initial small difference comes from.
       2000-12-01, gerd.  */

    XtVaGetValues (f->output_data.x->column_widget, XtNheight, &height, NULL);
#endif

  if (flags & YNegative)
    f->top_pos = (FRAME_X_DISPLAY_INFO (f)->height - height + f->top_pos);
  }

  /* The left_pos and top_pos
     are now relative to the top and left screen edges,
     so the flags should correspond.  */
  f->size_hint_flags &= ~ (XNegative | YNegative);
}

/* CHANGE_GRAVITY is 1 when calling from Fset_frame_position,
   to really change the position, and 0 when calling from
   x_make_frame_visible (in that case, XOFF and YOFF are the current
   position values).  It is -1 when calling from x_set_frame_parameters,
   which means, do adjust for borders but don't change the gravity.  */

void
x_set_offset (f, xoff, yoff, change_gravity)
     struct frame *f;
     register int xoff, yoff;
     int change_gravity;
{
  int modified_top, modified_left;

  if (change_gravity != 0)
    {
      FRAME_X_OUTPUT (f)->left_before_move = f->left_pos;
      FRAME_X_OUTPUT (f)->top_before_move = f->top_pos;

      f->top_pos = yoff;
      f->left_pos = xoff;
      f->size_hint_flags &= ~ (XNegative | YNegative);
      if (xoff < 0)
	f->size_hint_flags |= XNegative;
      if (yoff < 0)
	f->size_hint_flags |= YNegative;
      f->win_gravity = NorthWestGravity;
    }
  x_calc_absolute_position (f);

  BLOCK_INPUT;
  x_wm_set_size_hint (f, (long) 0, 0);

  modified_left = f->left_pos;
  modified_top = f->top_pos;

  if (change_gravity != 0 && FRAME_X_DISPLAY_INFO (f)->wm_type == X_WMTYPE_A)
    {
      /* Some WMs (twm, wmaker at least) has an offset that is smaller
         than the WM decorations.  So we use the calculated offset instead
         of the WM decoration sizes here (x/y_pixels_outer_diff).  */
      modified_left += FRAME_X_OUTPUT (f)->move_offset_left;
      modified_top += FRAME_X_OUTPUT (f)->move_offset_top;
    }

  XMoveWindow (FRAME_X_DISPLAY (f), FRAME_OUTER_WINDOW (f),
               modified_left, modified_top);

  x_sync_with_move (f, f->left_pos, f->top_pos,
                    FRAME_X_DISPLAY_INFO (f)->wm_type == X_WMTYPE_UNKNOWN
                    ? 1 : 0);

  /* change_gravity is non-zero when this function is called from Lisp to
     programmatically move a frame.  In that case, we call
     x_check_expected_move to discover if we have a "Type A" or "Type B"
     window manager, and, for a "Type A" window manager, adjust the position
     of the frame.

     We call x_check_expected_move if a programmatic move occurred, and
     either the window manager type (A/B) is unknown or it is Type A but we
     need to compute the top/left offset adjustment for this frame.  */

  if (change_gravity != 0 &&
      (FRAME_X_DISPLAY_INFO (f)->wm_type == X_WMTYPE_UNKNOWN
       || (FRAME_X_DISPLAY_INFO (f)->wm_type == X_WMTYPE_A
           && (FRAME_X_OUTPUT (f)->move_offset_left == 0
               && FRAME_X_OUTPUT (f)->move_offset_top == 0))))
    x_check_expected_move (f, modified_left, modified_top);

  UNBLOCK_INPUT;
}

/* Return non-zero if _NET_SUPPORTING_WM_CHECK window exists and _NET_SUPPORTED
   on the root window for frame F contains ATOMNAME.
   This is how a WM check shall be done according to the Window Manager
   Specification/Extended Window Manager Hints at
   http://freedesktop.org/wiki/Standards_2fwm_2dspec.  */

static int
wm_supports (f, atomname)
     struct frame *f;
     const char *atomname;
{
  Atom actual_type;
  unsigned long actual_size, bytes_remaining;
  int i, rc, actual_format;
  Atom prop_atom;
  Window wmcheck_window;
  struct x_display_info *dpyinfo = FRAME_X_DISPLAY_INFO (f);
  Window target_window = dpyinfo->root_window;
  long max_len = 65536;
  Display *dpy = FRAME_X_DISPLAY (f);
  unsigned char *tmp_data = NULL;
  Atom target_type = XA_WINDOW;
  Atom want_atom;

  BLOCK_INPUT;

  prop_atom = XInternAtom (dpy, "_NET_SUPPORTING_WM_CHECK", False);

  x_catch_errors (dpy);
  rc = XGetWindowProperty (dpy, target_window,
                           prop_atom, 0, max_len, False, target_type,
                           &actual_type, &actual_format, &actual_size,
                           &bytes_remaining, &tmp_data);
  
  if (rc != Success || actual_type != XA_WINDOW || x_had_errors_p (dpy))
    {
      if (tmp_data) XFree (tmp_data);
      x_uncatch_errors ();
      UNBLOCK_INPUT;
      return 0;
    }

  wmcheck_window = *(Window *) tmp_data;
  XFree (tmp_data);

  /* Check if window exists. */
  XSelectInput (dpy, wmcheck_window, StructureNotifyMask);
  x_sync (f);
  if (x_had_errors_p (dpy))
    {
      x_uncatch_errors ();
      UNBLOCK_INPUT;
      return 0;
    }

  if (dpyinfo->net_supported_window != wmcheck_window)
    {
      /* Window changed, reload atoms */
      if (dpyinfo->net_supported_atoms != NULL)
        XFree (dpyinfo->net_supported_atoms);
      dpyinfo->net_supported_atoms = NULL;
      dpyinfo->nr_net_supported_atoms = 0;
      dpyinfo->net_supported_window = 0;

      target_type = XA_ATOM;
      prop_atom = XInternAtom (dpy, "_NET_SUPPORTED", False);
      tmp_data = NULL;
      rc = XGetWindowProperty (dpy, target_window,
                               prop_atom, 0, max_len, False, target_type,
                               &actual_type, &actual_format, &actual_size,
                               &bytes_remaining, &tmp_data);

      if (rc != Success || actual_type != XA_ATOM || x_had_errors_p (dpy))
        {
          if (tmp_data) XFree (tmp_data);
          x_uncatch_errors ();
          UNBLOCK_INPUT;
          return 0;
        }

      dpyinfo->net_supported_atoms = (Atom *)tmp_data;
      dpyinfo->nr_net_supported_atoms = actual_size;
      dpyinfo->net_supported_window = wmcheck_window;
    }

  rc = 0;
  want_atom = XInternAtom (dpy, atomname, False);

  for (i = 0; rc == 0 && i < dpyinfo->nr_net_supported_atoms; ++i) 
    rc = dpyinfo->net_supported_atoms[i] == want_atom;

  x_uncatch_errors ();
  UNBLOCK_INPUT;

  return rc;
}

/* Do fullscreen as specified in extended window manager hints */

static int
do_ewmh_fullscreen (f)
     struct frame *f;
{
  int have_net_atom = wm_supports (f, "_NET_WM_STATE");

  /* Some window managers don't say they support _NET_WM_STATE, but they do say
     they support _NET_WM_STATE_FULLSCREEN.  Try that also.  */
  if (!have_net_atom)
      have_net_atom = wm_supports (f, "_NET_WM_STATE_FULLSCREEN");

  if (have_net_atom)
    {
      Lisp_Object frame;
      const char *atom = "_NET_WM_STATE";
      const char *fs = "_NET_WM_STATE_FULLSCREEN";
      const char *fw = "_NET_WM_STATE_MAXIMIZED_HORZ";
      const char *fh = "_NET_WM_STATE_MAXIMIZED_VERT";
      const char *what = NULL;

      XSETFRAME (frame, f);

      /* If there are _NET_ atoms we assume we have extended window manager
         hints.  */
      switch (f->want_fullscreen)
        {
        case FULLSCREEN_BOTH:
          what = fs;
          break;
        case FULLSCREEN_WIDTH:
          what = fw;
          break;
        case FULLSCREEN_HEIGHT:
          what = fh;
          break;
        }

      if (!wm_supports (f, what)) return 0;


      Fx_send_client_event (frame, make_number (0), frame,
                            make_unibyte_string (atom, strlen (atom)),
                            make_number (32),
                            Fcons (make_number (0), /* Remove */
                                   Fcons
                                   (make_unibyte_string (fs,
                                                         strlen (fs)),
                                    Qnil)));
      Fx_send_client_event (frame, make_number (0), frame,
                            make_unibyte_string (atom, strlen (atom)),
                            make_number (32),
                            Fcons (make_number (0), /* Remove */
                                   Fcons
                                   (make_unibyte_string (fh,
                                                         strlen (fh)),
                                    Qnil)));
      Fx_send_client_event (frame, make_number (0), frame,
                            make_unibyte_string (atom, strlen (atom)),
                            make_number (32),
                            Fcons (make_number (0), /* Remove */
                                   Fcons
                                   (make_unibyte_string (fw,
                                                         strlen (fw)),
                                    Qnil)));
      f->want_fullscreen = FULLSCREEN_NONE;
      if (what != NULL)
        Fx_send_client_event (frame, make_number (0), frame,
                              make_unibyte_string (atom, strlen (atom)),
                              make_number (32),
                              Fcons (make_number (1), /* Add */
                                     Fcons
                                     (make_unibyte_string (what,
                                                           strlen (what)),
                                      Qnil)));
    }

  return have_net_atom;
}

static void
XTfullscreen_hook (f)
     FRAME_PTR f;
{
  if (f->async_visible)
    {
      BLOCK_INPUT;
      do_ewmh_fullscreen (f);
      x_sync (f);
      UNBLOCK_INPUT;
    }
}


/* Check if we need to resize the frame due to a fullscreen request.
   If so needed, resize the frame. */
static void
x_check_fullscreen (f)
     struct frame *f;
{
  if (f->want_fullscreen & FULLSCREEN_BOTH)
    {
      int width, height, ign;

      if (do_ewmh_fullscreen (f))
        return;

      x_real_positions (f, &f->left_pos, &f->top_pos);

      x_fullscreen_adjust (f, &width, &height, &ign, &ign);

      /* We do not need to move the window, it shall be taken care of
         when setting WM manager hints.
         If the frame is visible already, the position is checked by
         x_check_expected_move. */
      if (FRAME_COLS (f) != width || FRAME_LINES (f) != height)
        {
          change_frame_size (f, height, width, 0, 1, 0);
          SET_FRAME_GARBAGED (f);
          cancel_mouse_face (f);

          /* Wait for the change of frame size to occur */
          f->want_fullscreen |= FULLSCREEN_WAIT;
        }
    }
}

/* This function is called by x_set_offset to determine whether the window
   manager interfered with the positioning of the frame.  Type A window
   managers position the surrounding window manager decorations a small
   amount above and left of the user-supplied position.  Type B window
   managers position the surrounding window manager decorations at the
   user-specified position.  If we detect a Type A window manager, we
   compensate by moving the window right and down by the proper amount.  */

static void
x_check_expected_move (f, expected_left, expected_top)
     struct frame *f;
     int expected_left;
     int expected_top;
{
  int current_left = 0, current_top = 0;

  /* x_real_positions returns the left and top offsets of the outermost
     window manager window around the frame.  */

  x_real_positions (f, &current_left, &current_top);

  if (current_left != expected_left || current_top != expected_top)
      {
      /* It's a "Type A" window manager. */

      int adjusted_left;
      int adjusted_top;

        FRAME_X_DISPLAY_INFO (f)->wm_type = X_WMTYPE_A;
      FRAME_X_OUTPUT (f)->move_offset_left = expected_left - current_left;
      FRAME_X_OUTPUT (f)->move_offset_top = expected_top - current_top;

      /* Now fix the mispositioned frame's location. */

      adjusted_left = expected_left + FRAME_X_OUTPUT (f)->move_offset_left;
      adjusted_top = expected_top + FRAME_X_OUTPUT (f)->move_offset_top;

      XMoveWindow (FRAME_X_DISPLAY (f), FRAME_OUTER_WINDOW (f),
                   adjusted_left, adjusted_top);

      x_sync_with_move (f, expected_left, expected_top, 0);
      }
  else
    /* It's a "Type B" window manager.  We don't have to adjust the
       frame's position. */

      FRAME_X_DISPLAY_INFO (f)->wm_type = X_WMTYPE_B;
}


/* Wait for XGetGeometry to return up-to-date position information for a
   recently-moved frame.  Call this immediately after calling XMoveWindow.
   If FUZZY is non-zero, then LEFT and TOP are just estimates of where the
   frame has been moved to, so we use a fuzzy position comparison instead
   of an exact comparison.  */

static void
x_sync_with_move (f, left, top, fuzzy)
    struct frame *f;
    int left, top, fuzzy;
{
  int count = 0;

  while (count++ < 50)
    {
      int current_left = 0, current_top = 0;

      /* In theory, this call to XSync only needs to happen once, but in
         practice, it doesn't seem to work, hence the need for the surrounding
         loop.  */

      XSync (FRAME_X_DISPLAY (f), False);
      x_real_positions (f, &current_left, &current_top);

      if (fuzzy)
        {
          /* The left fuzz-factor is 10 pixels.  The top fuzz-factor is 40
             pixels.  */

          if (abs (current_left - left) <= 10 && abs (current_top - top) <= 40)
            return;
  }
      else if (current_left == left && current_top == top)
        return;
    }

  /* As a last resort, just wait 0.5 seconds and hope that XGetGeometry
     will then return up-to-date position info. */

  wait_reading_process_output (0, 500000, 0, 0, Qnil, NULL, 0);
}


/* Change the size of frame F's X window to COLS/ROWS in the case F
   doesn't have a widget.  If CHANGE_GRAVITY is 1, we change to
   top-left-corner window gravity for this size change and subsequent
   size changes.  Otherwise we leave the window gravity unchanged.  */

static void
x_set_window_size_1 (f, change_gravity, cols, rows)
     struct frame *f;
     int change_gravity;
     int cols, rows;
{
  int pixelwidth, pixelheight;

  check_frame_size (f, &rows, &cols);
  f->scroll_bar_actual_width
    = (!FRAME_HAS_VERTICAL_SCROLL_BARS (f)
       ? 0
       : FRAME_CONFIG_SCROLL_BAR_WIDTH (f) > 0
       ? FRAME_CONFIG_SCROLL_BAR_WIDTH (f)
       : (FRAME_CONFIG_SCROLL_BAR_COLS (f) * FRAME_COLUMN_WIDTH (f)));

  compute_fringe_widths (f, 0);

  pixelwidth = FRAME_TEXT_COLS_TO_PIXEL_WIDTH (f, cols);
  pixelheight = FRAME_TEXT_LINES_TO_PIXEL_HEIGHT (f, rows);

  f->win_gravity = NorthWestGravity;
  x_wm_set_size_hint (f, (long) 0, 0);

  XSync (FRAME_X_DISPLAY (f), False);
  XResizeWindow (FRAME_X_DISPLAY (f), FRAME_X_WINDOW (f),
		 pixelwidth, pixelheight);

  /* Now, strictly speaking, we can't be sure that this is accurate,
     but the window manager will get around to dealing with the size
     change request eventually, and we'll hear how it went when the
     ConfigureNotify event gets here.

     We could just not bother storing any of this information here,
     and let the ConfigureNotify event set everything up, but that
     might be kind of confusing to the Lisp code, since size changes
     wouldn't be reported in the frame parameters until some random
     point in the future when the ConfigureNotify event arrives.

     We pass 1 for DELAY since we can't run Lisp code inside of
     a BLOCK_INPUT.  */
  change_frame_size (f, rows, cols, 0, 1, 0);
  FRAME_PIXEL_WIDTH (f) = pixelwidth;
  FRAME_PIXEL_HEIGHT (f) = pixelheight;

  /* We've set {FRAME,PIXEL}_{WIDTH,HEIGHT} to the values we hope to
     receive in the ConfigureNotify event; if we get what we asked
     for, then the event won't cause the screen to become garbaged, so
     we have to make sure to do it here.  */
  SET_FRAME_GARBAGED (f);

  XFlush (FRAME_X_DISPLAY (f));
}


/* Call this to change the size of frame F's x-window.
   If CHANGE_GRAVITY is 1, we change to top-left-corner window gravity
   for this size change and subsequent size changes.
   Otherwise we leave the window gravity unchanged.  */

void
x_set_window_size (f, change_gravity, cols, rows)
     struct frame *f;
     int change_gravity;
     int cols, rows;
{
  BLOCK_INPUT;

#ifdef USE_GTK
  if (FRAME_GTK_WIDGET (f))
    xg_frame_set_char_size (f, cols, rows);
  else
    x_set_window_size_1 (f, change_gravity, cols, rows);
#elif USE_X_TOOLKIT

  if (f->output_data.x->widget != NULL)
    {
      /* The x and y position of the widget is clobbered by the
	 call to XtSetValues within EmacsFrameSetCharSize.
	 This is a real kludge, but I don't understand Xt so I can't
	 figure out a correct fix.  Can anyone else tell me? -- rms.  */
      int xpos = f->output_data.x->widget->core.x;
      int ypos = f->output_data.x->widget->core.y;
      EmacsFrameSetCharSize (f->output_data.x->edit_widget, cols, rows);
      f->output_data.x->widget->core.x = xpos;
      f->output_data.x->widget->core.y = ypos;
    }
  else
    x_set_window_size_1 (f, change_gravity, cols, rows);

#else /* not USE_X_TOOLKIT */

  x_set_window_size_1 (f, change_gravity, cols, rows);

#endif /* not USE_X_TOOLKIT */

  /* If cursor was outside the new size, mark it as off.  */
  mark_window_cursors_off (XWINDOW (f->root_window));

  /* Clear out any recollection of where the mouse highlighting was,
     since it might be in a place that's outside the new frame size.
     Actually checking whether it is outside is a pain in the neck,
     so don't try--just let the highlighting be done afresh with new size.  */
  cancel_mouse_face (f);

  UNBLOCK_INPUT;
}

/* Mouse warping.  */

void
x_set_mouse_position (f, x, y)
     struct frame *f;
     int x, y;
{
  int pix_x, pix_y;

  pix_x = FRAME_COL_TO_PIXEL_X (f, x) + FRAME_COLUMN_WIDTH (f) / 2;
  pix_y = FRAME_LINE_TO_PIXEL_Y (f, y) + FRAME_LINE_HEIGHT (f) / 2;

  if (pix_x < 0) pix_x = 0;
  if (pix_x > FRAME_PIXEL_WIDTH (f)) pix_x = FRAME_PIXEL_WIDTH (f);

  if (pix_y < 0) pix_y = 0;
  if (pix_y > FRAME_PIXEL_HEIGHT (f)) pix_y = FRAME_PIXEL_HEIGHT (f);

  BLOCK_INPUT;

  XWarpPointer (FRAME_X_DISPLAY (f), None, FRAME_X_WINDOW (f),
		0, 0, 0, 0, pix_x, pix_y);
  UNBLOCK_INPUT;
}

/* Move the mouse to position pixel PIX_X, PIX_Y relative to frame F.  */

void
x_set_mouse_pixel_position (f, pix_x, pix_y)
     struct frame *f;
     int pix_x, pix_y;
{
  BLOCK_INPUT;

  XWarpPointer (FRAME_X_DISPLAY (f), None, FRAME_X_WINDOW (f),
		0, 0, 0, 0, pix_x, pix_y);
  UNBLOCK_INPUT;
}

/* focus shifting, raising and lowering.  */

void
x_focus_on_frame (f)
     struct frame *f;
{
#if 0  /* This proves to be unpleasant.  */
  x_raise_frame (f);
#endif
#if 0
  /* I don't think that the ICCCM allows programs to do things like this
     without the interaction of the window manager.  Whatever you end up
     doing with this code, do it to x_unfocus_frame too.  */
  XSetInputFocus (FRAME_X_DISPLAY (f), FRAME_X_WINDOW (f),
		  RevertToPointerRoot, CurrentTime);
#endif /* ! 0 */
}

void
x_unfocus_frame (f)
     struct frame *f;
{
#if 0
  /* Look at the remarks in x_focus_on_frame.  */
  if (FRAME_X_DISPLAY_INFO (f)->x_focus_frame == f)
    XSetInputFocus (FRAME_X_DISPLAY (f), PointerRoot,
		    RevertToPointerRoot, CurrentTime);
#endif /* ! 0 */
}

/* Raise frame F.  */

void
x_raise_frame (f)
     struct frame *f;
{
  BLOCK_INPUT;
  if (f->async_visible)
    XRaiseWindow (FRAME_X_DISPLAY (f), FRAME_OUTER_WINDOW (f));

  XFlush (FRAME_X_DISPLAY (f));
  UNBLOCK_INPUT;
}

/* Lower frame F.  */

void
x_lower_frame (f)
     struct frame *f;
{
  if (f->async_visible)
    {
      BLOCK_INPUT;
      XLowerWindow (FRAME_X_DISPLAY (f), FRAME_OUTER_WINDOW (f));
      XFlush (FRAME_X_DISPLAY (f));
      UNBLOCK_INPUT;
    }
}

static void
XTframe_raise_lower (f, raise_flag)
     FRAME_PTR f;
     int raise_flag;
{
  if (raise_flag)
    {
      /* The following code is needed for `raise-frame' to work on
	 some versions of metacity; see Window Manager
	 Specification/Extended Window Manager Hints at
	 http://freedesktop.org/wiki/Standards_2fwm_2dspec  */

#if 0
      /* However, on other versions (metacity 2.17.2-1.fc7), it
	 reportedly causes hangs when resizing frames.  */

      const char *atom = "_NET_ACTIVE_WINDOW";
      if (f->async_visible && wm_supports (f, atom))
        {
          Lisp_Object frame;
          XSETFRAME (frame, f);
          Fx_send_client_event (frame, make_number (0), frame,
                                make_unibyte_string (atom, strlen (atom)),
                                make_number (32),
                                Fcons (make_number (1),
                                       Fcons (make_number (last_user_time),
                                              Qnil)));
        }
      else
#endif
        x_raise_frame (f);
    }
  else
    x_lower_frame (f);
}

/* Change of visibility.  */

/* This tries to wait until the frame is really visible.
   However, if the window manager asks the user where to position
   the frame, this will return before the user finishes doing that.
   The frame will not actually be visible at that time,
   but it will become visible later when the window manager
   finishes with it.  */

void
x_make_frame_visible (f)
     struct frame *f;
{
  Lisp_Object type;
  int original_top, original_left;
  int retry_count = 2;

 retry:

  BLOCK_INPUT;

  type = x_icon_type (f);
  if (!NILP (type))
    x_bitmap_icon (f, type);

  if (! FRAME_VISIBLE_P (f))
    {
      /* We test FRAME_GARBAGED_P here to make sure we don't
	 call x_set_offset a second time
	 if we get to x_make_frame_visible a second time
	 before the window gets really visible.  */
      if (! FRAME_ICONIFIED_P (f)
	  && ! f->output_data.x->asked_for_visible)
	x_set_offset (f, f->left_pos, f->top_pos, 0);

      f->output_data.x->asked_for_visible = 1;

      if (! EQ (Vx_no_window_manager, Qt))
	x_wm_set_window_state (f, NormalState);
#ifdef USE_X_TOOLKIT
      /* This was XtPopup, but that did nothing for an iconified frame.  */
      XtMapWidget (f->output_data.x->widget);
#else /* not USE_X_TOOLKIT */
#ifdef USE_GTK
      gtk_widget_show_all (FRAME_GTK_OUTER_WIDGET (f));
      gtk_window_deiconify (GTK_WINDOW (FRAME_GTK_OUTER_WIDGET (f)));
#else
      XMapRaised (FRAME_X_DISPLAY (f), FRAME_X_WINDOW (f));
#endif /* not USE_GTK */
#endif /* not USE_X_TOOLKIT */
#if 0 /* This seems to bring back scroll bars in the wrong places
	 if the window configuration has changed.  They seem
	 to come back ok without this.  */
      if (FRAME_HAS_VERTICAL_SCROLL_BARS (f))
	XMapSubwindows (FRAME_X_DISPLAY (f), FRAME_X_WINDOW (f));
#endif
    }

  XFlush (FRAME_X_DISPLAY (f));

  /* Synchronize to ensure Emacs knows the frame is visible
     before we do anything else.  We do this loop with input not blocked
     so that incoming events are handled.  */
  {
    Lisp_Object frame;
    int count;
    /* This must be before UNBLOCK_INPUT
       since events that arrive in response to the actions above
       will set it when they are handled.  */
    int previously_visible = f->output_data.x->has_been_visible;

    original_left = f->left_pos;
    original_top = f->top_pos;

    /* This must come after we set COUNT.  */
    UNBLOCK_INPUT;

    /* We unblock here so that arriving X events are processed.  */

    /* Now move the window back to where it was "supposed to be".
       But don't do it if the gravity is negative.
       When the gravity is negative, this uses a position
       that is 3 pixels too low.  Perhaps that's really the border width.

       Don't do this if the window has never been visible before,
       because the window manager may choose the position
       and we don't want to override it.  */

    if (! FRAME_VISIBLE_P (f) && ! FRAME_ICONIFIED_P (f)
	&& f->win_gravity == NorthWestGravity
	&& previously_visible)
      {
	Drawable rootw;
	int x, y;
	unsigned int width, height, border, depth;

	BLOCK_INPUT;

	/* On some window managers (such as FVWM) moving an existing
	   window, even to the same place, causes the window manager
	   to introduce an offset.  This can cause the window to move
	   to an unexpected location.  Check the geometry (a little
	   slow here) and then verify that the window is in the right
	   place.  If the window is not in the right place, move it
	   there, and take the potential window manager hit.  */
	XGetGeometry (FRAME_X_DISPLAY (f), FRAME_OUTER_WINDOW (f),
		      &rootw, &x, &y, &width, &height, &border, &depth);

	if (original_left != x || original_top != y)
	  XMoveWindow (FRAME_X_DISPLAY (f), FRAME_OUTER_WINDOW (f),
		       original_left, original_top);

	UNBLOCK_INPUT;
      }

    XSETFRAME (frame, f);

    /* Wait until the frame is visible.  Process X events until a
       MapNotify event has been seen, or until we think we won't get a
       MapNotify at all..  */
    for (count = input_signal_count + 10;
	 input_signal_count < count && !FRAME_VISIBLE_P (f);)
      {
	/* Force processing of queued events.  */
	x_sync (f);

	/* Machines that do polling rather than SIGIO have been
	   observed to go into a busy-wait here.  So we'll fake an
	   alarm signal to let the handler know that there's something
	   to be read.  We used to raise a real alarm, but it seems
	   that the handler isn't always enabled here.  This is
	   probably a bug.  */
	if (input_polling_used ())
	  {
	    /* It could be confusing if a real alarm arrives while
	       processing the fake one.  Turn it off and let the
	       handler reset it.  */
	    extern void poll_for_input_1 P_ ((void));
	    int old_poll_suppress_count = poll_suppress_count;
	    poll_suppress_count = 1;
	    poll_for_input_1 ();
	    poll_suppress_count = old_poll_suppress_count;
	  }

	/* See if a MapNotify event has been processed.  */
	FRAME_SAMPLE_VISIBILITY (f);
      }

    /* 2000-09-28: In

       (let ((f (selected-frame)))
          (iconify-frame f)
	  (raise-frame f))

       the frame is not raised with various window managers on
       FreeBSD, GNU/Linux and Solaris.  It turns out that, for some
       unknown reason, the call to XtMapWidget is completely ignored.
       Mapping the widget a second time works.  */

    if (!FRAME_VISIBLE_P (f) && --retry_count > 0)
      goto retry;
  }
}

/* Change from mapped state to withdrawn state.  */

/* Make the frame visible (mapped and not iconified).  */

void
x_make_frame_invisible (f)
     struct frame *f;
{
  Window window;

  /* Use the frame's outermost window, not the one we normally draw on.  */
  window = FRAME_OUTER_WINDOW (f);

  /* Don't keep the highlight on an invisible frame.  */
  if (FRAME_X_DISPLAY_INFO (f)->x_highlight_frame == f)
    FRAME_X_DISPLAY_INFO (f)->x_highlight_frame = 0;

#if 0/* This might add unreliability; I don't trust it -- rms.  */
  if (! f->async_visible && ! f->async_iconified)
    return;
#endif

  BLOCK_INPUT;

  /* Before unmapping the window, update the WM_SIZE_HINTS property to claim
     that the current position of the window is user-specified, rather than
     program-specified, so that when the window is mapped again, it will be
     placed at the same location, without forcing the user to position it
     by hand again (they have already done that once for this window.)  */
  x_wm_set_size_hint (f, (long) 0, 1);

#ifdef USE_GTK
  if (FRAME_GTK_OUTER_WIDGET (f))
    gtk_widget_hide (FRAME_GTK_OUTER_WIDGET (f));
  else
#endif
  {
#ifdef HAVE_X11R4

  if (! XWithdrawWindow (FRAME_X_DISPLAY (f), window,
			 DefaultScreen (FRAME_X_DISPLAY (f))))
    {
      UNBLOCK_INPUT_RESIGNAL;
      error ("Can't notify window manager of window withdrawal");
    }
#else /* ! defined (HAVE_X11R4) */

  /*  Tell the window manager what we're going to do.  */
  if (! EQ (Vx_no_window_manager, Qt))
    {
      XEvent unmap;

      unmap.xunmap.type = UnmapNotify;
      unmap.xunmap.window = window;
      unmap.xunmap.event = DefaultRootWindow (FRAME_X_DISPLAY (f));
      unmap.xunmap.from_configure = False;
      if (! XSendEvent (FRAME_X_DISPLAY (f),
			DefaultRootWindow (FRAME_X_DISPLAY (f)),
			False,
			SubstructureRedirectMaskSubstructureNotifyMask,
			&unmap))
	{
	  UNBLOCK_INPUT_RESIGNAL;
	  error ("Can't notify window manager of withdrawal");
	}
    }

  /* Unmap the window ourselves.  Cheeky!  */
  XUnmapWindow (FRAME_X_DISPLAY (f), window);
#endif /* ! defined (HAVE_X11R4) */
  }

  /* We can't distinguish this from iconification
     just by the event that we get from the server.
     So we can't win using the usual strategy of letting
     FRAME_SAMPLE_VISIBILITY set this.  So do it by hand,
     and synchronize with the server to make sure we agree.  */
  f->visible = 0;
  FRAME_ICONIFIED_P (f) = 0;
  f->async_visible = 0;
  f->async_iconified = 0;

  x_sync (f);

  UNBLOCK_INPUT;
}

/* Change window state from mapped to iconified.  */

void
x_iconify_frame (f)
     struct frame *f;
{
  int result;
  Lisp_Object type;

  /* Don't keep the highlight on an invisible frame.  */
  if (FRAME_X_DISPLAY_INFO (f)->x_highlight_frame == f)
    FRAME_X_DISPLAY_INFO (f)->x_highlight_frame = 0;

  if (f->async_iconified)
    return;

  BLOCK_INPUT;

  FRAME_SAMPLE_VISIBILITY (f);

  type = x_icon_type (f);
  if (!NILP (type))
    x_bitmap_icon (f, type);

#ifdef USE_GTK
  if (FRAME_GTK_OUTER_WIDGET (f))
    {
      if (! FRAME_VISIBLE_P (f))
        gtk_widget_show_all (FRAME_GTK_OUTER_WIDGET (f));

      gtk_window_iconify (GTK_WINDOW (FRAME_GTK_OUTER_WIDGET (f)));
      f->iconified = 1;
      f->visible = 1;
      f->async_iconified = 1;
      f->async_visible = 0;
      UNBLOCK_INPUT;
      return;
    }
#endif

#ifdef USE_X_TOOLKIT

  if (! FRAME_VISIBLE_P (f))
    {
      if (! EQ (Vx_no_window_manager, Qt))
	x_wm_set_window_state (f, IconicState);
      /* This was XtPopup, but that did nothing for an iconified frame.  */
      XtMapWidget (f->output_data.x->widget);
      /* The server won't give us any event to indicate
	 that an invisible frame was changed to an icon,
	 so we have to record it here.  */
      f->iconified = 1;
      f->visible = 1;
      f->async_iconified = 1;
      f->async_visible = 0;
      UNBLOCK_INPUT;
      return;
    }

  result = XIconifyWindow (FRAME_X_DISPLAY (f),
			   XtWindow (f->output_data.x->widget),
			   DefaultScreen (FRAME_X_DISPLAY (f)));
  UNBLOCK_INPUT;

  if (!result)
    error ("Can't notify window manager of iconification");

  f->async_iconified = 1;
  f->async_visible = 0;


  BLOCK_INPUT;
  XFlush (FRAME_X_DISPLAY (f));
  UNBLOCK_INPUT;
#else /* not USE_X_TOOLKIT */

  /* Make sure the X server knows where the window should be positioned,
     in case the user deiconifies with the window manager.  */
  if (! FRAME_VISIBLE_P (f) && !FRAME_ICONIFIED_P (f))
    x_set_offset (f, f->left_pos, f->top_pos, 0);

  /* Since we don't know which revision of X we're running, we'll use both
     the X11R3 and X11R4 techniques.  I don't know if this is a good idea.  */

  /* X11R4: send a ClientMessage to the window manager using the
     WM_CHANGE_STATE type.  */
  {
    XEvent message;

    message.xclient.window = FRAME_X_WINDOW (f);
    message.xclient.type = ClientMessage;
    message.xclient.message_type = FRAME_X_DISPLAY_INFO (f)->Xatom_wm_change_state;
    message.xclient.format = 32;
    message.xclient.data.l[0] = IconicState;

    if (! XSendEvent (FRAME_X_DISPLAY (f),
		      DefaultRootWindow (FRAME_X_DISPLAY (f)),
		      False,
		      SubstructureRedirectMask | SubstructureNotifyMask,
		      &message))
      {
	UNBLOCK_INPUT_RESIGNAL;
	error ("Can't notify window manager of iconification");
      }
  }

  /* X11R3: set the initial_state field of the window manager hints to
     IconicState.  */
  x_wm_set_window_state (f, IconicState);

  if (!FRAME_VISIBLE_P (f))
    {
      /* If the frame was withdrawn, before, we must map it.  */
      XMapRaised (FRAME_X_DISPLAY (f), FRAME_X_WINDOW (f));
    }

  f->async_iconified = 1;
  f->async_visible = 0;

  XFlush (FRAME_X_DISPLAY (f));
  UNBLOCK_INPUT;
#endif /* not USE_X_TOOLKIT */
}


/* Free X resources of frame F.  */

void
x_free_frame_resources (f)
     struct frame *f;
{
  struct x_display_info *dpyinfo = FRAME_X_DISPLAY_INFO (f);
  Lisp_Object bar;
  struct scroll_bar *b;

  BLOCK_INPUT;

  /* If a display connection is dead, don't try sending more
     commands to the X server.  */
  if (dpyinfo->display)
    {
      if (f->output_data.x->icon_desc)
	XDestroyWindow (FRAME_X_DISPLAY (f), f->output_data.x->icon_desc);

#ifdef USE_X_TOOLKIT
      /* Explicitly destroy the scroll bars of the frame.  Without
	 this, we get "BadDrawable" errors from the toolkit later on,
	 presumably from expose events generated for the disappearing
	 toolkit scroll bars.  */
      for (bar = FRAME_SCROLL_BARS (f); !NILP (bar); bar = b->next)
	{
	  b = XSCROLL_BAR (bar);
	  x_scroll_bar_remove (b);
	}
#endif

#ifdef HAVE_X_I18N
      if (FRAME_XIC (f))
	free_frame_xic (f);
#endif

#ifdef USE_X_TOOLKIT
      if (f->output_data.x->widget)
	{
	  XtDestroyWidget (f->output_data.x->widget);
	  f->output_data.x->widget = NULL;
	}
      /* Tooltips don't have widgets, only a simple X window, even if
	 we are using a toolkit.  */
      else if (FRAME_X_WINDOW (f))
	XDestroyWindow (FRAME_X_DISPLAY (f), FRAME_X_WINDOW (f));

      free_frame_menubar (f);
#else  /* !USE_X_TOOLKIT */

#ifdef USE_GTK
      /* In the GTK version, tooltips are normal X
         frames.  We must check and free both types. */
      if (FRAME_GTK_OUTER_WIDGET (f))
        {
          gtk_widget_destroy (FRAME_GTK_OUTER_WIDGET (f));
          FRAME_X_WINDOW (f) = 0; /* Set to avoid XDestroyWindow below */
          FRAME_GTK_OUTER_WIDGET (f) = 0;
        }
#endif /* USE_GTK */

      if (FRAME_X_WINDOW (f))
	XDestroyWindow (FRAME_X_DISPLAY (f), FRAME_X_WINDOW (f));
#endif /* !USE_X_TOOLKIT */

      unload_color (f, f->output_data.x->foreground_pixel);
      unload_color (f, f->output_data.x->background_pixel);
      unload_color (f, f->output_data.x->cursor_pixel);
      unload_color (f, f->output_data.x->cursor_foreground_pixel);
      unload_color (f, f->output_data.x->border_pixel);
      unload_color (f, f->output_data.x->mouse_pixel);

      if (f->output_data.x->scroll_bar_background_pixel != -1)
	unload_color (f, f->output_data.x->scroll_bar_background_pixel);
      if (f->output_data.x->scroll_bar_foreground_pixel != -1)
	unload_color (f, f->output_data.x->scroll_bar_foreground_pixel);
#ifdef USE_TOOLKIT_SCROLL_BARS
      /* Scrollbar shadow colors.  */
      if (f->output_data.x->scroll_bar_top_shadow_pixel != -1)
	unload_color (f, f->output_data.x->scroll_bar_top_shadow_pixel);
      if (f->output_data.x->scroll_bar_bottom_shadow_pixel != -1)
	unload_color (f, f->output_data.x->scroll_bar_bottom_shadow_pixel);
#endif /* USE_TOOLKIT_SCROLL_BARS */
      if (f->output_data.x->white_relief.allocated_p)
	unload_color (f, f->output_data.x->white_relief.pixel);
      if (f->output_data.x->black_relief.allocated_p)
	unload_color (f, f->output_data.x->black_relief.pixel);

      if (FRAME_FACE_CACHE (f))
	free_frame_faces (f);

      x_free_gcs (f);
      XFlush (FRAME_X_DISPLAY (f));
    }

  if (f->output_data.x->saved_menu_event)
    xfree (f->output_data.x->saved_menu_event);

  xfree (f->output_data.x);
  f->output_data.x = NULL;

  if (f == dpyinfo->x_focus_frame)
    dpyinfo->x_focus_frame = 0;
  if (f == dpyinfo->x_focus_event_frame)
    dpyinfo->x_focus_event_frame = 0;
  if (f == dpyinfo->x_highlight_frame)
    dpyinfo->x_highlight_frame = 0;

  if (f == dpyinfo->mouse_face_mouse_frame)
    {
      dpyinfo->mouse_face_beg_row
	= dpyinfo->mouse_face_beg_col = -1;
      dpyinfo->mouse_face_end_row
	= dpyinfo->mouse_face_end_col = -1;
      dpyinfo->mouse_face_window = Qnil;
      dpyinfo->mouse_face_deferred_gc = 0;
      dpyinfo->mouse_face_mouse_frame = 0;
    }

  UNBLOCK_INPUT;
}


/* Destroy the X window of frame F.  */

void
x_destroy_window (f)
     struct frame *f;
{
  struct x_display_info *dpyinfo = FRAME_X_DISPLAY_INFO (f);

  /* If a display connection is dead, don't try sending more
     commands to the X server.  */
  if (dpyinfo->display != 0)
    x_free_frame_resources (f);

  dpyinfo->reference_count--;
}


/* Setting window manager hints.  */

/* Set the normal size hints for the window manager, for frame F.
   FLAGS is the flags word to use--or 0 meaning preserve the flags
   that the window now has.
   If USER_POSITION is nonzero, we set the USPosition
   flag (this is useful when FLAGS is 0).
   The GTK version is in gtkutils.c  */

#ifndef USE_GTK
void
x_wm_set_size_hint (f, flags, user_position)
     struct frame *f;
     long flags;
     int user_position;
{
  XSizeHints size_hints;

#ifdef USE_X_TOOLKIT
  Arg al[2];
  int ac = 0;
  Dimension widget_width, widget_height;
#endif

  Window window = FRAME_OUTER_WINDOW (f);

  /* Setting PMaxSize caused various problems.  */
  size_hints.flags = PResizeInc | PMinSize /* | PMaxSize */;

  size_hints.x = f->left_pos;
  size_hints.y = f->top_pos;

#ifdef USE_X_TOOLKIT
  XtSetArg (al[ac], XtNwidth, &widget_width); ac++;
  XtSetArg (al[ac], XtNheight, &widget_height); ac++;
  XtGetValues (f->output_data.x->widget, al, ac);
  size_hints.height = widget_height;
  size_hints.width = widget_width;
#else /* not USE_X_TOOLKIT */
  size_hints.height = FRAME_PIXEL_HEIGHT (f);
  size_hints.width = FRAME_PIXEL_WIDTH (f);
#endif /* not USE_X_TOOLKIT */

  size_hints.width_inc = FRAME_COLUMN_WIDTH (f);
  size_hints.height_inc = FRAME_LINE_HEIGHT (f);
  size_hints.max_width
    = FRAME_X_DISPLAY_INFO (f)->width - FRAME_TEXT_COLS_TO_PIXEL_WIDTH (f, 0);
  size_hints.max_height
    = FRAME_X_DISPLAY_INFO (f)->height - FRAME_TEXT_LINES_TO_PIXEL_HEIGHT (f, 0);

  /* Calculate the base and minimum sizes.

     (When we use the X toolkit, we don't do it here.
     Instead we copy the values that the widgets are using, below.)  */
#ifndef USE_X_TOOLKIT
  {
    int base_width, base_height;
    int min_rows = 0, min_cols = 0;

    base_width = FRAME_TEXT_COLS_TO_PIXEL_WIDTH (f, 0);
    base_height = FRAME_TEXT_LINES_TO_PIXEL_HEIGHT (f, 0);

    check_frame_size (f, &min_rows, &min_cols);

    /* The window manager uses the base width hints to calculate the
       current number of rows and columns in the frame while
       resizing; min_width and min_height aren't useful for this
       purpose, since they might not give the dimensions for a
       zero-row, zero-column frame.

       We use the base_width and base_height members if we have
       them; otherwise, we set the min_width and min_height members
       to the size for a zero x zero frame.  */

#ifdef HAVE_X11R4
    size_hints.flags |= PBaseSize;
    size_hints.base_width = base_width;
    size_hints.base_height = base_height;
    size_hints.min_width  = base_width + min_cols * size_hints.width_inc;
    size_hints.min_height = base_height + min_rows * size_hints.height_inc;
#else
    size_hints.min_width = base_width;
    size_hints.min_height = base_height;
#endif
  }

  /* If we don't need the old flags, we don't need the old hint at all.  */
  if (flags)
    {
      size_hints.flags |= flags;
      goto no_read;
    }
#endif /* not USE_X_TOOLKIT */

  {
    XSizeHints hints;		/* Sometimes I hate X Windows... */
    long supplied_return;
    int value;

#ifdef HAVE_X11R4
    value = XGetWMNormalHints (FRAME_X_DISPLAY (f), window, &hints,
			       &supplied_return);
#else
    value = XGetNormalHints (FRAME_X_DISPLAY (f), window, &hints);
#endif

#ifdef USE_X_TOOLKIT
    size_hints.base_height = hints.base_height;
    size_hints.base_width = hints.base_width;
    size_hints.min_height = hints.min_height;
    size_hints.min_width = hints.min_width;
#endif

    if (flags)
      size_hints.flags |= flags;
    else
      {
	if (value == 0)
	  hints.flags = 0;
	if (hints.flags & PSize)
	  size_hints.flags |= PSize;
	if (hints.flags & PPosition)
	  size_hints.flags |= PPosition;
	if (hints.flags & USPosition)
	  size_hints.flags |= USPosition;
	if (hints.flags & USSize)
	  size_hints.flags |= USSize;
      }
  }

#ifndef USE_X_TOOLKIT
 no_read:
#endif

#ifdef PWinGravity
  size_hints.win_gravity = f->win_gravity;
  size_hints.flags |= PWinGravity;

  if (user_position)
    {
      size_hints.flags &= ~ PPosition;
      size_hints.flags |= USPosition;
    }
#endif /* PWinGravity */

#ifdef HAVE_X11R4
  XSetWMNormalHints (FRAME_X_DISPLAY (f), window, &size_hints);
#else
  XSetNormalHints (FRAME_X_DISPLAY (f), window, &size_hints);
#endif
}
#endif /* not USE_GTK */

/* Used for IconicState or NormalState */

void
x_wm_set_window_state (f, state)
     struct frame *f;
     int state;
{
#ifdef USE_X_TOOLKIT
  Arg al[1];

  XtSetArg (al[0], XtNinitialState, state);
  XtSetValues (f->output_data.x->widget, al, 1);
#else /* not USE_X_TOOLKIT */
  Window window = FRAME_X_WINDOW (f);

  f->output_data.x->wm_hints.flags |= StateHint;
  f->output_data.x->wm_hints.initial_state = state;

  XSetWMHints (FRAME_X_DISPLAY (f), window, &f->output_data.x->wm_hints);
#endif /* not USE_X_TOOLKIT */
}

void
x_wm_set_icon_pixmap (f, pixmap_id)
     struct frame *f;
     int pixmap_id;
{
  Pixmap icon_pixmap, icon_mask;

#ifndef USE_X_TOOLKIT
  Window window = FRAME_OUTER_WINDOW (f);
#endif

  if (pixmap_id > 0)
    {
      icon_pixmap = x_bitmap_pixmap (f, pixmap_id);
      f->output_data.x->wm_hints.icon_pixmap = icon_pixmap;
      icon_mask = x_bitmap_mask (f, pixmap_id);
      f->output_data.x->wm_hints.icon_mask = icon_mask;
    }
  else
    {
      /* It seems there is no way to turn off use of an icon pixmap.
	 The following line does it, only if no icon has yet been created,
	 for some window managers.  But with mwm it crashes.
	 Some people say it should clear the IconPixmapHint bit in this case,
	 but that doesn't work, and the X consortium said it isn't the
	 right thing at all.  Since there is no way to win,
	 best to explicitly give up.  */
#if 0
      f->output_data.x->wm_hints.icon_pixmap = None;
      f->output_data.x->wm_hints.icon_mask = None;
#else
      return;
#endif
    }


#ifdef USE_GTK
  {
    xg_set_frame_icon (f, icon_pixmap, icon_mask);
    return;
  }

#elif defined (USE_X_TOOLKIT) /* same as in x_wm_set_window_state.  */

  {
    Arg al[1];
    XtSetArg (al[0], XtNiconPixmap, icon_pixmap);
    XtSetValues (f->output_data.x->widget, al, 1);
    XtSetArg (al[0], XtNiconMask, icon_mask);
    XtSetValues (f->output_data.x->widget, al, 1);
  }

#else /* not USE_X_TOOLKIT && not USE_GTK */

  f->output_data.x->wm_hints.flags |= (IconPixmapHint | IconMaskHint);
  XSetWMHints (FRAME_X_DISPLAY (f), window, &f->output_data.x->wm_hints);

#endif /* not USE_X_TOOLKIT && not USE_GTK */
}

void
x_wm_set_icon_position (f, icon_x, icon_y)
     struct frame *f;
     int icon_x, icon_y;
{
  Window window = FRAME_OUTER_WINDOW (f);

  f->output_data.x->wm_hints.flags |= IconPositionHint;
  f->output_data.x->wm_hints.icon_x = icon_x;
  f->output_data.x->wm_hints.icon_y = icon_y;

  XSetWMHints (FRAME_X_DISPLAY (f), window, &f->output_data.x->wm_hints);
}


/***********************************************************************
				Fonts
 ***********************************************************************/

/* Return a pointer to struct font_info of font FONT_IDX of frame F.  */

struct font_info *
x_get_font_info (f, font_idx)
     FRAME_PTR f;
     int font_idx;
{
  return (FRAME_X_FONT_TABLE (f) + font_idx);
}


/* Return a list of names of available fonts matching PATTERN on frame F.

   If SIZE is > 0, it is the size (maximum bounds width) of fonts
   to be listed.

   SIZE < 0 means include scalable fonts.

   Frame F null means we have not yet created any frame on X, and
   consult the first display in x_display_list.  MAXNAMES sets a limit
   on how many fonts to match.  */

Lisp_Object
x_list_fonts (f, pattern, size, maxnames)
     struct frame *f;
     Lisp_Object pattern;
     int size;
     int maxnames;
{
  Lisp_Object list = Qnil, patterns, newlist = Qnil, key = Qnil;
  Lisp_Object tem, second_best;
  struct x_display_info *dpyinfo
    = f ? FRAME_X_DISPLAY_INFO (f) : x_display_list;
  Display *dpy = dpyinfo->display;
  int try_XLoadQueryFont = 0;
  int allow_auto_scaled_font = 0;

  if (size < 0)
    {
      allow_auto_scaled_font = 1;
      size = 0;
    }

  patterns = Fassoc (pattern, Valternate_fontname_alist);
  if (NILP (patterns))
    patterns = Fcons (pattern, Qnil);

  if (maxnames == 1 && !size)
    /* We can return any single font matching PATTERN.  */
    try_XLoadQueryFont = 1;

  for (; CONSP (patterns); patterns = XCDR (patterns))
    {
      int num_fonts;
      char **names = NULL;

      pattern = XCAR (patterns);
      /* See if we cached the result for this particular query.
         The cache is an alist of the form:
	 ((((PATTERN . MAXNAMES) . SCALABLE) (FONTNAME . WIDTH) ...) ...)  */
      tem = XCDR (dpyinfo->name_list_element);
      key = Fcons (Fcons (pattern, make_number (maxnames)),
		   allow_auto_scaled_font ? Qt : Qnil);
      list = Fassoc (key, tem);
      if (!NILP (list))
	{
	  list = Fcdr_safe (list);
	  /* We have a cashed list.  Don't have to get the list again.  */
	  goto label_cached;
	}

      /* At first, put PATTERN in the cache.  */

      BLOCK_INPUT;
      x_catch_errors (dpy);

      if (try_XLoadQueryFont)
	{
	  XFontStruct *font;
	  unsigned long value;

	  font = XLoadQueryFont (dpy, SDATA (pattern));
	  if (x_had_errors_p (dpy))
	    {
	      /* This error is perhaps due to insufficient memory on X
                 server.  Let's just ignore it.  */
	      font = NULL;
	      x_clear_errors (dpy);
	    }

	  if (font
	      && XGetFontProperty (font, XA_FONT, &value))
	    {
	      char *name = (char *) XGetAtomName (dpy, (Atom) value);
	      int len = strlen (name);
	      char *tmp;

	      /* If DXPC (a Differential X Protocol Compressor)
                 Ver.3.7 is running, XGetAtomName will return null
                 string.  We must avoid such a name.  */
	      if (len == 0)
		try_XLoadQueryFont = 0;
	      else
		{
		  num_fonts = 1;
		  names = (char **) alloca (sizeof (char *));
		  /* Some systems only allow alloca assigned to a
                     simple var.  */
		  tmp = (char *) alloca (len + 1);  names[0] = tmp;
		  bcopy (name, names[0], len + 1);
		  XFree (name);
		}
	    }
	  else
	    try_XLoadQueryFont = 0;

	  if (font)
	    XFreeFont (dpy, font);
	}

      if (!try_XLoadQueryFont)
	{
	  /* We try at least 10 fonts because XListFonts will return
	     auto-scaled fonts at the head.  */
          if (maxnames < 0)
            {
              int limit;

              for (limit = 500;;)
                {
                  names = XListFonts (dpy, SDATA (pattern), limit, &num_fonts);
                  if (num_fonts == limit)
                    {
                      BLOCK_INPUT;
                      XFreeFontNames (names);
                      UNBLOCK_INPUT;
                      limit *= 2;
                    }
                  else
                    break;
                }
            }
          else
            names = XListFonts (dpy, SDATA (pattern), max (maxnames, 10),
                                &num_fonts);

	  if (x_had_errors_p (dpy))
	    {
	      /* This error is perhaps due to insufficient memory on X
                 server.  Let's just ignore it.  */
	      names = NULL;
	      x_clear_errors (dpy);
	    }
	}

      x_uncatch_errors ();
      UNBLOCK_INPUT;

      if (names)
	{
	  int i;

	  /* Make a list of all the fonts we got back.
	     Store that in the font cache for the display.  */
	  for (i = 0; i < num_fonts; i++)
	    {
	      int width = 0;
	      char *p = names[i];
	      int average_width = -1, resx = 0, dashes = 0;

	      /* Count the number of dashes in NAMES[I].  If there are
		 14 dashes, the field value following 9th dash
		 (RESOLUTION_X) is nonzero, and the field value
		 following 12th dash (AVERAGE_WIDTH) is 0, this is a
		 auto-scaled font which is usually too ugly to be used
		 for editing.  Let's ignore it.  */
	      while (*p)
		if (*p++ == '-')
		  {
		    dashes++;
		    if (dashes == 7) /* PIXEL_SIZE field */
		      width = atoi (p);
		    else if (dashes == 9)
		      resx = atoi (p);
		    else if (dashes == 12) /* AVERAGE_WIDTH field */
		      average_width = atoi (p);
		  }

	      if (allow_auto_scaled_font
		  || dashes < 14 || average_width != 0 || resx == 0)
		{
		  tem = build_string (names[i]);
		  if (NILP (Fassoc (tem, list)))
		    {
		      if (STRINGP (Vx_pixel_size_width_font_regexp)
			  && ((fast_c_string_match_ignore_case
			       (Vx_pixel_size_width_font_regexp, names[i]))
			      >= 0))
			/* We can set the value of PIXEL_SIZE to the
			  width of this font.  */
			list = Fcons (Fcons (tem, make_number (width)), list);
		      else
			/* For the moment, width is not known.  */
			list = Fcons (Fcons (tem, Qnil), list);
		    }
		}
	    }

	  if (!try_XLoadQueryFont)
	    {
	      BLOCK_INPUT;
	      XFreeFontNames (names);
	      UNBLOCK_INPUT;
	    }
	}

      /* Now store the result in the cache.  */
      XSETCDR (dpyinfo->name_list_element,
	       Fcons (Fcons (key, list), XCDR (dpyinfo->name_list_element)));

    label_cached:
      if (NILP (list)) continue; /* Try the remaining alternatives.  */

      newlist = second_best = Qnil;
      /* Make a list of the fonts that have the right width.  */
      for (; CONSP (list); list = XCDR (list))
	{
	  int found_size;

	  tem = XCAR (list);

	  if (!CONSP (tem) || NILP (XCAR (tem)))
	    continue;
	  if (!size)
	    {
	      newlist = Fcons (XCAR (tem), newlist);
	      continue;
	    }

	  if (!INTEGERP (XCDR (tem)))
	    {
	      /* Since we have not yet known the size of this font, we
		 must try slow function call XLoadQueryFont.  */
	      XFontStruct *thisinfo;

	      BLOCK_INPUT;
	      x_catch_errors (dpy);
	      thisinfo = XLoadQueryFont (dpy,
					 SDATA (XCAR (tem)));
	      if (x_had_errors_p (dpy))
		{
		  /* This error is perhaps due to insufficient memory on X
		     server.  Let's just ignore it.  */
		  thisinfo = NULL;
		  x_clear_errors (dpy);
		}
	      x_uncatch_errors ();
	      UNBLOCK_INPUT;

	      if (thisinfo)
		{
		  XSETCDR (tem,
			   (thisinfo->min_bounds.width == 0
			    ? make_number (0)
			    : make_number (thisinfo->max_bounds.width)));
		  BLOCK_INPUT;
		  XFreeFont (dpy, thisinfo);
		  UNBLOCK_INPUT;
		}
	      else
		/* For unknown reason, the previous call of XListFont had
		  returned a font which can't be opened.  Record the size
		  as 0 not to try to open it again.  */
		XSETCDR (tem, make_number (0));
	    }

	  found_size = XINT (XCDR (tem));
	  if (found_size == size)
	    newlist = Fcons (XCAR (tem), newlist);
	  else if (found_size > 0)
	    {
	      if (NILP (second_best))
		second_best = tem;
	      else if (found_size < size)
		{
		  if (XINT (XCDR (second_best)) > size
		      || XINT (XCDR (second_best)) < found_size)
		    second_best = tem;
		}
	      else
		{
		  if (XINT (XCDR (second_best)) > size
		      && XINT (XCDR (second_best)) > found_size)
		    second_best = tem;
		}
	    }
	}
      if (!NILP (newlist))
	break;
      else if (!NILP (second_best))
	{
	  newlist = Fcons (XCAR (second_best), Qnil);
	  break;
	}
    }

  return newlist;
}


#if GLYPH_DEBUG

/* Check that FONT is valid on frame F.  It is if it can be found in F's
   font table.  */

static void
x_check_font (f, font)
     struct frame *f;
     XFontStruct *font;
{
  int i;
  struct x_display_info *dpyinfo = FRAME_X_DISPLAY_INFO (f);

  xassert (font != NULL);

  for (i = 0; i < dpyinfo->n_fonts; i++)
    if (dpyinfo->font_table[i].name
	&& font == dpyinfo->font_table[i].font)
      break;

  xassert (i < dpyinfo->n_fonts);
}

#endif /* GLYPH_DEBUG != 0 */

/* Set *W to the minimum width, *H to the minimum font height of FONT.
   Note: There are (broken) X fonts out there with invalid XFontStruct
   min_bounds contents.  For example, handa@etl.go.jp reports that
   "-adobe-courier-medium-r-normal--*-180-*-*-m-*-iso8859-1" fonts
   have font->min_bounds.width == 0.  */

static INLINE void
x_font_min_bounds (font, w, h)
     XFontStruct *font;
     int *w, *h;
{
  *h = FONT_HEIGHT (font);
  *w = font->min_bounds.width;

  /* Try to handle the case where FONT->min_bounds has invalid
     contents.  Since the only font known to have invalid min_bounds
     is fixed-width, use max_bounds if min_bounds seems to be invalid.  */
  if (*w <= 0)
    *w = font->max_bounds.width;
}


/* Compute the smallest character width and smallest font height over
   all fonts available on frame F.  Set the members smallest_char_width
   and smallest_font_height in F's x_display_info structure to
   the values computed.  Value is non-zero if smallest_font_height or
   smallest_char_width become smaller than they were before.  */

static int
x_compute_min_glyph_bounds (f)
     struct frame *f;
{
  int i;
  struct x_display_info *dpyinfo = FRAME_X_DISPLAY_INFO (f);
  XFontStruct *font;
  int old_width = dpyinfo->smallest_char_width;
  int old_height = dpyinfo->smallest_font_height;

  dpyinfo->smallest_font_height = 100000;
  dpyinfo->smallest_char_width = 100000;

  for (i = 0; i < dpyinfo->n_fonts; ++i)
    if (dpyinfo->font_table[i].name)
      {
	struct font_info *fontp = dpyinfo->font_table + i;
	int w, h;

	font = (XFontStruct *) fontp->font;
	xassert (font != (XFontStruct *) ~0);
	x_font_min_bounds (font, &w, &h);

	dpyinfo->smallest_font_height = min (dpyinfo->smallest_font_height, h);
	dpyinfo->smallest_char_width = min (dpyinfo->smallest_char_width, w);
      }

  xassert (dpyinfo->smallest_char_width > 0
	   && dpyinfo->smallest_font_height > 0);

  return (dpyinfo->n_fonts == 1
	  || dpyinfo->smallest_char_width < old_width
	  || dpyinfo->smallest_font_height < old_height);
}


/* Load font named FONTNAME of the size SIZE for frame F, and return a
   pointer to the structure font_info while allocating it dynamically.
   If SIZE is 0, load any size of font.
   If loading is failed, return NULL.  */

struct font_info *
x_load_font (f, fontname, size)
     struct frame *f;
     register char *fontname;
     int size;
{
  struct x_display_info *dpyinfo = FRAME_X_DISPLAY_INFO (f);
  Lisp_Object font_names;

  /* Get a list of all the fonts that match this name.  Once we
     have a list of matching fonts, we compare them against the fonts
     we already have by comparing names.  */
  font_names = x_list_fonts (f, build_string (fontname), size, 1);

  if (!NILP (font_names))
    {
      Lisp_Object tail;
      int i;

      for (i = 0; i < dpyinfo->n_fonts; i++)
	for (tail = font_names; CONSP (tail); tail = XCDR (tail))
	  if (dpyinfo->font_table[i].name
	      && (!strcmp (dpyinfo->font_table[i].name,
			   SDATA (XCAR (tail)))
		  || !strcmp (dpyinfo->font_table[i].full_name,
			      SDATA (XCAR (tail)))))
	    return (dpyinfo->font_table + i);
    }

  /* Load the font and add it to the table.  */
  {
    char *full_name;
    XFontStruct *font;
    struct font_info *fontp;
    unsigned long value;
    int i;

    /* If we have found fonts by x_list_font, load one of them.  If
       not, we still try to load a font by the name given as FONTNAME
       because XListFonts (called in x_list_font) of some X server has
       a bug of not finding a font even if the font surely exists and
       is loadable by XLoadQueryFont.  */
    if (size > 0 && !NILP (font_names))
      fontname = (char *) SDATA (XCAR (font_names));

    BLOCK_INPUT;
    x_catch_errors (FRAME_X_DISPLAY (f));
    font = (XFontStruct *) XLoadQueryFont (FRAME_X_DISPLAY (f), fontname);
    if (x_had_errors_p (FRAME_X_DISPLAY (f)))
      {
	/* This error is perhaps due to insufficient memory on X
	   server.  Let's just ignore it.  */
	font = NULL;
	x_clear_errors (FRAME_X_DISPLAY (f));
      }
    x_uncatch_errors ();
    UNBLOCK_INPUT;
    if (!font)
      return NULL;

    /* Find a free slot in the font table.  */
    for (i = 0; i < dpyinfo->n_fonts; ++i)
      if (dpyinfo->font_table[i].name == NULL)
	break;

    /* If no free slot found, maybe enlarge the font table.  */
    if (i == dpyinfo->n_fonts
	&& dpyinfo->n_fonts == dpyinfo->font_table_size)
      {
	int sz;
	dpyinfo->font_table_size = max (16, 2 * dpyinfo->font_table_size);
	sz = dpyinfo->font_table_size * sizeof *dpyinfo->font_table;
	dpyinfo->font_table
	  = (struct font_info *) xrealloc (dpyinfo->font_table, sz);
      }

    fontp = dpyinfo->font_table + i;
    if (i == dpyinfo->n_fonts)
      ++dpyinfo->n_fonts;

    /* Now fill in the slots of *FONTP.  */
    BLOCK_INPUT;
    bzero (fontp, sizeof (*fontp));
    fontp->font = font;
    fontp->font_idx = i;
    fontp->name = (char *) xmalloc (strlen (fontname) + 1);
    bcopy (fontname, fontp->name, strlen (fontname) + 1);

    if (font->min_bounds.width == font->max_bounds.width)
      {
	/* Fixed width font.  */
	fontp->average_width = fontp->space_width = font->min_bounds.width;
      }
    else
      {
	XChar2b char2b;
	XCharStruct *pcm;

	char2b.byte1 = 0x00, char2b.byte2 = 0x20;
	pcm = x_per_char_metric (font, &char2b, 0);
	if (pcm)
	  fontp->space_width = pcm->width;
	else
	  fontp->space_width = FONT_WIDTH (font);

	fontp->average_width
	  = (XGetFontProperty (font, dpyinfo->Xatom_AVERAGE_WIDTH, &value)
	     ? (long) value / 10 : 0);
	if (fontp->average_width < 0)
	  fontp->average_width = - fontp->average_width;
	if (fontp->average_width == 0)
	  {
	    if (pcm)
	      {
		int width = pcm->width;
		for (char2b.byte2 = 33; char2b.byte2 <= 126; char2b.byte2++)
		  if ((pcm = x_per_char_metric (font, &char2b, 0)) != NULL)
		    width += pcm->width;
		fontp->average_width = width / 95;
	      }
	    else
	      fontp->average_width = FONT_WIDTH (font);
	  }
      }

    /* Try to get the full name of FONT.  Put it in FULL_NAME.  */
    full_name = 0;
    if (XGetFontProperty (font, XA_FONT, &value))
      {
	char *name = (char *) XGetAtomName (FRAME_X_DISPLAY (f), (Atom) value);
	char *p = name;
	int dashes = 0;

	/* Count the number of dashes in the "full name".
	   If it is too few, this isn't really the font's full name,
	   so don't use it.
	   In X11R4, the fonts did not come with their canonical names
	   stored in them.  */
	while (*p)
	  {
	    if (*p == '-')
	      dashes++;
	    p++;
	  }

	if (dashes >= 13)
	  {
	    full_name = (char *) xmalloc (p - name + 1);
	    bcopy (name, full_name, p - name + 1);
	  }

	XFree (name);
      }

    if (full_name != 0)
      fontp->full_name = full_name;
    else
      fontp->full_name = fontp->name;

    fontp->size = font->max_bounds.width;
    fontp->height = FONT_HEIGHT (font);

    if (NILP (font_names))
      {
	/* We come here because of a bug of XListFonts mentioned at
	   the head of this block.  Let's store this information in
	   the cache for x_list_fonts.  */
	Lisp_Object lispy_name = build_string (fontname);
	Lisp_Object lispy_full_name = build_string (fontp->full_name);
	Lisp_Object key = Fcons (Fcons (lispy_name, make_number (256)),
				 Qnil);

	XSETCDR (dpyinfo->name_list_element,
		 Fcons (Fcons (key,
			       Fcons (Fcons (lispy_full_name,
					     make_number (fontp->size)),
				      Qnil)),
			XCDR (dpyinfo->name_list_element)));
	if (full_name)
	  {
	    key = Fcons (Fcons (lispy_full_name, make_number (256)),
			 Qnil);
	    XSETCDR (dpyinfo->name_list_element,
		     Fcons (Fcons (key,
				   Fcons (Fcons (lispy_full_name,
						 make_number (fontp->size)),
					  Qnil)),
			    XCDR (dpyinfo->name_list_element)));
	  }
      }

    /* The slot `encoding' specifies how to map a character
       code-points (0x20..0x7F or 0x2020..0x7F7F) of each charset to
       the font code-points (0:0x20..0x7F, 1:0xA0..0xFF), or
       (0:0x2020..0x7F7F, 1:0xA0A0..0xFFFF, 3:0x20A0..0x7FFF,
       2:0xA020..0xFF7F).  For the moment, we don't know which charset
       uses this font.  So, we set information in fontp->encoding[1]
       which is never used by any charset.  If mapping can't be
       decided, set FONT_ENCODING_NOT_DECIDED.  */
    fontp->encoding[1]
      = (font->max_byte1 == 0
	 /* 1-byte font */
	 ? (font->min_char_or_byte2 < 0x80
	    ? (font->max_char_or_byte2 < 0x80
	       ? 0		/* 0x20..0x7F */
	       : FONT_ENCODING_NOT_DECIDED) /* 0x20..0xFF */
	    : 1)		/* 0xA0..0xFF */
	 /* 2-byte font */
	 : (font->min_byte1 < 0x80
	    ? (font->max_byte1 < 0x80
	       ? (font->min_char_or_byte2 < 0x80
		  ? (font->max_char_or_byte2 < 0x80
		     ? 0		/* 0x2020..0x7F7F */
		     : FONT_ENCODING_NOT_DECIDED) /* 0x2020..0x7FFF */
		  : 3)		/* 0x20A0..0x7FFF */
	       : FONT_ENCODING_NOT_DECIDED) /* 0x20??..0xA0?? */
	    : (font->min_char_or_byte2 < 0x80
	       ? (font->max_char_or_byte2 < 0x80
		  ? 2		/* 0xA020..0xFF7F */
		  : FONT_ENCODING_NOT_DECIDED) /* 0xA020..0xFFFF */
	       : 1)));		/* 0xA0A0..0xFFFF */

    fontp->baseline_offset
      = (XGetFontProperty (font, dpyinfo->Xatom_MULE_BASELINE_OFFSET, &value)
	 ? (long) value : 0);
    fontp->relative_compose
      = (XGetFontProperty (font, dpyinfo->Xatom_MULE_RELATIVE_COMPOSE, &value)
	 ? (long) value : 0);
    fontp->default_ascent
      = (XGetFontProperty (font, dpyinfo->Xatom_MULE_DEFAULT_ASCENT, &value)
	 ? (long) value : 0);

    /* Set global flag fonts_changed_p to non-zero if the font loaded
       has a character with a smaller width than any other character
       before, or if the font loaded has a smaller height than any
       other font loaded before.  If this happens, it will make a
       glyph matrix reallocation necessary.  */
    fonts_changed_p |= x_compute_min_glyph_bounds (f);
    UNBLOCK_INPUT;
    return fontp;
  }
}


/* Return a pointer to struct font_info of a font named FONTNAME for
   frame F.  If no such font is loaded, return NULL.  */

struct font_info *
x_query_font (f, fontname)
     struct frame *f;
     register char *fontname;
{
  struct x_display_info *dpyinfo = FRAME_X_DISPLAY_INFO (f);
  int i;

  for (i = 0; i < dpyinfo->n_fonts; i++)
    if (dpyinfo->font_table[i].name
	&& (!xstricmp (dpyinfo->font_table[i].name, fontname)
	    || !xstricmp (dpyinfo->font_table[i].full_name, fontname)))
      return (dpyinfo->font_table + i);
  return NULL;
}


/* Find a CCL program for a font specified by FONTP, and set the member
 `encoder' of the structure.  */

void
x_find_ccl_program (fontp)
     struct font_info *fontp;
{
  Lisp_Object list, elt;

  elt = Qnil;
  for (list = Vfont_ccl_encoder_alist; CONSP (list); list = XCDR (list))
    {
      elt = XCAR (list);
      if (CONSP (elt)
	  && STRINGP (XCAR (elt))
	  && ((fast_c_string_match_ignore_case (XCAR (elt), fontp->name)
	       >= 0)
	      || (fast_c_string_match_ignore_case (XCAR (elt), fontp->full_name)
		  >= 0)))
	break;
    }

  if (! NILP (list))
    {
      struct ccl_program *ccl
	= (struct ccl_program *) xmalloc (sizeof (struct ccl_program));

      if (setup_ccl_program (ccl, XCDR (elt)) < 0)
	xfree (ccl);
      else
	fontp->font_encoder = ccl;
    }
}



/***********************************************************************
			    Initialization
 ***********************************************************************/

#ifdef USE_X_TOOLKIT
static XrmOptionDescRec emacs_options[] = {
  {"-geometry",	".geometry", XrmoptionSepArg, NULL},
  {"-iconic",	".iconic", XrmoptionNoArg, (XtPointer) "yes"},

  {"-internal-border-width", "*EmacsScreen.internalBorderWidth",
     XrmoptionSepArg, NULL},
  {"-ib",	"*EmacsScreen.internalBorderWidth", XrmoptionSepArg, NULL},

  {"-T",	"*EmacsShell.title", XrmoptionSepArg, (XtPointer) NULL},
  {"-wn",	"*EmacsShell.title", XrmoptionSepArg, (XtPointer) NULL},
  {"-title",	"*EmacsShell.title", XrmoptionSepArg, (XtPointer) NULL},
  {"-iconname",	"*EmacsShell.iconName", XrmoptionSepArg, (XtPointer) NULL},
  {"-in",	"*EmacsShell.iconName", XrmoptionSepArg, (XtPointer) NULL},
  {"-mc",	"*pointerColor", XrmoptionSepArg, (XtPointer) NULL},
  {"-cr",	"*cursorColor", XrmoptionSepArg, (XtPointer) NULL}
};

/* Whether atimer for Xt timeouts is activated or not.  */

static int x_timeout_atimer_activated_flag;

#endif /* USE_X_TOOLKIT */

static int x_initialized;

#ifdef HAVE_X_SM
static int x_session_initialized;
#endif

#ifdef MULTI_KBOARD
/* Test whether two display-name strings agree up to the dot that separates
   the screen number from the server number.  */
static int
same_x_server (name1, name2)
     const char *name1, *name2;
{
  int seen_colon = 0;
  const unsigned char *system_name = SDATA (Vsystem_name);
  int system_name_length = strlen (system_name);
  int length_until_period = 0;

  while (system_name[length_until_period] != 0
	 && system_name[length_until_period] != '.')
    length_until_period++;

  /* Treat `unix' like an empty host name.  */
  if (! strncmp (name1, "unix:", 5))
    name1 += 4;
  if (! strncmp (name2, "unix:", 5))
    name2 += 4;
  /* Treat this host's name like an empty host name.  */
  if (! strncmp (name1, system_name, system_name_length)
      && name1[system_name_length] == ':')
    name1 += system_name_length;
  if (! strncmp (name2, system_name, system_name_length)
      && name2[system_name_length] == ':')
    name2 += system_name_length;
  /* Treat this host's domainless name like an empty host name.  */
  if (! strncmp (name1, system_name, length_until_period)
      && name1[length_until_period] == ':')
    name1 += length_until_period;
  if (! strncmp (name2, system_name, length_until_period)
      && name2[length_until_period] == ':')
    name2 += length_until_period;

  for (; *name1 != '\0' && *name1 == *name2; name1++, name2++)
    {
      if (*name1 == ':')
	seen_colon++;
      if (seen_colon && *name1 == '.')
	return 1;
    }
  return (seen_colon
	  && (*name1 == '.' || *name1 == '\0')
	  && (*name2 == '.' || *name2 == '\0'));
}
#endif

/* Count number of set bits in mask and number of bits to shift to
   get to the first bit.  With MASK 0x7e0, *BITS is set to 6, and *OFFSET
   to 5.  */
static void
get_bits_and_offset (mask, bits, offset)
     unsigned long mask;
     int *bits;
     int *offset;
{
  int nr = 0;
  int off = 0;

  while (!(mask & 1))
    {
      off++;
      mask >>= 1;
    }

  while (mask & 1)
    {
      nr++;
      mask >>= 1;
    }

  *offset = off;
  *bits = nr;
}

int
x_display_ok (display)
    const char * display;
{
    int dpy_ok = 1;
    Display *dpy;

    dpy = XOpenDisplay (display);
    if (dpy)
      XCloseDisplay (dpy);
    else
      dpy_ok = 0;
    return dpy_ok;
}

struct x_display_info *
x_term_init (display_name, xrm_option, resource_name)
     Lisp_Object display_name;
     char *xrm_option;
     char *resource_name;
{
  int connection;
  Display *dpy;
  struct x_display_info *dpyinfo;
  XrmDatabase xrdb;

  BLOCK_INPUT;

  if (!x_initialized)
    {
      x_initialize ();
      ++x_initialized;
    }

#ifdef USE_GTK
  {
#define NUM_ARGV 10
    int argc;
    char *argv[NUM_ARGV];
    char **argv2 = argv;
    GdkAtom atom;

    if (x_initialized++ > 1)
      {
        /* Opening another display.  If xg_display_open returns less
           than zero, we are probably on GTK 2.0, which can only handle
           one display.  GTK 2.2 or later can handle more than one.  */
        if (xg_display_open (SDATA (display_name), &dpy) < 0)
          error ("Sorry, this version of GTK can only handle one display");
     }
    else
      {
        for (argc = 0; argc < NUM_ARGV; ++argc)
          argv[argc] = 0;

        argc = 0;
        argv[argc++] = initial_argv[0];

        if (! NILP (display_name))
          {
            argv[argc++] = "--display";
            argv[argc++] = SDATA (display_name);
          }

        argv[argc++] = "--name";
        argv[argc++] = resource_name;

#ifdef HAVE_X11R5
        XSetLocaleModifiers ("");
#endif

        gtk_init (&argc, &argv2);

        /* gtk_init does set_locale.  We must fix locale after calling it.  */
        fixup_locale ();
        xg_initialize ();

        dpy = GDK_DISPLAY ();

        /* NULL window -> events for all windows go to our function */
        gdk_window_add_filter (NULL, event_handler_gdk, NULL);

        /* Load our own gtkrc if it exists.  */
        {
          char *file = "~/.emacs.d/gtkrc";
          Lisp_Object s, abs_file;

          s = make_string (file, strlen (file));
          abs_file = Fexpand_file_name (s, Qnil);

          if (! NILP (abs_file) && !NILP (Ffile_readable_p (abs_file)))
            gtk_rc_parse (SDATA (abs_file));
        }

        XSetErrorHandler (x_error_handler);
        XSetIOErrorHandler (x_io_error_quitter);
      }
  }
#else /* not USE_GTK */
#ifdef USE_X_TOOLKIT
  /* weiner@footloose.sps.mot.com reports that this causes
     errors with X11R5:
	   X protocol error: BadAtom (invalid Atom parameter)
	   on protocol request 18skiloaf.
     So let's not use it until R6.  */
#ifdef HAVE_X11XTR6
  XtSetLanguageProc (NULL, NULL, NULL);
#endif

  {
    int argc = 0;
    char *argv[3];

    argv[0] = "";
    argc = 1;
    if (xrm_option)
      {
	argv[argc++] = "-xrm";
	argv[argc++] = xrm_option;
      }
    turn_on_atimers (0);
    dpy = XtOpenDisplay (Xt_app_con, SDATA (display_name),
			 resource_name, EMACS_CLASS,
			 emacs_options, XtNumber (emacs_options),
			 &argc, argv);
    turn_on_atimers (1);

#ifdef HAVE_X11XTR6
    /* I think this is to compensate for XtSetLanguageProc.  */
    fixup_locale ();
#endif
  }

#else /* not USE_X_TOOLKIT */
#ifdef HAVE_X11R5
  XSetLocaleModifiers ("");
#endif
  dpy = XOpenDisplay (SDATA (display_name));
#endif /* not USE_X_TOOLKIT */
#endif /* not USE_GTK*/

  /* Detect failure.  */
  if (dpy == 0)
    {
      UNBLOCK_INPUT;
      return 0;
    }

  /* We have definitely succeeded.  Record the new connection.  */

  dpyinfo = (struct x_display_info *) xmalloc (sizeof (struct x_display_info));
  bzero (dpyinfo, sizeof *dpyinfo);

#ifdef MULTI_KBOARD
  {
    struct x_display_info *share;
    Lisp_Object tail;

    for (share = x_display_list, tail = x_display_name_list; share;
	 share = share->next, tail = XCDR (tail))
      if (same_x_server (SDATA (XCAR (XCAR (tail))),
			 SDATA (display_name)))
	break;
    if (share)
      dpyinfo->kboard = share->kboard;
    else
      {
	dpyinfo->kboard = (KBOARD *) xmalloc (sizeof (KBOARD));
	init_kboard (dpyinfo->kboard);
	if (!EQ (XSYMBOL (Qvendor_specific_keysyms)->function, Qunbound))
	  {
	    char *vendor = ServerVendor (dpy);
	    UNBLOCK_INPUT;
	    dpyinfo->kboard->Vsystem_key_alist
	      = call1 (Qvendor_specific_keysyms,
		       build_string (vendor ? vendor : ""));
	    BLOCK_INPUT;
	  }

	dpyinfo->kboard->next_kboard = all_kboards;
	all_kboards = dpyinfo->kboard;
	/* Don't let the initial kboard remain current longer than necessary.
	   That would cause problems if a file loaded on startup tries to
	   prompt in the mini-buffer.  */
	if (current_kboard == initial_kboard)
	  current_kboard = dpyinfo->kboard;
      }
    dpyinfo->kboard->reference_count++;
  }
#endif

  /* Put this display on the chain.  */
  dpyinfo->next = x_display_list;
  x_display_list = dpyinfo;

  /* Put it on x_display_name_list as well, to keep them parallel.  */
  x_display_name_list = Fcons (Fcons (display_name, Qnil),
			       x_display_name_list);
  dpyinfo->name_list_element = XCAR (x_display_name_list);

  dpyinfo->display = dpy;

#if 0
  XSetAfterFunction (x_current_display, x_trace_wire);
#endif /* ! 0 */

  dpyinfo->x_id_name
    = (char *) xmalloc (SBYTES (Vinvocation_name)
			+ SBYTES (Vsystem_name)
			+ 2);
  sprintf (dpyinfo->x_id_name, "%s@%s",
	   SDATA (Vinvocation_name), SDATA (Vsystem_name));

  /* Figure out which modifier bits mean what.  */
  x_find_modifier_meanings (dpyinfo);

  /* Get the scroll bar cursor.  */
#ifdef USE_GTK
  /* We must create a GTK cursor, it is required for GTK widgets.  */
  dpyinfo->xg_cursor = xg_create_default_cursor (dpyinfo->display);
#endif /* USE_GTK */

  dpyinfo->vertical_scroll_bar_cursor
    = XCreateFontCursor (dpyinfo->display, XC_sb_v_double_arrow);

  xrdb = x_load_resources (dpyinfo->display, xrm_option,
			   resource_name, EMACS_CLASS);
#ifdef HAVE_XRMSETDATABASE
  XrmSetDatabase (dpyinfo->display, xrdb);
#else
  dpyinfo->display->db = xrdb;
#endif
  /* Put the rdb where we can find it in a way that works on
     all versions.  */
  dpyinfo->xrdb = xrdb;

  dpyinfo->screen = ScreenOfDisplay (dpyinfo->display,
				     DefaultScreen (dpyinfo->display));
  select_visual (dpyinfo);
  dpyinfo->cmap = DefaultColormapOfScreen (dpyinfo->screen);
  dpyinfo->height = HeightOfScreen (dpyinfo->screen);
  dpyinfo->width = WidthOfScreen (dpyinfo->screen);
  dpyinfo->root_window = RootWindowOfScreen (dpyinfo->screen);
  dpyinfo->client_leader_window = 0;
  dpyinfo->grabbed = 0;
  dpyinfo->reference_count = 0;
  dpyinfo->icon_bitmap_id = -1;
  dpyinfo->font_table = NULL;
  dpyinfo->n_fonts = 0;
  dpyinfo->font_table_size = 0;
  dpyinfo->bitmaps = 0;
  dpyinfo->bitmaps_size = 0;
  dpyinfo->bitmaps_last = 0;
  dpyinfo->scratch_cursor_gc = 0;
  dpyinfo->mouse_face_mouse_frame = 0;
  dpyinfo->mouse_face_deferred_gc = 0;
  dpyinfo->mouse_face_beg_row = dpyinfo->mouse_face_beg_col = -1;
  dpyinfo->mouse_face_end_row = dpyinfo->mouse_face_end_col = -1;
  dpyinfo->mouse_face_face_id = DEFAULT_FACE_ID;
  dpyinfo->mouse_face_window = Qnil;
  dpyinfo->mouse_face_overlay = Qnil;
  dpyinfo->mouse_face_mouse_x = dpyinfo->mouse_face_mouse_y = 0;
  dpyinfo->mouse_face_defer = 0;
  dpyinfo->mouse_face_hidden = 0;
  dpyinfo->x_focus_frame = 0;
  dpyinfo->x_focus_event_frame = 0;
  dpyinfo->x_highlight_frame = 0;
  dpyinfo->image_cache = make_image_cache ();
  dpyinfo->wm_type = X_WMTYPE_UNKNOWN;

  /* See if we can construct pixel values from RGB values.  */
  dpyinfo->red_bits = dpyinfo->blue_bits = dpyinfo->green_bits = 0;
  dpyinfo->red_offset = dpyinfo->blue_offset = dpyinfo->green_offset = 0;

  if (dpyinfo->visual->class == TrueColor)
    {
      get_bits_and_offset (dpyinfo->visual->red_mask,
                           &dpyinfo->red_bits, &dpyinfo->red_offset);
      get_bits_and_offset (dpyinfo->visual->blue_mask,
                           &dpyinfo->blue_bits, &dpyinfo->blue_offset);
      get_bits_and_offset (dpyinfo->visual->green_mask,
                           &dpyinfo->green_bits, &dpyinfo->green_offset);
    }

  /* See if a private colormap is requested.  */
  if (dpyinfo->visual == DefaultVisualOfScreen (dpyinfo->screen))
    {
      if (dpyinfo->visual->class == PseudoColor)
	{
	  Lisp_Object value;
	  value = display_x_get_resource (dpyinfo,
					  build_string ("privateColormap"),
					  build_string ("PrivateColormap"),
					  Qnil, Qnil);
	  if (STRINGP (value)
	      && (!strcmp (SDATA (value), "true")
		  || !strcmp (SDATA (value), "on")))
	    dpyinfo->cmap = XCopyColormapAndFree (dpyinfo->display, dpyinfo->cmap);
	}
    }
  else
    dpyinfo->cmap = XCreateColormap (dpyinfo->display, dpyinfo->root_window,
				     dpyinfo->visual, AllocNone);

  {
    int screen_number = XScreenNumberOfScreen (dpyinfo->screen);
    double pixels = DisplayHeight (dpyinfo->display, screen_number);
    double mm = DisplayHeightMM (dpyinfo->display, screen_number);
    /* Mac OS X 10.3's Xserver sometimes reports 0.0mm.  */
    dpyinfo->resy = (mm < 1) ? 100 : pixels * 25.4 / mm;
    pixels = DisplayWidth (dpyinfo->display, screen_number);
    /* Mac OS X 10.3's Xserver sometimes reports 0.0mm.  */
    mm = DisplayWidthMM (dpyinfo->display, screen_number);
    dpyinfo->resx = (mm < 1) ? 100 : pixels * 25.4 / mm;
  }

  dpyinfo->Xatom_wm_protocols
    = XInternAtom (dpyinfo->display, "WM_PROTOCOLS", False);
  dpyinfo->Xatom_wm_take_focus
    = XInternAtom (dpyinfo->display, "WM_TAKE_FOCUS", False);
  dpyinfo->Xatom_wm_save_yourself
    = XInternAtom (dpyinfo->display, "WM_SAVE_YOURSELF", False);
  dpyinfo->Xatom_wm_delete_window
    = XInternAtom (dpyinfo->display, "WM_DELETE_WINDOW", False);
  dpyinfo->Xatom_wm_change_state
    = XInternAtom (dpyinfo->display, "WM_CHANGE_STATE", False);
  dpyinfo->Xatom_wm_configure_denied
    = XInternAtom (dpyinfo->display, "WM_CONFIGURE_DENIED", False);
  dpyinfo->Xatom_wm_window_moved
    = XInternAtom (dpyinfo->display, "WM_MOVED", False);
  dpyinfo->Xatom_wm_client_leader
    = XInternAtom (dpyinfo->display, "WM_CLIENT_LEADER", False);
  dpyinfo->Xatom_editres
    = XInternAtom (dpyinfo->display, "Editres", False);
  dpyinfo->Xatom_CLIPBOARD
    = XInternAtom (dpyinfo->display, "CLIPBOARD", False);
  dpyinfo->Xatom_TIMESTAMP
    = XInternAtom (dpyinfo->display, "TIMESTAMP", False);
  dpyinfo->Xatom_TEXT
    = XInternAtom (dpyinfo->display, "TEXT", False);
  dpyinfo->Xatom_COMPOUND_TEXT
    = XInternAtom (dpyinfo->display, "COMPOUND_TEXT", False);
  dpyinfo->Xatom_UTF8_STRING
    = XInternAtom (dpyinfo->display, "UTF8_STRING", False);
  dpyinfo->Xatom_DELETE
    = XInternAtom (dpyinfo->display, "DELETE", False);
  dpyinfo->Xatom_MULTIPLE
    = XInternAtom (dpyinfo->display, "MULTIPLE", False);
  dpyinfo->Xatom_INCR
    = XInternAtom (dpyinfo->display, "INCR", False);
  dpyinfo->Xatom_EMACS_TMP
    = XInternAtom (dpyinfo->display, "_EMACS_TMP_", False);
  dpyinfo->Xatom_TARGETS
    = XInternAtom (dpyinfo->display, "TARGETS", False);
  dpyinfo->Xatom_NULL
    = XInternAtom (dpyinfo->display, "NULL", False);
  dpyinfo->Xatom_ATOM_PAIR
    = XInternAtom (dpyinfo->display, "ATOM_PAIR", False);
  /* For properties of font.  */
  dpyinfo->Xatom_PIXEL_SIZE
    = XInternAtom (dpyinfo->display, "PIXEL_SIZE", False);
  dpyinfo->Xatom_AVERAGE_WIDTH
    = XInternAtom (dpyinfo->display, "AVERAGE_WIDTH", False);
  dpyinfo->Xatom_MULE_BASELINE_OFFSET
    = XInternAtom (dpyinfo->display, "_MULE_BASELINE_OFFSET", False);
  dpyinfo->Xatom_MULE_RELATIVE_COMPOSE
    = XInternAtom (dpyinfo->display, "_MULE_RELATIVE_COMPOSE", False);
  dpyinfo->Xatom_MULE_DEFAULT_ASCENT
    = XInternAtom (dpyinfo->display, "_MULE_DEFAULT_ASCENT", False);

  /* Ghostscript support.  */
  dpyinfo->Xatom_PAGE = XInternAtom (dpyinfo->display, "PAGE", False);
  dpyinfo->Xatom_DONE = XInternAtom (dpyinfo->display, "DONE", False);

  dpyinfo->Xatom_Scrollbar = XInternAtom (dpyinfo->display, "SCROLLBAR",
					  False);

  dpyinfo->cut_buffers_initialized = 0;

  dpyinfo->x_dnd_atoms_size = 8;
  dpyinfo->x_dnd_atoms_length = 0;
  dpyinfo->x_dnd_atoms = xmalloc (sizeof (*dpyinfo->x_dnd_atoms)
                                  * dpyinfo->x_dnd_atoms_size);

  dpyinfo->net_supported_atoms = NULL;
  dpyinfo->nr_net_supported_atoms = 0;
  dpyinfo->net_supported_window = 0;

  connection = ConnectionNumber (dpyinfo->display);
  dpyinfo->connection = connection;

  {
    char null_bits[1];

    null_bits[0] = 0x00;

    dpyinfo->null_pixel
      = XCreatePixmapFromBitmapData (dpyinfo->display, dpyinfo->root_window,
				     null_bits, 1, 1, (long) 0, (long) 0,
				     1);
  }

  {
    extern int gray_bitmap_width, gray_bitmap_height;
    extern char *gray_bitmap_bits;
    dpyinfo->gray
      = XCreatePixmapFromBitmapData (dpyinfo->display, dpyinfo->root_window,
				     gray_bitmap_bits,
				     gray_bitmap_width, gray_bitmap_height,
				     (unsigned long) 1, (unsigned long) 0, 1);
  }

#ifdef HAVE_X_I18N
  xim_initialize (dpyinfo, resource_name);
#endif

#ifdef subprocesses
  /* This is only needed for distinguishing keyboard and process input.  */
  if (connection != 0)
    add_keyboard_wait_descriptor (connection);
#endif

#ifndef F_SETOWN_BUG
#ifdef F_SETOWN
#ifdef F_SETOWN_SOCK_NEG
  /* stdin is a socket here */
  fcntl (connection, F_SETOWN, -getpid ());
#else /* ! defined (F_SETOWN_SOCK_NEG) */
  fcntl (connection, F_SETOWN, getpid ());
#endif /* ! defined (F_SETOWN_SOCK_NEG) */
#endif /* ! defined (F_SETOWN) */
#endif /* F_SETOWN_BUG */

#ifdef SIGIO
  if (interrupt_input)
    init_sigio (connection);
#endif /* ! defined (SIGIO) */

#ifdef USE_LUCID
#ifdef HAVE_X11R5 /* It seems X11R4 lacks XtCvtStringToFont, and XPointer.  */
  /* Make sure that we have a valid font for dialog boxes
     so that Xt does not crash.  */
  {
    Display *dpy = dpyinfo->display;
    XrmValue d, fr, to;
    Font font;

    d.addr = (XPointer)&dpy;
    d.size = sizeof (Display *);
    fr.addr = XtDefaultFont;
    fr.size = sizeof (XtDefaultFont);
    to.size = sizeof (Font *);
    to.addr = (XPointer)&font;
    x_catch_errors (dpy);
    if (!XtCallConverter (dpy, XtCvtStringToFont, &d, 1, &fr, &to, NULL))
      abort ();
    if (x_had_errors_p (dpy) || !XQueryFont (dpy, font))
      XrmPutLineResource (&xrdb, "Emacs.dialog.*.font: 9x15");
    x_uncatch_errors ();
  }
#endif
#endif

  /* See if we should run in synchronous mode.  This is useful
     for debugging X code.  */
  {
    Lisp_Object value;
    value = display_x_get_resource (dpyinfo,
				    build_string ("synchronous"),
				    build_string ("Synchronous"),
				    Qnil, Qnil);
    if (STRINGP (value)
	&& (!strcmp (SDATA (value), "true")
	    || !strcmp (SDATA (value), "on")))
      XSynchronize (dpyinfo->display, True);
  }

  {
    Lisp_Object value;
    value = display_x_get_resource (dpyinfo,
				    build_string ("useXIM"),
				    build_string ("UseXIM"),
				    Qnil, Qnil);
#ifdef USE_XIM
    if (STRINGP (value)
	&& (!strcmp (XSTRING (value)->data, "false")
	    || !strcmp (XSTRING (value)->data, "off")))
      use_xim = 0;
#else
    if (STRINGP (value)
	&& (!strcmp (XSTRING (value)->data, "true")
	    || !strcmp (XSTRING (value)->data, "on")))
      use_xim = 1;
#endif
  }

#ifdef HAVE_X_SM
  /* Only do this for the first display.  */
  if (!x_session_initialized++)
    x_session_initialize (dpyinfo);
#endif

  UNBLOCK_INPUT;

  return dpyinfo;
}

/* Get rid of display DPYINFO, assuming all frames are already gone,
   and without sending any more commands to the X server.  */

void
x_delete_display (dpyinfo)
     struct x_display_info *dpyinfo;
{
  int i;

  delete_keyboard_wait_descriptor (dpyinfo->connection);

  /* Discard this display from x_display_name_list and x_display_list.
     We can't use Fdelq because that can quit.  */
  if (! NILP (x_display_name_list)
      && EQ (XCAR (x_display_name_list), dpyinfo->name_list_element))
    x_display_name_list = XCDR (x_display_name_list);
  else
    {
      Lisp_Object tail;

      tail = x_display_name_list;
      while (CONSP (tail) && CONSP (XCDR (tail)))
	{
	  if (EQ (XCAR (XCDR (tail)), dpyinfo->name_list_element))
	    {
	      XSETCDR (tail, XCDR (XCDR (tail)));
	      break;
	    }
	  tail = XCDR (tail);
	}
    }

  if (next_noop_dpyinfo == dpyinfo)
    next_noop_dpyinfo = dpyinfo->next;

  if (x_display_list == dpyinfo)
    x_display_list = dpyinfo->next;
  else
    {
      struct x_display_info *tail;

      for (tail = x_display_list; tail; tail = tail->next)
	if (tail->next == dpyinfo)
	  tail->next = tail->next->next;
    }

#ifndef USE_X_TOOLKIT   /* I'm told Xt does this itself.  */
#ifndef AIX		/* On AIX, XCloseDisplay calls this.  */
  XrmDestroyDatabase (dpyinfo->xrdb);
#endif
#endif
#ifdef MULTI_KBOARD
  if (--dpyinfo->kboard->reference_count == 0)
    delete_kboard (dpyinfo->kboard);
#endif
#ifdef HAVE_X_I18N
  if (dpyinfo->xim)
    xim_close_dpy (dpyinfo);
#endif

  /* Free the font names in the font table.  */
  for (i = 0; i < dpyinfo->n_fonts; i++)
    if (dpyinfo->font_table[i].name)
      {
	if (dpyinfo->font_table[i].name != dpyinfo->font_table[i].full_name)
	  xfree (dpyinfo->font_table[i].full_name);
	xfree (dpyinfo->font_table[i].name);
      }

  if (dpyinfo->font_table)
    {
      if (dpyinfo->font_table->font_encoder)
	xfree (dpyinfo->font_table->font_encoder);
      xfree (dpyinfo->font_table);
    }
  if (dpyinfo->x_id_name)
    xfree (dpyinfo->x_id_name);
  if (dpyinfo->color_cells)
    xfree (dpyinfo->color_cells);
  xfree (dpyinfo);
}

#ifdef USE_X_TOOLKIT

/* Atimer callback function for TIMER.  Called every 0.1s to process
   Xt timeouts, if needed.  We must avoid calling XtAppPending as
   much as possible because that function does an implicit XFlush
   that slows us down.  */

static void
x_process_timeouts (timer)
     struct atimer *timer;
{
  BLOCK_INPUT;
  x_timeout_atimer_activated_flag = 0;
  if (toolkit_scroll_bar_interaction || popup_activated ())
    {
      while (XtAppPending (Xt_app_con) & XtIMTimer)
	XtAppProcessEvent (Xt_app_con, XtIMTimer);
      /* Reactivate the atimer for next time.  */
      x_activate_timeout_atimer ();
    }
  UNBLOCK_INPUT;
}

/* Install an asynchronous timer that processes Xt timeout events
   every 0.1s as long as either `toolkit_scroll_bar_interaction' or
   `popup_activated_flag' (in xmenu.c) is set.  Make sure to call this
   function whenever these variables are set.  This is necessary
   because some widget sets use timeouts internally, for example the
   LessTif menu bar, or the Xaw3d scroll bar.  When Xt timeouts aren't
   processed, these widgets don't behave normally.  */

void
x_activate_timeout_atimer ()
{
  BLOCK_INPUT;
  if (!x_timeout_atimer_activated_flag)
    {
      EMACS_TIME interval;

      EMACS_SET_SECS_USECS (interval, 0, 100000);
      start_atimer (ATIMER_RELATIVE, interval, x_process_timeouts, 0);
      x_timeout_atimer_activated_flag = 1;
    }
  UNBLOCK_INPUT;
}

#endif /* USE_X_TOOLKIT */


/* Set up use of X before we make the first connection.  */

extern frame_parm_handler x_frame_parm_handlers[];

static struct redisplay_interface x_redisplay_interface =
{
  x_frame_parm_handlers,
  x_produce_glyphs,
  x_write_glyphs,
  x_insert_glyphs,
  x_clear_end_of_line,
  x_scroll_run,
  x_after_update_window_line,
  x_update_window_begin,
  x_update_window_end,
  x_cursor_to,
  x_flush,
#ifdef XFlush
  x_flush,
#else
  0,  /* flush_display_optional */
#endif
  x_clear_window_mouse_face,
  x_get_glyph_overhangs,
  x_fix_overlapping_area,
  x_draw_fringe_bitmap,
  0, /* define_fringe_bitmap */
  0, /* destroy_fringe_bitmap */
  x_per_char_metric,
  x_encode_char,
  x_compute_glyph_string_overhangs,
  x_draw_glyph_string,
  x_define_frame_cursor,
  x_clear_frame_area,
  x_draw_window_cursor,
  x_draw_vertical_window_border,
  x_shift_glyphs_for_insert
};

void
x_initialize ()
{
  rif = &x_redisplay_interface;

  clear_frame_hook = x_clear_frame;
  ins_del_lines_hook = x_ins_del_lines;
  delete_glyphs_hook = x_delete_glyphs;
  ring_bell_hook = XTring_bell;
  reset_terminal_modes_hook = XTreset_terminal_modes;
  set_terminal_modes_hook = XTset_terminal_modes;
  update_begin_hook = x_update_begin;
  update_end_hook = x_update_end;
  set_terminal_window_hook = XTset_terminal_window;
  read_socket_hook = XTread_socket;
  frame_up_to_date_hook = XTframe_up_to_date;
  mouse_position_hook = XTmouse_position;
  frame_rehighlight_hook = XTframe_rehighlight;
  frame_raise_lower_hook = XTframe_raise_lower;
  set_vertical_scroll_bar_hook = XTset_vertical_scroll_bar;
  condemn_scroll_bars_hook = XTcondemn_scroll_bars;
  redeem_scroll_bar_hook = XTredeem_scroll_bar;
  judge_scroll_bars_hook = XTjudge_scroll_bars;
  fullscreen_hook = XTfullscreen_hook;

  scroll_region_ok = 1;		/* we'll scroll partial frames */
  char_ins_del_ok = 1;
  line_ins_del_ok = 1;		/* we'll just blt 'em */
  fast_clear_end_of_line = 1;	/* X does this well */
  memory_below_frame = 0;	/* we don't remember what scrolls
				   off the bottom */
  baud_rate = 19200;

  x_noop_count = 0;
  last_tool_bar_item = -1;
  any_help_event_p = 0;
  ignore_next_mouse_click_timeout = 0;
#ifdef HAVE_X_SM
  x_session_initialized = 0;
#endif

#ifdef USE_GTK
  current_count = -1;
#endif

  /* Try to use interrupt input; if we can't, then start polling.  */
  Fset_input_mode (Qt, Qnil, Qt, Qnil);

#ifdef USE_X_TOOLKIT
  XtToolkitInitialize ();

  Xt_app_con = XtCreateApplicationContext ();

  /* Register a converter from strings to pixels, which uses
     Emacs' color allocation infrastructure.  */
  XtAppSetTypeConverter (Xt_app_con,
			 XtRString, XtRPixel, cvt_string_to_pixel,
			 cvt_string_to_pixel_args,
			 XtNumber (cvt_string_to_pixel_args),
			 XtCacheByDisplay, cvt_pixel_dtor);

  XtAppSetFallbackResources (Xt_app_con, Xt_default_resources);
#endif

#ifdef USE_TOOLKIT_SCROLL_BARS
#ifndef USE_GTK
  xaw3d_arrow_scroll = False;
  xaw3d_pick_top = True;
#endif
#endif

  /* Note that there is no real way portable across R3/R4 to get the
     original error handler.  */
  XSetErrorHandler (x_error_handler);
  XSetIOErrorHandler (x_io_error_quitter);

  /* Disable Window Change signals;  they are handled by X events.  */
#ifdef SIGWINCH
  signal (SIGWINCH, SIG_DFL);
#endif /* SIGWINCH */

  signal (SIGPIPE, x_connection_signal);
}


void
syms_of_xterm ()
{
  x_error_message = NULL;

  staticpro (&x_display_name_list);
  x_display_name_list = Qnil;

  staticpro (&last_mouse_scroll_bar);
  last_mouse_scroll_bar = Qnil;

  staticpro (&Qvendor_specific_keysyms);
  Qvendor_specific_keysyms = intern ("vendor-specific-keysyms");

  staticpro (&Qutf_8);
  Qutf_8 = intern ("utf-8");
  staticpro (&Qlatin_1);
  Qlatin_1 = intern ("latin-1");

  staticpro (&last_mouse_press_frame);
  last_mouse_press_frame = Qnil;

  DEFVAR_BOOL ("x-use-underline-position-properties",
	       &x_use_underline_position_properties,
     doc: /* *Non-nil means make use of UNDERLINE_POSITION font properties.
A value of nil means ignore them.  If you encounter fonts with bogus
UNDERLINE_POSITION font properties, for example 7x13 on XFree prior
to 4.1, set this to nil.  */);
  x_use_underline_position_properties = 1;

  DEFVAR_BOOL ("x-underline-at-descent-line",
	       &x_underline_at_descent_line,
     doc: /* *Non-nil means to draw the underline at the same place as the descent line.
A value of nil means to draw the underline according to the value of the
variable `x-use-underline-position-properties', which is usually at the
baseline level.  The default value is nil.  */);
  x_underline_at_descent_line = 0;

  DEFVAR_BOOL ("x-mouse-click-focus-ignore-position",
	       &x_mouse_click_focus_ignore_position,
    doc: /* Non-nil means that a mouse click to focus a frame does not move point.
This variable is only used when the window manager requires that you
click on a frame to select it (give it focus).  In that case, a value
of nil, means that the selected window and cursor position changes to
reflect the mouse click position, while a non-nil value means that the
selected window or cursor position is preserved.  */);
  x_mouse_click_focus_ignore_position = 0;

  DEFVAR_LISP ("x-toolkit-scroll-bars", &Vx_toolkit_scroll_bars,
    doc: /* What X toolkit scroll bars Emacs uses.
A value of nil means Emacs doesn't use X toolkit scroll bars.
Otherwise, value is a symbol describing the X toolkit.  */);
#ifdef USE_TOOLKIT_SCROLL_BARS
#ifdef USE_MOTIF
  Vx_toolkit_scroll_bars = intern ("motif");
#elif defined HAVE_XAW3D
  Vx_toolkit_scroll_bars = intern ("xaw3d");
#elif USE_GTK
  Vx_toolkit_scroll_bars = intern ("gtk");
#else
  Vx_toolkit_scroll_bars = intern ("xaw");
#endif
#else
  Vx_toolkit_scroll_bars = Qnil;
#endif

  staticpro (&last_mouse_motion_frame);
  last_mouse_motion_frame = Qnil;

  Qmodifier_value = intern ("modifier-value");
  Qalt = intern ("alt");
  Fput (Qalt, Qmodifier_value, make_number (alt_modifier));
  Qhyper = intern ("hyper");
  Fput (Qhyper, Qmodifier_value, make_number (hyper_modifier));
  Qmeta = intern ("meta");
  Fput (Qmeta, Qmodifier_value, make_number (meta_modifier));
  Qsuper = intern ("super");
  Fput (Qsuper, Qmodifier_value, make_number (super_modifier));

  DEFVAR_LISP ("x-alt-keysym", &Vx_alt_keysym,
    doc: /* Which keys Emacs uses for the alt modifier.
This should be one of the symbols `alt', `hyper', `meta', `super'.
For example, `alt' means use the Alt_L and Alt_R keysyms.  The default
is nil, which is the same as `alt'.  */);
  Vx_alt_keysym = Qnil;

  DEFVAR_LISP ("x-hyper-keysym", &Vx_hyper_keysym,
    doc: /* Which keys Emacs uses for the hyper modifier.
This should be one of the symbols `alt', `hyper', `meta', `super'.
For example, `hyper' means use the Hyper_L and Hyper_R keysyms.  The
default is nil, which is the same as `hyper'.  */);
  Vx_hyper_keysym = Qnil;

  DEFVAR_LISP ("x-meta-keysym", &Vx_meta_keysym,
    doc: /* Which keys Emacs uses for the meta modifier.
This should be one of the symbols `alt', `hyper', `meta', `super'.
For example, `meta' means use the Meta_L and Meta_R keysyms.  The
default is nil, which is the same as `meta'.  */);
  Vx_meta_keysym = Qnil;

  DEFVAR_LISP ("x-super-keysym", &Vx_super_keysym,
    doc: /* Which keys Emacs uses for the super modifier.
This should be one of the symbols `alt', `hyper', `meta', `super'.
For example, `super' means use the Super_L and Super_R keysyms.  The
default is nil, which is the same as `super'.  */);
  Vx_super_keysym = Qnil;

  DEFVAR_LISP ("x-keysym-table", &Vx_keysym_table,
    doc: /* Hash table of character codes indexed by X keysym codes.  */);
  Vx_keysym_table = make_hash_table (Qeql, make_number (900),
				     make_float (DEFAULT_REHASH_SIZE),
				     make_float (DEFAULT_REHASH_THRESHOLD),
				     Qnil, Qnil, Qnil);
}

#endif /* HAVE_X_WINDOWS */

/* arch-tag: 6d4e4cb7-abc1-4302-9585-d84dcfb09d0f
   (do not change this comment) */<|MERGE_RESOLUTION|>--- conflicted
+++ resolved
@@ -5298,14 +5298,11 @@
 
   x_scroll_bar_set_handle (bar, XINT (bar->start), XINT (bar->end), 1);
 
-<<<<<<< HEAD
-=======
-  /* Switch to scroll bar foreground color.  */
+   /* Switch to scroll bar foreground color. */
   if (f->output_data.x->scroll_bar_foreground_pixel != -1)
     XSetForeground (FRAME_X_DISPLAY (f), gc,
  		    f->output_data.x->scroll_bar_foreground_pixel);
 
->>>>>>> 0a52e5a8
   /* Draw a one-pixel border just inside the edges of the scroll bar.  */
   XDrawRectangle (FRAME_X_DISPLAY (f), w, gc,
 
@@ -5314,7 +5311,12 @@
 		  XINT (bar->width) - 1 - width_trim - width_trim,
 		  XINT (bar->height) - 1);
 
-  UNBLOCK_INPUT;
+   /* Restore the foreground color of the GC if we changed it above.  */
+   if (f->output_data.x->scroll_bar_foreground_pixel != -1)
+     XSetForeground (FRAME_X_DISPLAY (f), gc,
+ 		    f->output_data.x->foreground_pixel);
+
+   UNBLOCK_INPUT;
 
 }
 #endif /* not USE_TOOLKIT_SCROLL_BARS */
@@ -6777,16 +6779,15 @@
                 int y = event.xbutton.y;
 
                 window = window_from_coordinates (f, x, y, 0, 0, 0, 1);
-                tool_bar_p = EQ (window, f->tool_bar_window);
-
-                if (tool_bar_p && event.xbutton.button < 4)
+                if (EQ (window, f->tool_bar_window))
                   {
-                    if (event.xbutton.type == ButtonPress)
-                      handle_tool_bar_click (f, x, y, 1, 0);
-                    else
-                      handle_tool_bar_click (f, x, y, 0,
-                                             x_x_to_emacs_modifiers (dpyinfo,
+		    if (event.xbutton.type == ButtonPress)
+		      handle_tool_bar_click (f, x, y, 1, 0);
+		    else
+		      handle_tool_bar_click (f, x, y, 0,
+					     x_x_to_emacs_modifiers (dpyinfo,
 								     event.xbutton.state));
+		    tool_bar_p = 1;
                   }
               }
 
@@ -8484,7 +8485,7 @@
           break;
         }
 
-      if (!wm_supports (f, what)) return 0;
+      if (what != NULL && !wm_supports (f, what)) return 0;
 
 
       Fx_send_client_event (frame, make_number (0), frame,
