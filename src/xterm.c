--- conflicted
+++ resolved
@@ -251,7 +251,6 @@
 /* Where the mouse was last time we reported a mouse event.  */
 
 static XRectangle last_mouse_glyph;
-static FRAME_PTR last_mouse_glyph_frame;
 static Lisp_Object last_mouse_press_frame;
 
 /* The scroll bar in which the last X motion event occurred.
@@ -3618,24 +3617,20 @@
       frame->mouse_moved = 1;
       last_mouse_scroll_bar = Qnil;
       note_mouse_highlight (frame, -1, -1);
-      last_mouse_glyph_frame = 0;
       return 1;
     }
 
-
   /* Has the mouse moved off the glyph it was on at the last sighting?  */
-  if (frame != last_mouse_glyph_frame
-      || event->x < last_mouse_glyph.x
-      || event->x >= last_mouse_glyph.x + last_mouse_glyph.width
-      || event->y < last_mouse_glyph.y
-      || event->y >= last_mouse_glyph.y + last_mouse_glyph.height)
+  if (event->x < last_mouse_glyph.x
+	   || event->x >= last_mouse_glyph.x + last_mouse_glyph.width
+	   || event->y < last_mouse_glyph.y
+	   || event->y >= last_mouse_glyph.y + last_mouse_glyph.height)
     {
       frame->mouse_moved = 1;
       last_mouse_scroll_bar = Qnil;
       note_mouse_highlight (frame, event->x, event->y);
       /* Remember which glyph we're now on.  */
       remember_mouse_glyph (frame, event->x, event->y, &last_mouse_glyph);
-      last_mouse_glyph_frame = frame;
       return 1;
     }
 
@@ -3847,7 +3842,6 @@
 	       the frame are divided into.  */
 
 	    remember_mouse_glyph (f1, win_x, win_y, &last_mouse_glyph);
-	    last_mouse_glyph_frame = f1;
 
 	    *bar_window = Qnil;
 	    *part = 0;
@@ -6267,32 +6261,11 @@
 	      goto done_keysym;
 	    }
 
-<<<<<<< HEAD
 	  /* Keysyms directly mapped to Unicode characters.  */
 	  if (keysym >= 0x01000100 && keysym <= 0x0110FFFF)
 	    {
 	      inev.ie.kind = MULTIBYTE_CHAR_KEYSTROKE_EVENT;
 	      inev.ie.code = keysym & 0xFFFFFF;
-=======
-	  /* Keysyms directly mapped to supported Unicode characters.  */
-	  if ((keysym >= 0x01000100 && keysym <= 0x010033ff)
-	      || (keysym >= 0x0100e000 && keysym <= 0x0100ffff))
-	    {
-	      int code, charset_id, c1, c2;
-
-	      if (keysym < 0x01002500)
-		charset_id = charset_mule_unicode_0100_24ff,
-		  code = (keysym & 0xFFFF) - 0x100;
-	      else if (keysym < 0x0100e000)
-		charset_id = charset_mule_unicode_2500_33ff,
-		  code = (keysym & 0xFFFF) - 0x2500;
-	      else
-		charset_id = charset_mule_unicode_e000_ffff,
-		  code = (keysym & 0xFFFF) - 0xe000;
-	      c1 = (code / 96) + 32, c2 = (code % 96) + 32;
-	      inev.ie.kind = MULTIBYTE_CHAR_KEYSTROKE_EVENT;
-	      inev.ie.code = MAKE_CHAR (charset_id, c1, c2);
->>>>>>> 73ccf1b9
 	      goto done_keysym;
 	    }
 
@@ -6698,7 +6671,7 @@
         int tool_bar_p = 0;
 
         bzero (&compose_status, sizeof (compose_status));
-	last_mouse_glyph_frame = 0;
+	bzero (&last_mouse_glyph, sizeof (last_mouse_glyph));
 
         if (dpyinfo->grabbed
             && last_mouse_frame
@@ -7399,30 +7372,10 @@
       /* Create the GNU bitmap and mask if necessary.  */
       if (FRAME_X_DISPLAY_INFO (f)->icon_bitmap_id < 0)
 	{
-	  int rc = -1;
-
-#if defined (HAVE_XPM) && defined (HAVE_X_WINDOWS)
-#ifdef USE_GTK
-	  if (xg_set_icon_from_xpm_data (f, gnu_xpm_bits))
-	    return 0;
-#else
-	  rc = x_create_bitmap_from_xpm_data (f, gnu_xpm_bits);
-	  if (rc != -1)
-	    FRAME_X_DISPLAY_INFO (f)->icon_bitmap_id = rc;
-#endif /* USE_GTK */
-#endif /* defined (HAVE_XPM) && defined (HAVE_X_WINDOWS) */
-
-	  /* If all else fails, use the (black and white) xbm image. */
-	  if (rc == -1)
-	    {
-	      rc = x_create_bitmap_from_data (f, gnu_xbm_bits,
-					      gnu_xbm_width, gnu_xbm_height);
-	      if (rc == -1)
-		return 1;
-
-	      FRAME_X_DISPLAY_INFO (f)->icon_bitmap_id = rc;
-	      x_create_bitmap_mask (f, FRAME_X_DISPLAY_INFO (f)->icon_bitmap_id);
-	    }
+	  FRAME_X_DISPLAY_INFO (f)->icon_bitmap_id
+	    = x_create_bitmap_from_data (f, gnu_bits,
+					 gnu_width, gnu_height);
+	  x_create_bitmap_mask (f, FRAME_X_DISPLAY_INFO (f)->icon_bitmap_id);
 	}
 
       /* The first time we create the GNU bitmap and mask,
