<<<<<<< HEAD
=======
2003-10-14  Lute Kamstra  <lute@gnu.org>

	* window.c (Fset_window_fringes): Clarify docstring.

2003-10-14  Kim F. Storm  <storm@cua.dk>
	* window.c (Fset_window_margins): Simplify arg checking.

>>>>>>> 6e6bf813
2003-10-13  Richard M. Stallman  <rms@gnu.org>

	* regex.c (MAX_BUF_SIZE): Reduce to 2**15.
	(print_partial_compiled_pattern): Replace assert with a printout.
	(skip_noops, mutually_exclusive_p): Change args, values to re_char *.

	* alloc.c (lisp_align_malloc): If BASE is 0, call memory_full.

	* window.c (Fset_window_margins): Allow only integers as args.
	(syms_of_window) <special-display-buffer-names, special-display-regexps>:
	Doc fixes.

2003-10-13  Lute Kamstra  <lute@gnu.org>

	* window.c (Fset_window_fringes): Elaborate docstring.

2003-10-12  Andrew Choi  <akochoi@shaw.ca>

	* macterm.c (XTread_socket): Call DragWindow only for mouseDown
	events.

	* s/darwin.h (GC_MARK_STACK): Define.

2003-10-12  Jan Dj,Ad(Brv  <jan.h.d@swipnet.se>

	* window.c (shrink_windows): New function.
	(size_window): Call shrink_windows to calculate window sizes when
	shrinking frame with more than one window.

2003-10-12  Kim F. Storm  <storm@cua.dk>

	* xdisp.c (compute_fringe_widths): Doc fix.

2003-10-08  Kenichi Handa  <handa@m17n.org>

	* coding.c (Fcoding_system_p): Return t for auto-loading coding
	system.

2003-10-07  Kenichi Handa  <handa@m17n.org>

	* coding.c (Qcoding_system_define_form): New variable.
	(syms_of_coding): Intern and staticpro it.
	(Fcheck_coding_system): Try to autoload the definition of
	CODING-SYSTEM.

2003-10-05  Luc Teirlinck  <teirllm@auburn.edu>

	* fns.c (Frequire): Doc fix.

2003-10-05  Jan Dj,Ad(Brv  <jan.h.d@swipnet.se>

	* xfns.c (Fx_send_client_event): New function as a base for
	manipulating extended window manager hints.
	(Fx_send_client_event): Remove unused variable s.

	* w32term.c (w32_read_socket): Remove call to x_check_fullscreen_move,
	that function is removed.

	* xterm.c (x_set_offset): Use move_offset_left/top instead of
	x/y_pixels_outer_diff.
	(x_check_expected_move): Calculate move_offset_left/top.

	* xterm.h (struct x_output): New members: move_offset_top/left.

	* frame.c (x_set_frame_parameters): x_fullscreen_move removed,
	call x_set_offset directly.

	* frame.h (enum): FULLSCREEN_MOVE_WAIT removed.

	* frame.c (Fdelete_frame): Free decode_mode_spec_buffer.

	* xterm.c (x_delete_display): Free font names and font_encoder
	in dpyinfo->font_table.

	* xfns.c (Fx_close_connection): Only call XFreeFont here.  xfree
	of font names moved to x_delete_display.

	* xterm.h (struct x_display_info): New member, wm_type.
	(struct x_output): New members, expected_top/left and
	check_expected_move.

	* xterm.c (handle_one_xevent): Reset wm_type when ReparentNotify
	is received.
	(handle_one_xevent): x_check_expected_move renamed from
	x_check_fullscreen_move
	(x_set_offset): Only add WM decoration sizes to	modified_top/left
	for X_WMTYPE_A.  Set check_expected_move when WM type is unknown.
	(x_check_expected_move): Renamed from x_check_fullscreen_move.
	Removed fullscreen specific code.  Use check_expected_move,
	expected_left/top instead.  Also, set wm_type.
	(x_term_init): Initialize wm_type to unknown.

	* frame.c (x_fullscreen_move): Remove addition of WM decoration
	sizes to move_x/y.

2003-10-03  Kenichi Handa  <handa@m17n.org>

	* macterm.c (x_load_font): Clear all members of FONTP before start
	filling them.

2003-10-02  Kenichi Handa  <handa@m17n.org>

	* fontset.c (fs_load_font): Don't set fontp->font_encoder to NULL
	before calling find_ccl_program_func.  Call find_ccl_program_func
	only when fontp->font_encoder is not NULL.

	* xterm.c (x_load_font): Clear all members of FONTP before start
	filling them.

2003-10-03  John Paul Wallington  <jpw@gnu.org>

	* keymap.c (map_keymap): Don't abort when binding is a vector.

2003-10-02  Jason Rumney  <jasonr@gnu.org>

	* makefile.w32-in (emacs.o, coding.o, bytecode.o): Sync
	dependancies with Makefile.in.
	(alloca.o): Remove.

	* w32fns.c (w32_load_system_font): Clear all members of FONTP before
	filling them.

	* w32bdf.c (w32_load_bdf_font): Likewise.

2003-09-30  Richard M. Stallman  <rms@gnu.org>

	* term.c (set_tty_color_mode): Calculate current_mode_spec
	regardless of value of VAL.

	* intervals.c (graft_intervals_into_buffer): 
	Set BUF_INTERVALS (buffer)->up_obj when appropriate.
	Handle over_used when splitting UNDER.

2003-09-30  YAMAMOTO  Mitsuharu <mituharu@math.s.chiba-u.ac.jp>

	* regex.c (regex_compile): Free the stack when returning from function.

2003-09-28  Kenichi Handa  <handa@m17n.org>

	* fontset.c (Finternal_char_font): Change return value to
	cons (FONT-NAME . GLYPH-CODE).

2003-09-28  Eli Zaretskii  <eliz@elta.co.il>

	* term.c (tty_setup_colors): Treat any negative argument as -1.

2003-09-27  Gaute B Strokkenes  <biggaute@uwc.net>  (tiny change)

	* process.c (send_process): Delete unused temp_buf.

2003-09-26  Dave Love  <fx@gnu.org>

	* xterm.c (x_bitmap_mask): Declare.

2003-09-25  Dave Love  <fx@gnu.org>

	* Makefile.in (fns.o): Depend on md5.h.

2003-09-25  Kim F. Storm  <storm@cua.dk>

	* window.c (set_window_buffer): Fix redisplay problems when
	switching between buffers with different display margin widths.

2003-09-23  Kim F. Storm  <storm@cua.dk>

	* process.c (set_socket_option): Fix :bindtodevice option.
	(Fset_network_process_option): Update process contact list when
	setting option succeeds.
	(Fmake_network_process): Doc fix.

2003-09-23  Dave Love  <fx@gnu.org>

	* process.c (Fnetwork_interface_info): Use HAVE_STRUCT_IFREQ... macros.

2003-09-22  Eli Zaretskii  <eliz@elta.co.il>

	* term.c (set_tty_color_mode): Use INTEGERP to test whether a
	color mode is an integer number (it could be -1).

2003-09-22  Richard M. Stallman  <rms@gnu.org>

	* intervals.c (graft_intervals_into_buffer): Correct the main loop
	in the case where OVER is longer than UNDER.

2003-09-22  Masatake YAMATO  <jet@gyve.org>

	* window.c (Fset_window_scroll_bars): Validate the value of
	`vertical_type'.

2003-09-21  Kim F. Storm  <storm@cua.dk>

	* frame.c (Vdefault_frame_scroll_bars): New variable.
	(x_set_vertical_scroll_bars): Use it instead of hardcoded values.
	(syms_of_frame): DEFVAR_LISP it, and initialize according to
	window-system default scroll bar position.

	* window.c (Fwindow_scroll_bars): Doc fix.

2003-09-19  Jan Dj,Ad(Brv  <jan.h.d@swipnet.se>

	* xterm.c (x_set_offset): Take window manager decorations
	into account.

2003-09-19  Richard M. Stallman  <rms@gnu.org>

	* atimer.h: Don't include lisp.h.
	(P_): Define it here (as well as elsewhere).

	* print.c (Fprin1_to_string): Move the PRINTPREPARE
	later, so that PRINTFINISH won't unbind Qinhibit_modification_hooks.

	* data.c (Fvariable_binding_locus): New function.
	(syms_of_data): defsubr it.
	(Flocal_variable_p): Delete duplicate call to indirect_variable.

2003-09-18  Dave Love  <fx@gnu.org>

	* alloc.c (GC_MALLOC_CHECK): Move conditional undef after lisp.h.

	* process.c (Fnetwork_interface_info): Fix type error.
	(Fnetwork_interface_list): Doc fix.
	(read_process_output, read_process_output): Delete unused var.

2003-09-17  Kim F. Storm  <storm@cua.dk>

	* process.c (Fnetwork_interface_list, Fnetwork_interface_info):
	Require HAVE_NET_IF_H and HAVE_SYS_IOCTL_H to include these fns.
	(Fnetwork_interface_info): Check that ifreq struct has required
	fields before accessing them; this requires that those fields are
	defined as macros, which may be too restrictive on some platforms,
	but it is better than failing on other platforms.
	(syms_of_process): Only defsubr above fns when included.

2003-09-17  Dave Love  <fx@gnu.org>

	* unexalpha.c: Don't include varargs.h.

2003-09-17  Kim F. Storm  <storm@cua.dk>

	* process.c (Fset_process_sentinel): Add sentinel to childp plist
	for network process.
	(socket_options): Add `:' prefix to option names.  Add optbit field.
	(set_socket_option): Remove no_error arg and special handling of s < 0.
	Return 1<<optbit for known option, 0 for unknown.
	Do not interpret 0 as false for boolean option (only nil).
	Pass failed option and value to report_file_error.
	(Fset_network_process_options): Replace by Fset_network_process_option.
	(Fset_network_process_option): New function to set just one option.
	(Fmake_network_process): Allow :coding arg to be a cons.
	Allow :server arg to be an integer specifying backlog size.
	Remove :options arg, and allow options to be specified directly
	as :KEY, VALUE pairs.  Parse these options before binding socket.
	As before, :reuseaddr t is default for a server process, but this
	can now be disabled by specifying :reuseaddr nil.
	(Fnetwork_interface_info): Rename from Fget_network_interface_info.
	(init_process): Availability of network options is now checked with
	simpler syntax (featurep 'make-network-process :OPTION); use loop to
	setup features.
	(syms_of_process): Fix defsubr's for the replaced functions.

2003-09-16  Dave Love  <fx@gnu.org>

	* Makefile.in: Depend on coding.h.

2003-09-14  Kim F. Storm  <storm@cua.dk>

	* process.c [HAVE_SOCKETS]: Include sys/ioctl.h and net/if.h.
	(Fnetwork_interface_list, Fget_network_interface_info): New defuns.
	(syms_of_process): Defsubr them.

	* config.in: Regenerate.

2003-09-12  Stefan Monnier  <monnier@iro.umontreal.ca>

	* m/sr2k.h (XMARKBIT, XUNMARK): Remove.
	* m/news-r6.h (XUNMARK): Remove.
	* m/mips.h (XUNMARK): Remove.
	* m/mips-siemens.h (XUNMARK): Remove.
	* m/iris4d.h (XUNMARK): Remove.
	* m/hp800.h (XMARKBIT, XUNMARK): Remove.

2003-09-11  Stefan Monnier  <monnier@iro.umontreal.ca>

	* lisp.h (VALBITS): Don't remove 1 for the markbit.
	(union Lisp_Object): Use unsigned int for types.  Remove markbit.
	(MARKBIT): Remove 1 from VALBITS so we still use same old val.
	(XTYPE): Use unsigned right-shift.
	(XMARKBIT, XMARK, XUNMARK): Remove.

	* alloc.c (init_intervals, init_symbol, init_marker):
	Don't preallocate anything.
	(Fgarbage_collect, mark_object): Ignore the markbit.

	* bytecode.c (mark_byte_stack, unmark_byte_stack): Ignore the markbit.

2003-09-08  Lute Kamstra  <lute@gnu.org>

	* xdisp.c (pint2hrstr): New function.
	(decode_mode_spec): Add `%i' and `%I' specs.
	* buffer.c (syms_of_buffer): Document `%i' and `%I' constructs
	for `mode-line-format'.

2003-09-07  Andreas Schwab  <schwab@suse.de>

	* alloc.c: Use long instead of int when casting ABLOCKS_BUSY to
	avoid warning.

2003-09-07  Eli Zaretskii  <eliz@elta.co.il>

	* editfns.c (region_limit): Support any non-zero value of BEGINNINGP.

2003-09-03  Kim F. Storm  <storm@cua.dk>

	* xdisp.c (get_window_cursor_type): Partially undo 2002-03-01
	change (superseded by 2002-08-30 change); the default blink-off
	cursor is now again "no cursor".

2003-09-01  Jason Rumney  <jasonr@gnu.org>

	* makefile.w32-in (alloca.o): Remove.
	(coding.o): Depend on intervals.h
	(emacs.o, bytecode.o): Depend on window.h

2003-09-01  Dave Love  <fx@gnu.org>

	* Makefile.in (alloca.o): Remove commands.
	(coding.o): Depend on intervals.h composite.h window.h.
	(emacs.o): Depend on window.h keyboard.h keymap.h.
	(gtkutil.o): Depend on keyboard.h charset.h coding.h.
	(bytecode.o): Depend on window.h.

2003-08-31  Jason Rumney  <jasonr@gnu.org>

	* w32term.c (w32_per_char_metric): Allow cached metrics to be
	returned even when font_type is unknown.

	* xdisp.c (init_iterator): Remove old WINDOWSNT conditional.

2003-08-30  Jan Dj,Ad(Brv  <jan.h.d@swipnet.se>

	* xterm.c (x_term_init): Initialize new fields in x_display_info.

	* xterm.h (struct x_display_info): Add red/green/blue_bits and
	*_offset.

	* xfns.c (lookup_rgb_color): Use new fields in x_display_info to
	calculate pixel value.

2003-08-29  Gerd Moellmann  <gerd.moellmann@t-online.de>

	* xdisp.c (redisplay_internal): Fix change of 2003-04-30.
	Don't tell redisplay display is accurate when it's actually been
	paused for pending input.

2003-08-29  Richard M. Stallman  <rms@gnu.org>

	* dispnew.c (adjust_glyph_matrix): Call window_box
	whenever W is nonzero.

	* data.c (Fmake_variable_buffer_local, Fmake_local_variable)
	(Fkill_local_variable, Fmake_variable_frame_local)
	(Flocal_variable_p, Flocal_variable_if_set_p):
	Use indirect_variable to trace thru variable aliases.

	* config.in: Updated.

	* callint.c (Fcall_interactively): Save and restore
	Vthis_command, Vthis_original_command, real_this_command,
	and current_kboard->Vlast_command.

	* abbrev.c (Fexpand_abbrev): Insert before deleting.

2003-08-29  Gerd Moellmann  <gerd@gnu.org>

	* xfns.c (lookup_rgb_color): Handle TrueColor visuals specially.

2003-08-28  David Abrahams  <dave@boost-consulting.com>  (tiny change)

	* coding.c (decode_coding_iso2022): Initialize local variable c2.
	(decode_coding_sjis_big5): Likewise.

2003-08-27  Jason Rumney  <jasonr@gnu.org>

	* w32.c (sys_pipe): Protect against file descriptor overflow.

	* w32fns.c (syms_of_w32fns): Remove non-existent functions.

	* w32term.c (w32_read_socket): Fix WM_MOUSEWHEEL assignment.

2003-08-26  Terje Rosten <terjeros@phys.ntnu.no>

	* xfns.c (Vgtk_version_string): New variable.
	(syms_of_xfns): DEFVAR_LISP it.  Provide gtk.

2003-08-24  Eli Zaretskii  <eliz@elta.co.il>

	* term.c (term_init): Remove `const' from buffer_size's declaration.

	* Makefile.in (msdos.o): Depend on intervals.h.

	* msdos.c: Include intervals.h, since STRING_INTERVALS requires that.

2003-08-21  Jan Dj,Ad(Brv  <jan.h.d@swipnet.se>

	* xterm.h (struct x_display_info): New fields: client_leader_window
	and Xatom_wm_client_leader.

	* xterm.c (x_initialize): Move call to x_session_initialize to ...
	(x_term_init): ... here.  Initialize client_leader fields in dpyinfo.

	* xsmfns.c (create_client_leader_window): New function.
	(x_session_initialize): Call create_client_leader_window, take
	dpyinfo as argument.

	* xfns.c (Fx_create_frame): Set property WM_CLIENT_LEADER.

	* Makefile.in (xsmfns.o): Add more depenedencies.

2003-08-21  Dave Love  <fx@gnu.org>

	* m/iris4d.h: Use _MIPS_SZLONG, not _LP64.

2003-08-21  Kenichi Handa  <handa@m17n.org>

	* term.c (term_init): Fix previous change; don't rely on the
	length of `buffer' if TERMINFO is defined.

2003-08-20  Dave Love  <fx@gnu.org>

	* atimer.h: Include lisp.h.

	* lisp.h (EMACS_LISP_H): New.
	(popup_activated_flag): Don't declare.

	* alloca.c: Some merging with gnulib.  Change logic and doc
	concerning (x)malloc/(x)free -- no longer Emacs-specific.
	[DO_BLOCK_INPUT]: Don't include lisp.h.
	(xmalloc, xfree): Declare.
	(malloc): Don't declare.

	* Makefile.in (LWLIB_OPTIONS): Remove (unused).
	(alloca.o): Remove obsolete stuff concerning alloca.s.  Depend on
	atimer.h, blockinput.h.

	* alloc.c (lisp_align_malloc): Change type of `aligned'.

	* alloca.s: Removed.

2003-08-19  Gerd Moellmann  <gerd@gnu.org>

	* s/freebsd.h [__FreeBSD_version >= 400000]: Define TERMINFO,
	use -lncurses.

	* term.c (term_init): Use a buffer of size 4096 for tgetent since
	FreeBSD returns something longer than 2044.  Abort if the end of
	the buffer is overwritten.

2003-08-19  Miles Bader  <miles@gnu.org>

	* xterm.c (x_term_init): Correctly use result of Ffile_readable_p.

2003-08-19  Gerd Moellmann  <gerd@gnu.org>

	* alloc.c (lisp_align_malloc): Check for memory full when
	allocating ablocks, which also avoids freeing a pointer into an
	ablocks structure.

	* puresize.h (BASE_PURESIZE): Increase to 1100000.

	* buffer.c (Fmove_overlay): Set overlay's next pointer unconditionally.

2003-08-16  Richard M. Stallman  <rms@gnu.org>

	* editfns.c (Fencode_time): Doc fix.

2003-08-16  David Ponce  <david@dponce.com>

	* fileio.c (Fwrite_region): Fix conditional expression to issue
	the right message.

2003-08-16  Juri Linkov  <juri@jurta.org>  (tiny change)

	* syntax.c (Fforward_word): Argument changed to optional.
	Set default value to 1.

2003-08-15  Kenichi Handa  <handa@m17n.org>

	* xfaces.c (better_font_p): Prefer a real scalable font; i.e. not
	what autoscaled.
	(best_matching_font): Once we find a better scalable font, set
	non_scalable_has_exact_height_p to 1.
	(try_font_list): Call try_alternative_families to try any family
	with the given registry.

2003-08-09  Andreas Schwab  <schwab@suse.de>

	* alloc.c (mark_object): Handle Lisp_Misc_Save_Value.

	* print.c (print_string): Fix printing of multibyte string with
	nontrivial printcharfun.

2003-07-31  Jan Dj,Ad(Brv  <jan.h.d@swipnet.se>

	* xfns.c (xg_set_icon): Rewrite to compile with GTK 2.0 and 2.2.

	* xterm.c (x_bitmap_icon): Return if xg_set_icon succeeds.

2003-07-31  Kenichi Handa  <handa@m17n.org>

	* process.c (read_process_output): Return the actually read bytes
	instead of the result of decoding.

2003-07-31  Kenichi Handa  <handa@m17n.org>

	* xterm.h (struct x_bitmap_record): New member have_mask.

	* xfns.c (x_create_bitmap_from_data): Initialize have_mask member
	to 0.
	(x_create_bitmap_from_file): Likewise.
	(x_destroy_bitmap): Check have_mask member before freeing a mask.
	(x_destroy_all_bitmaps): Likewise.
	(x_create_bitmap_mask): Set have_mask member to 1.

2003-07-30  Richard M. Stallman  <rms@gnu.org>

	* Makefile.in (CFLAGS) [!OPTIMIZE]: Undo previous change.

2003-07-29  Jan Dj,Ad(Brv  <jan.h.d@swipnet.se>

	* gtkutil.c (xg_mark_data): Update calls to mark_object.

2003-07-29  Richard M. Stallman  <rms@gnu.org>

	* xterm.c (xim_open_dpy, xim_initialize, xim_close_dpy):
	Conditionalize XIM code on HAVE_XIM.

	* fns.c (Fclear_string): New function.
	(syms_of_fns): defsubr it.

2003-07-28  KOBAYASHI Yasuhiro  <kobayays@otsukakj.co.jp> (tiny change)

	* xfns.c (xic_set_preeditarea): Add the left fringe width to spot.x.

2003-07-22  Stefan Monnier  <monnier@cs.yale.edu>

	* xfns.c: Don't check HAVE_PNG_H: autoconf doesn't seem to find it.

	* buffer.c (delete_all_overlays): New function.
	* buffer.h (delete_all_overlays): Declare.
	* coding.c (run_pre_post_conversion_on_str):
	* print.c (temp_output_buffer_setup):
	* fileio.c (Finsert_file_contents):
	* minibuf.c (get_minibuffer): Use it.

2003-07-22  Andrew Choi  <akochoi@shaw.ca>

	* unexmacosx.c (unexec_regions_sort_compare):
	(unexec_regions_merge): New functions.  Sort and merge unexec
	regions before dumping them.

2003-07-22  Dave Love  <fx@gnu.org>

	* xfns.c [HAVE_PNG]: Consider both png.h and libpng/png.h.

2003-07-21  Stefan Monnier  <monnier@cs.yale.edu>

	* alloc.c (MARK_STRING, UNMARK_STRING, STRING_MARKED_P)
	(GC_STRING_CHARS, string_bytes): Use ARRAY_MARK_FLAG rather than
	MARKBIT as the gcmarkbit for strings.

2003-07-21  Richard M. Stallman  <rms@gnu.org>

	* s/openbsd.h (LD_SWITCH_SYSTEM_TEMACS): Add undef.

	* fns.c (Flocale_info): Rename from Flanginfo.  Doc fixes.
	(syms_of_fns): Corresponding change.

	* alloc.c (syms_of_alloc): Doc fixes.

2003-07-20  Han Boetes  <han@mijncomputer.nl>  (tiny change)

	* s/netbsd.h: Use -Wl syntax.

2003-07-17  Richard M. Stallman  <rms@gnu.org>

	* xterm.c (xim_initialize): Redo 6/24 change.

2003-07-15  Stefan Monnier  <monnier@cs.yale.edu>

	* buffer.c (copy_overlays): Use EMACS_INT for positions.
	(Fswitch_to_buffer): Don't signal an error when switching to the same
	buffer in a dedicated window.

	* alloc.c: Use bitmaps for cons, as was done for floats.
	(init_float, init_cons): Let the normal code allocate the first block.
	(CONS_BLOCK_SIZE): Redefine based on BLOCK_BYTES and bitmap size.
	(CONS_BLOCK, CONS_INDEX, CONS_MARKED_P, CONS_MARK, CONS_UNMARK):
	New macros.
	(struct cons_block): Move conses to the beginning.  Add gcmarkbits.
	(Fcons): Use lisp_align_malloc and CONS_UNMARK.
	(live_cons_p): Check the pointer is not past the `conses' array.
	(mark_maybe_object, mark_maybe_pointer): Use CONS_MARKED_P.
	(mark_object, mark_buffer): Use CONS_MARKED_P and CONS_MARK.
	(survives_gc_p): Use CONS_MARKED_P and simplify.
	(gc_sweep): Use CONS_MARKED_P, CONS_UNMARK, and lisp_align_free.

2003-07-13  Paul Eggert  <eggert@twinsun.com>

	GCC 3.3 (sparc) no longer puts "int foo = 0;" into data; it
	puts it into BSS instead, at least on Solaris 8 and 9.
	This is a valid optimization, and it may occur on other platforms,
	so Emacs should not assume that initializing a static variable to
	zero puts it into data.
	* alloc.c (pure, staticvec):
	Initialize these arrays to nonzero, so that they're not
	put into BSS by that optimization.

2003-07-13  Stefan Monnier  <monnier@cs.yale.edu>

	* alloc.c (BLOCK_PADDING): Rename from ABLOCKS_PADDING.  Update users.
	(lisp_align_malloc): Use posix_memalign is available.
	(ABLOCKS_BASE): Use HAVE_POSIX_MEMALIGN as an optimization.
	(STRING_BLOCK_SIZE): Rename from STRINGS_IN_STRING_BLOCK
	for consistency.  Update users.

2003-07-13  Richard M. Stallman  <rms@gnu.org>

	* s/netbsd.h (START_FILES_1, END_FILES_1): Always define them.

2003-07-13  Terje Rosten  <terjeros@phys.ntnu.no>

	* xterm.c (x_bitmap_icon,x_wm_set_icon_pixmap): Modify to add mask,
	and use the Gtk+ function gtk_window_icon_from_file if available.

	* xfns.c (x_bitmap_mask, x_create_bitmap_mask): New functions to
	handle mask of bitmaps.
	(x_allocate_bitmap_record, x_destroy_bitmap): Modify to handle the
	mask property.
	(xg_set_icon): New function, wrapper for gtk_window_icon_from_file.

	* xterm.h (xg_set_icon): New function.

2003-07-12  Paul Eggert  <eggert@twinsun.com>

	* unexelf.c (unexec): Consider a section to precede the .bss
	section if its addresses overlap that of .bss.

2003-07-12  Richard M. Stallman  <rms@gnu.org>

	* Makefile.in (CFLAGS) [!OPTIMIZE]: Set CFLAGS to -g.

	* config.in (HAVE_CRTIN): Add #undef.
	(INLINE): Really inline only if OPTIMIZE is defined.

	* s/netbsd.h (START_FILES, LIB_STANDARD): Use START_FILES_1,
	END_FILES_1.
	(START_FILES_1, END_FILES_1): New macros (conditional).
	(LD_SWITCH_SYSTEM_TEMACS): Define.

	* s/openbsd.h: Don't include bsd4-3.h.
	(TERMINFO): Define.
	(LIBS_TERMCAP): Define.
	(LD_SWITCH_SYSTEM): Define (two definitions).

	* xfns.c: Include libpng/png.h instead of png.h.

2003-07-11  Andreas Schwab  <schwab@suse.de>

	* buffer.c (modify_overlay): Update prototype.
	* lisp.h (adjust_overlays_for_insert, adjust_overlays_for_delete):
	Likewise.

2003-07-09  Stefan Monnier  <monnier@cs.yale.edu>

	* lisp.h (VALBITS): Define in terms of GCTYPEBITS.
	(struct interval): Move to intervals.h.
	(struct Lisp_Marker): Use EMACS_INT for position info.
	(forward_point): Remove prototype of defunct function.
	(Qmodification_hooks, Qrear_nonsticky, Fnext_property_change)
	(Fget_text_property, Fset_text_properties, Ftext_propertes_not_all)
	(syms_of_textprop, set_text_properties): Remove prototypes that are
	already in intervals.h.

	* intervals.h (struct interval): Move from lisp.h.
	Use EMACS_INT for position and size info.

	* coding.c: Include intervals.h for Fset_text_properties.

	* buffer.h (struct buffer_text, struct buffer): Use EMACS_INT for
	position and length information.

2003-07-09  Stefan Monnier  <monnier@cs.yale.edu>

	* buffer.h (struct buffer_text, struct buffer): Use EMACS_INT for
	position and length information.

2003-07-09  Stefan Monnier  <monnier@cs.yale.edu>

	Change overlays_after and overlays_before so the overlays themselves
	are linked into lists, rather than using cons cells.  After all each
	Lisp_Misc already occupies 5 words, so we can add a `next' field to
	Lisp_Overlay for free and save up one cons cell per overlay (not
	to mention one indirection when traversing the list of overlay).

	* lisp.h (struct Lisp_Overlay): New field `next'.

	* buffer.h (struct buffer): Change overlays_before and overlays_after
	from Lisp lists of overlays to pointers to overlays.

	* buffer.c (overlay_strings, recenter_overlay_lists):
	Fix typo in eassert in last commit.
	(unchain_overlay): New function.
	(add_overlay_mod_hooklist): Use AREF.
	(copy_overlays, reset_buffer, overlays_at, overlays_in)
	(overlay_touches_p, overlay_strings, recenter_overlay_lists)
	(fix_overlays_in_range, fix_overlays_before, Fmake_overlay)
	(Fmove_overlay, Fdelete_overlay, Foverlay_lists)
	(report_overlay_modification, evaporate_overlays, init_buffer_once):
	Adjust to new type of overlays_(before|after).

	* alloc.c (mark_object): Mark the new `next' field of overlays.
	(mark_buffer): Manually mark the overlays_(after|before) fields.

	* coding.c (run_pre_post_conversion_on_str):
	* editfns.c (overlays_around):
	* xdisp.c (load_overlay_strings):
	* fileio.c (Finsert_file_contents):
	* indent.c (current_column):
	* insdel.c (signal_before_change, signal_after_change):
	* intervals.c (set_point_both):
	* print.c (temp_output_buffer_setup): Use new type for
	overlays_(before|after).

2003-07-08  Stefan Monnier  <monnier@cs.yale.edu>

	* buffer.c (report_overlay_modification): Don't run hooks while
	traversing the list of overlays.

	* buffer.h (struct buffer): Use an int for overlay_center.
	(overlays_at, evaporate_overlays, recenter_overlay_lists)
	(overlay_strings, fix_overlays_before): Use EMACS_INT for positions.

	* buffer.c (reset_buffer, recenter_overlay_lists)
	(adjust_overlays_for_insert, adjust_overlays_for_delete)
	(fix_overlays_in_range, Fmake_overlay, Fmove_overlay)
	(evaporate_overlays, init_buffer_once): Update use of overlay_center.
	(overlays_at, evaporate_overlays, recenter_overlay_lists)
	(overlay_strings, fix_overlays_before): Use EMACS_INT for positions.

	* xdisp.c (fast_find_position): Remove unused var.

	* cmds.c (Qexpand_abbrev): New sym.
	(syms_of_cmds): Initialize it.
	(internal_self_insert): Use it to call expand-abbrev.

2003-07-09  Kim F. Storm  <storm@cua.dk>

	* xterm.c (use_xim) [!USE_XIM]: Default to disable XIM if emacs
	was configured with --without-xim.
	(x_term_init) [!USE_XIM]: Use `useXIM' resource to turn on XIM.

2003-07-07  Richard M. Stallman  <rms@gnu.org>

	* xdisp.c (reseat_1): Set it->area to TEXT_AREA.

	* alloc.c (Fgarbage_collect): Doc fix.

2003-07-07  Nozomu Ando  <nand@mac.com>  (tiny change)

	* buffer.c (Fkill_buffer): Clear charpos cache if necessary.

2003-07-06  Stefan Monnier  <monnier@cs.yale.edu>

	* minibuf.c (read_minibuf): UNGCPRO before returning.
	(Ftry_completion, Fall_completions): Doc fix.

	* alloc.c (live_float_p): Check that p is not past the `floats' array,
	now that `floats' is not the last element of the struct any more.

2003-07-06  Jason Rumney  <jasonr@gnu.org>

	* w32term.h (ClipboardSequence_Proc): New type.

	* w32fns.c (clipboard_sequence_fn): New variable.
	(globals_of_w32fns): Initialize it.

	* w32select.c (last_clipboard_sequence_number): New variable.
	(Fw32_set_clipboard_data, Fw32_get_clipboard_data): Use sequence
	number if possible.

2003-07-06  Stefan Monnier  <monnier@cs.yale.edu>

	* m/amdx86-64.h (MARKBIT):
	* m/ia64.h (MARKBIT): Remove definition since lisp.h does not compare
	MARKBIT and ARRAY_MARK_FLAG any more.

	* m/hp800.h (XSETMARKBIT):
	* m/sr2k.h (XSETMARKBIT):
	* lisp.h (XSETMARKBIT): Remove unused macro.

	* lisp.h (mark_object): Change prototype.

	* alloc.c (mark_object): Change arg *Lisp_Object -> Lisp_Object.
	(last_marked): Change accordingly.
	(mark_interval, mark_maybe_object, mark_maybe_pointer)
	(Fgarbage_collect, mark_glyph_matrix, mark_face_cache, mark_image)
	(mark_buffer): Update calls to mark_object.

	* bytecode.c (mark_byte_stack):
	* fns.c (sweep_weak_table):
	* keyboard.c (mark_kboards): Update calls to mark_object.

2003-07-06  Jason Rumney  <jasonr@gnu.org>

	* alloc.c (struct ablock): Only include padding when there is some.

2003-07-04  Stefan Monnier  <monnier@cs.yale.edu>

	* alloc.c (ALIGN): Add casts to simplify usage.
	(BLOCK_ALIGN, BLOCK_BYTES, ABLOCKS_PADDING, ABLOCKS_SIZE)
	(ABLOCKS_BYTES, ABLOCK_ABASE, ABLOCKS_BUSY, ABLOCKS_BASE): New macros.
	(struct ablock, struct ablocks): New types.
	(free_ablock): New global var.
	(lisp_align_malloc, lisp_align_free): New functions.
	(FLOAT_BLOCK_SIZE): Redefine in terms of BLOCK_BYTES.
	(struct float_block): Reorder and add gcmarkbits.
	(GETMARKBIT, SETMARKBIT, UNSETMARKBIT, FLOAT_BLOCK, FLOAT_INDEX)
	(FLOAT_MARKED_P, FLOAT_MARK, FLOAT_UNMARK): New macros.
	(init_float, make_float): Use lisp_align_malloc.
	(free_float, live_float_p): Don't use `type' any more.
	(make_float): Use FLOAT_UNMARK to access to mark bit.
	(mark_maybe_object, mark_maybe_pointer, survives_gc_p):
	Use FLOAT_MARKED_P to access the mark bit.
	(pure_alloc): Simplify use of ALIGN.
	(mark_object): Use FLOAT_MARK to access the mark bit.
	(gc_sweep): Use new macros to access the float's mark bit.
	(init_alloc_once): Init free_ablock.

	* lisp.h (struct Lisp_Float): Remove unused field `type'.

2003-06-27  Stefan Monnier  <monnier@cs.yale.edu>

	* alloc.c (VECTOR_MARK, VECTOR_UNMARK, VECTOR_MARKED_P): New macros.
	(GC_STRING_BYTES): Don't mask markbit (it's only used on `size').
	(allocate_buffer): Move.
	(string_bytes): Don't mask markbit of `size_byte'.
	(mark_maybe_object, mark_maybe_pointer, Fgarbage_collect)
	(mark_object, mark_buffer, survives_gc_p, gc_sweep):
	Use the `size' field of buffers (rather than the `name' field) for
	the mark bit, as is done for all other vectorlike objects.
	Use the new macros to access the mark bit of vectorlike objects.

2003-06-26  Richard M. Stallman  <rms@gnu.org>

	* puresize.h (BASE_PURESIZE): Increment base size.

	* xdisp.c (fast_find_position): Enable Gerd's new definition.

	* xterm.c (xim_initialize): Undo previous change.

2003-06-26  Stefan Monnier  <monnier@cs.yale.edu>

	* alloc.c (survives_gc_p): Simplify.

	* buffer.c (set_buffer_internal_1): Test CONSP for lists.

	* window.c (Fset_window_dedicated_p): Simplify.
	(display_buffer_1): Don't raise the win from which minibuf was entered.
	(temp_output_buffer_show): Don't assume BEG == 1.  Simplify.
	(Fminibuffer_selected_window): Simplify.

	* buffer.h (struct buffer_text): Lisp_Object `markers' => Lisp_Marker.

	* lisp.h (unchain_marker): Lisp_Object arg => Lisp_Marker.
	(struct Lisp_Marker): Lisp_Object `chain' => Lisp_Marker `next'.

	* insdel.c (check_markers, adjust_markers_for_delete)
	(adjust_markers_for_insert, adjust_markers_for_replace)
	(prepare_to_modify_buffer, RESTORE_VALUE):
	* marker.c (buf_charpos_to_bytepos, buf_bytepos_to_charpos)
	(Fset_marker, set_marker_restricted, set_marker_both, unchain_marker)
	(set_marker_restricted_both, Fbuffer_has_markers_at, count_markers):
	* alloc.c (Fmake_marker, free_marker, gc_sweep):
	* buffer.c (Fget_buffer_create, Fkill_buffer, Fset_buffer_multibyte):
	* editfns.c (save_excursion_restore, transpose_markers):
	* window.c (delete_window):
	* xdisp.c (message_dolog): Update for new types.

2003-06-26  Jan Dj,Ad(Brv  <jan.h.d@swipnet.se>

	* xfaces.c (set_font_frame_param): Set default_face_done_p to zero.
	(realize_default_face): Use default_face_done_p for the force_p
	argument to set_lface_from_font_name.  Set default_face_done_p to one.

	* frame.c (make_frame): Initialize default_face_done_p.

	* frame.h (struct frame): Add default_face_done_p.

	* config.in: Add XRegisterIMInstantiateCallback_arg6 so it
	will be defined.

2003-06-25  Stefan Monnier  <monnier@cs.yale.edu>

	* alloc.c (make_interval, Fmake_symbol, allocate_misc):
	Initialize the new field `gcmarkbit'.
	(mark_interval, MARK_INTERVAL_TREE): Use the new `gcmarkbit' field.
	(mark_interval_tree): Don't mark the tree separately from the nodes.
	(UNMARK_BALANCE_INTERVALS): Don't unmark the tree.
	(mark_maybe_object, mark_maybe_pointer, Fgarbage_collect)
	(mark_object, survives_gc_p, gc_sweep): Use new `gcmarkbit' fields.

	* lisp.h (struct interval, struct Lisp_Symbol, struct Lisp_Free)
	(struct Lisp_Marker, struct Lisp_Intfwd, struct Lisp_Boolfwd)
	(struct Lisp_Kboard_Objfwd, struct Lisp_Save_Value)
	(struct Lisp_Buffer_Local_Value, struct Lisp_Overlay)
	(struct Lisp_Objfwd, struct Lisp_Buffer_Objfwd): Add `gcmarkbit' field.

2003-06-24  Dave Love  <fx@gnu.org>

	* xterm.c (xim_initialize): Use XRegisterIMInstantiateCallback_arg6.

	* strftime.c: Test HAVE_SYS__MBSTATE_H, not __hpux.  Merge changes
	from gnulib.

2003-06-21  Richard M. Stallman  <rms@gnu.org>

	* fileio.c (Fwrite_region): Alternate messages
	for append and partial write.

	* keyboard.c (read_key_sequence): When converting upcase fn key to
	downcase, update fkey and keytran so `backspace' gets translated.

	* keyboard.c (read_avail_input): Don't signal SIGHUP in batch mode.

	* process.c (wait_reading_process_input): Don't signal SIGIO
	in batch mode.

2003-06-17  Kenichi Handa  <handa@m17n.org>

	* Makefile.in (xselect.o): Don't depend on charset.h, coding.h,
	composite.h.

	* xselect.c: Don't include charset.h, coding.h, composite.h.
	(Qforeign_selection): New variable.
	(syms_of_xselect): Intern and static it.
	(selection_data_to_lisp_data): Return a unibyte string made from
	data with `foreign-selection' text property.

2003-06-15  Stefan Monnier  <monnier@cs.yale.edu>

	* termhooks.h (EVENT_INIT): New macro.

	* keyboard.c (mark_kboards): Move from alloc.c.  Mark kbd_buffer.

	* alloc.c (mark_kboards): Move to keyboard.c.

	* keyboard.c (record_asynch_buffer_change, read_avail_input):
	* xterm.c (x_dispatch_event):
	* xmenu.c (find_and_call_menu_selection):
	* xdisp.c (handle_tool_bar_click):
	* w32menu.c (menubar_selection_callback):
	* sysdep.c (kbd_input_ast, read_input_waiting):
	* msdos.c (dos_rawgetc):
	* macterm.c (mac_check_for_quit_char):
	* macmenu.c (menubar_selection_callback):
	* gtkutil.c (xg_tool_bar_callback): Don't pass uninitialized
	data to kbd_buffer_store_event.

2003-06-15  Kim F. Storm  <storm@cua.dk>

	* xdisp.c (x_fix_overlapping_area): Always use area relative X
	to fix redisplay problem with tall characters (such as ,AC(B).

2003-06-13  Kai Gro,A_(Bjohann  <kai.grossjohann@gmx.net>

	* fileio.c (Fcopy_file): Doc fix: copies file modes, too.

2003-06-12  Kenichi Handa  <handa@m17n.org>

	* fileio.c (Fwrite_region): Save and restore restriction.

2003-06-12  Dave Love  <fx@gnu.org>

	* alloca.c (alloca): Declare arg as size_t.

	* sysdep.c: Remove redundant include of unistd.h, stdlib.h.
	Use HAVE_DECL_SYS_SIGLIST, not SYS_SIGLIST_DECLARED.

2003-06-11  Dave Love  <fx@gnu.org>

	* search.c (shrink_regexp_cache): Use xrealloc.
	(syms_of_search): Use xmalloc.

2003-06-10  Kim F. Storm  <storm@cua.dk>

	* xdisp.c (phys_cursor_in_rect_p): Fix 2003-05-24 change.
	Adjust phys_cursor.x to be relative to window box, rather than
	text area before checking -- to ensure cursor is redrawn when
	exposing window.
	Note: This also fixes a similar (older) bug if display margins
	are present.

2003-06-06  Kenichi Handa  <handa@m17n.org>

	* coding.c (encoding_buffer_size): If coding->type is
	coding_type_ccl, double magnification on CRLF encoding.

2003-06-06  Jason Rumney  <jasonr@gnu.org>

	* w32reg.c (SYSTEM_DEFAULT_RESOURCES): New constant.
	(w32_get_string_resource): Try SYSTEM_DEFAULT_RESOURCES last.

	* xfaces.c (Finternal_face_x_get_resource): Do it on Windows and
	Mac too.

2003-06-05  Dave Love  <fx@gnu.org>

	* strftime.c: Merge changes from gnulib.

	* mktime.c (__mktime_internal): Merge changes from gnulib
	involving year 69 and dst2.

	Changes to merge with gnulib version and be consistent with the
	autoconf test:

	* getloadavg.c: Set NLIST_STRUCT from HAVE_NLIST_H.
	Use HAVE_STRUCT_NLIST_N_UN_N_NAME, not NLIST_NAME_UNION.
	[HAVE_LOCALE_H]: Include locale.h.
	(getloadavg) [HAVE_SETLOCALE]: Run sscanf in C locale.

2003-06-05  Kim F. Storm  <storm@cua.dk>

	* window.c (coordinates_in_window): Convert X and Y to window
	relative coordinates inside mode-line and header-line parts.
	Convert X and Y to margin area relative coordinates inside left
	and right display margin parts.

2003-06-05  Jason Rumney  <jasonr@gnu.org>

	* w32fns.c (add_system_logical_colors_to_map): New function.
	(Fx_open_connection): Use it.

2003-06-04  Stefan Monnier  <monnier@cs.yale.edu>

	* process.c (allocate_pty): Revert part of the previous patch.
	(Faccept_process_output): Simplify.

2003-06-04  Jason Rumney  <jasonr@gnu.org>

	* termhooks.h (enum event_kind): Remove MOUSE_WHEEL_EVENT.

	* keyboard.c (Qmouse_wheel, mouse_wheel_syms)
	(lispy_mouse_wheel_names): Remove.
	(syms_of_keyboard): Remove Qmouse_wheel and mouse_wheel_syms.
	Always define drag_and_drop_syms.

	* macterm.c (XTread_socket): Map mouse wheel events to Emacs
	WHEEL_EVENT events.

2003-06-03  Stefan Monnier  <monnier@cs.yale.edu>

	* xdisp.c (update_tool_bar): Add missing UNGCPRO.

	* buffer.c (init_buffer_once): Make kill-buffer-hook permanent-local.

2003-06-03  Jan Dj,Ad(Brv  <jan.h.d@swipnet.se>

	* gtkutil.c (make_menu_item): Make sure we don't crash on a NULL
	menu item label.

2003-06-03  Richard M. Stallman  <rms@gnu.org>

	* window.c (Fwindow_edges): Doc fix.
	(Fwindow_pixel_edges, Fwindow_inside_edges)
	(Fwindow_inside_pixel_edges): New functions.
	(syms_of_window): defsubr them.

	* window.h (WINDOW_LEFT_FRINGE_COLS, WINDOW_RIGHT_FRINGE_COLS)
	(WINDOW_MODE_LINE_LINES, WINDOW_HEADER_LINE_LINES): New macros.

2003-06-02  Stefan Monnier  <monnier@cs.yale.edu>

	* dispnew.c (Fsit_for): Don't lie about the number of args.

2003-06-02  Dave Love  <fx@gnu.org>

	* callproc.c: Use HAVE_FCNTL_H, not USG5.
	(syms_of_callproc) <process-environment>: Doc fix.

	* doc.c: Use HAVE_FCNTL_H, not USG5.

	* xfaces.c (font_rescale_ratio): Fix for K&R.

	* termcap.c: Use HAVE_FCNTL_H, not _POSIX_VERSION.

	* mem-limits.h: Use HAVE_SYS_RESOURCE_H, HAVE_SYS_VLIMIT_H.

	* lread.c [HAVE_FCNTL_H]: Include fcntl.h.

	* gtkutil.c: Include keyboard.h, charset.h, coding.h.
	(xg_create_frame_widgets): Use ENCODE_UTF_8.

	* xterm.c (Qutf_8): Moved to coding.c

	* xmenu.c (ENCODE_MENU_STRING): New.
	(list_of_panes, list_of_items, digest_single_submenu, xmenu_show):
	Use it.

	* coding.h (ENCODE_UTF_8): New.
	(Qutf_8): Declare.

	* coding.c (Qutf_8): New.
	(syms_of_coding): Intern it.

	* fns.c: Doc fixes.

2003-06-02  Kenichi Handa  <handa@m17n.org>

	* buffer.c (Fset_buffer_multibyte): Fix previous change.

2003-06-01  Stefan Monnier  <monnier@cs.yale.edu>

	* lread.c (openp): Make sure STR is a string.

2003-06-01  David Ponce  <david@dponce.com>

	* termhooks.h (enum event_kind): Added new WHEEL_EVENT event.
	Declare MOUSE_WHEEL_EVENT only if MAC_OSX defined.

	* keyboard.c (Qmouse_wheel): Declare only if MAC_OSX defined.
	(mouse_wheel_syms, lispy_mouse_wheel_names): Likewise.
	(discard_mouse_events): Discard WHEEL_EVENT events too.
	(lispy_wheel_names, wheel_syms): New.
	(syms_of_keyboard): Init and staticpro `wheel_syms'.  Init and
	staticpro `Qmouse_wheel' and `mouse_wheel_syms' only if MAC_OSX
	defined.
	(make_lispy_event): Add WHEEL_EVENT handler.

	* w32term.c (construct_mouse_wheel): Construct WHEEL_EVENT.
	(w32_read_socket): Map w32 WM_MOUSEWHEEL events to Emacs
	WHEEL_EVENT events.

2003-05-31  John Paul Wallington  <jpw@gnu.org>

	* Makefile.in (lisp, shortlisp): byte-run, float-sup, map-ynp, and
	timer are in lisp/emacs-lisp.

2003-05-31  Kenichi Handa  <handa@m17n.org>

	* buffer.c (Fset_buffer_multibyte): Correctly recover a narrowed
	region when a buffer is changed to unibyte.

	* charset.h (VALID_LEADING_CODE_P): New macro.
	(UNIBYTE_STR_AS_MULTIBYTE_P): Check more rigidly.

	* coding.c (DECODE_EMACS_MULE_COMPOSITION_CHAR): If coding->flags
	is nonzero, accept multibyte form of eight-bit-control chars.
	(decode_composition_emacs_mule): Likewise.
	(decode_coding_emacs_mule): Likewise.
	(encode_coding_emacs_mule): If coding->flags is nonzero, produce
	multibyte form of eight-bit-control chars.

	* fileio.c (Qauto_save_coding, auto_save_coding): New variables.
	(Finsert_file_contents): If coding-system-for-read is bound to
	Qauto_save_coding, use the coding system emacs-mule with special
	setting for recovering a file.
	(choose_write_coding_system): On auto saving, use the coding
	system emacs-mule with special setting for auto saving.
	(syms_of_fileio) <Qauto_save_coding>: Intern and staticpro it.

2003-05-30  Kenichi Handa  <handa@m17n.org>

	* coding.c (ccl_coding_driver): Set ccl->eight_bit_control
	properly before calling ccl_driver.

	* ccl.h (struct ccl_program) <eight_bit_control>: Comment fixed.

	* ccl.c (CCL_WRITE_CHAR): Increment extra_bytes only when it is
	nonzero.
	(ccl_driver): Initialize extra_bytes to ccl->eight_bit_control.
	(setup_ccl_program): Initialize ccl->eight_bit_control to zero.

2003-05-29  Glenn Morris  <gmorris@ast.cam.ac.uk>

	* xfaces.c (realize_default_face): Do not abort if lface is
	non-existent - reverts change from 2003-05-19.

2003-05-29  Kenichi Handa  <handa@m17n.org>

	* coding.c (decode_coding_iso2022): Pay attention to the byte
	sequence of CTEXT extended segment, and retain those bytes as is.

2003-05-28  Kenichi Handa  <handa@m17n.org>

	* coding.c (ENCODE_UNSAFE_CHARACTER): Adjusted for the name change
	of CODING_REPLACEMENT_CHARACTER.
	(decode_coding_iso2022): If CODING_FLAG_ISO_SAFE, set
	CODING_MODE_INHIBIT_UNENCODABLE_CHAR flag in coding->mode, and
	check this flag on encoding.
	(encode_coding_sjis_big5): Check
	CODING_MODE_INHIBIT_UNENCODABLE_CHAR flag of coding->mode.
	(Fset_terminal_coding_system_internal): Set
	CODING_MODE_INHIBIT_UNENCODABLE_CHAR flag in terminal_coding.mode
	instead of setting CODING_FLAG_ISO_SAFE flag in
	terminal_coding.flags.

	* coding.h (CODING_REPLACEMENT_CHARACTER): Renamed from
	CODING_INHIBIT_CHARACTER_SUBSTITUTION.
	(CODING_MODE_INHIBIT_UNENCODABLE_CHAR): New macro.

2003-05-28  Richard M. Stallman  <rms@gnu.org>

	* print.c (syms_of_print) <print-escape-nonascii>: Doc fix.

	* eval.c (unbind_to): Move init of this_binding to separate statement.

2003-05-28  Kim F. Storm  <storm@cua.dk>

	* xdisp.c (expose_window): Fix error in calculation of
	window relative coordinates of area to redisplay.

2003-05-27  Jason Rumney  <jasonr@gnu.org>

	* w32term.c (GET_WHEEL_DELTA_WPARAM): New macro.

2003-05-27  David Ponce  <david@dponce.com>

	Handle W32 mouse wheel events as mouse click events, like in X.

	* keyboard.c (make_lispy_event) [WINDOWSNT]: Don't handle
	MOUSE_WHEEL_EVENT anymore.

	* w32term.c (construct_mouse_wheel): Result is a MOUSE_CLICK_EVENT.
	Scrolling down/up the mouse wheel is respectively mapped to mouse
	button 4 and 5.
	(w32_read_socket): Map w32 WM_MOUSEWHEEL events to Emacs
	MOUSE_CLICK_EVENT events.  Forward w32 MSH_MOUSEWHEEL events as
	WM_MOUSEWHEEL events.

2003-05-27  Andreas Schwab  <schwab@suse.de>

	* buffer.c (syms_of_buffer) <default-direction-reversed>: Doc fix.

	* xdisp.c (try_window_id): Avoid aborting if PT is inside a
	partially visible line.

	* alloc.c (Fgarbage_collect): Fix last change.

2003-05-26  John Paul Wallington  <jpw@gnu.org>

	* xfns.c (Fx_create_frame): Don't call Qface_set_after_frame_default.

2003-05-25  Stefan Monnier  <monnier@cs.yale.edu>

	* window.c (Fset_window_buffer): Add type of `keep_margins'.
	(Fset_window_fringes, Fset_window_scroll_bars): Declare before use.

	* window.h (window_box_text_cols): Declare.

	* xdisp.c (window_text_bottom_y, draw_row_fringe_bitmaps)
	(x_draw_vertical_border): Remove unused var `f'.

	* xfaces.c (build_scalable_font_name): Remove `unused var
	pixel_size' warning.

	* xfns.c (png_load): Remove `unused vars intent, image_gamma' warning.

	* unexelf.c (unexec): Remove `unused var n' warning.

	* strftime.c (my_strftime_localtime_r): Remove `defined but
	unused' warning.

	* process.c (allocate_pty): Remove `unused var stb' and
	`cp might be used uninitialized' warnings.

	* dispnew.c (mode_line_string): Remove unused var `f'.

	* coding.c (find_safe_codings): Remove unused var `i'.

	* bytecode.c (Fbyte_code): Remove `unused val' warning.

	* buffer.c (Fkill_buffer): Remove unused var `list'.

	* alloc.c (Fgarbage_collect): Remove `unused var tail' warning.

2003-05-25  Jan Dj,Ad(Brv  <jan.h.d@swipnet.se>

	* frame.c (make_frame): Condition want_fullscreen with
	HAVE_WINDOW_SYSTEM.

2003-05-25  Juanma Barranquero  <lektu@terra.es>

	* window.c (Fset_window_scroll_bars): Fix typo in argument name.
	(Fwindow_scroll_bars): Fix typo in docstring.

2003-05-24  Kim F. Storm  <storm@cua.dk>

	The following changes serve several purposes:

	1) Swap the position of fringes and display margins in windows, i.e.
	the fringes are now displayed between the margins and the text area
	(by default).

	2) Allow fringe and scroll bar parameters to be set per-buffer and
	per-window (like display margins).  Such settings are now stored
	in window configurations, preserved when frames are resized, and
	copied when windows are split vertically or horizontally.
	Several bugs related to display margins have been fixed.

	3) Consistently use FRAME_FONT and FRAME_FONTSET macros.

	4) Use FRAME_COLUMN_WIDTH (f) consistently throughout the code
	rather than FRAME_WIDTH	(FRAME_FONT (f)).

	5) Introduce a consistent naming of variables, members and macros
	depending on whether their value is measured in pixels or in
	canonical columns/lines.  Pixel dimensions are named *_width and
	*_height, while canonical columns/lines are named *_cols and
	*_lines.  Pixel positions are named *_x and *_y, while column/line
	positions are named *_col and *_line.

	6) Consolidate more of the X, W32, and MAC gui code by moving
	common data into struct frame, and generalize it for the non-gui
	case by using suitable defaults.

	7) Cleanup and consolidate the macros controlling frame and window
	layout into frame.h and window.h, and generalize the use of the
	various window_box_* functions (enhanced to handle the new fringe
	position and the per-window fringe and scroll bar settings).

	* frame.h (struct frame): Rename members height to text_lines,
	width to text_cols, window_height to total_lines, window_width to
	total_cols, new_height to new_text_lines, new_width to
	new_text_cols.  All uses changed.
	(struct frame): New members which consolidate common members of
	x_output, w32_output, and mac_output structures: left_pos,
	top_pos, pixel_height, pixel_width, x_pixels_diff, y_pixels_diff,
	win_gravity, size_hint_flags, border_width, internal_border_width,
	line_height, fringe_cols, left_fringe_width, right_fringe_width,
	want_fullscreen.  All uses changed.
	(struct frame): New member column_width contaning the canonical
	column width, analogue to line_height.  All uses changed.
	(struct frame): Rename members scroll_bar_pixel_width to
	config_scroll_bar_width, and scroll_bar_cols to
	config_scroll_bar_cols.  All uses changed.
	(struct frame): New member scroll_bar_actual_width which
	consolidates and renames the vertical_scroll_bar_extra member of
	x_output, w32_output, and mac_output structures.  All uses changed.
	(FRAME_PIXEL_HEIGHT): Renamed from PIXEL_HEIGHT and moved
	from x/w32/macterm.h files.  All uses changed.  Also change code
	which referred to f->output_data...->pixel_height.
	(FRAME_PIXEL_WIDTH): Renamed from PIXEL_WIDTH and moved
	from x/w32/macterm.h files.  All uses changed. 	Also change code
	which referred to f->output_data...->pixel_width.
	(FRAME_LINES): Renamed from FRAME_HEIGHT.  All uses changed.
	Also change code which referred to f->height.
	(FRAME_COLS): Renamed from FRAME_WIDTH.  All uses changed.
	Also change code which referred to f->width.
	(FRAME_NEW_HEIGHT, FRAME_NEW_WIDTH): Remove macros; change uses
	to update new_text_lines and new_text_cols members directly.
	(FRAME_CONFIG_SCROLL_BAR_WIDTH): Renamed from
	FRAME_SCROLL_BAR_PIXEL_WIDTH.  All uses changed.
	(FRAME_CONFIG_SCROLL_BAR_COLS): Renamed from
	FRAME_SCROLL_BAR_COLS.  All uses changed.
	(FRAME_LEFT_SCROLL_BAR_COLS, FRAME_RIGHT_SCROLL_BAR_COLS):
	Renamed from FRAME_LEFT_SCROLL_BAR_WIDTH and
	FRAME_RIGHT_SCROLL_BAR_WIDTH, resp.  All uses changed.
	(FRAME_SCROLL_BAR_AREA_WIDTH, FRAME_LEFT_SCROLL_BAR_AREA_WIDTH)
	(FRAME_RIGHT_SCROLL_BAR_AREA_WIDTH): New macros.
	(FRAME_TOTAL_COLS): Renamed from FRAME_WINDOW_WIDTH.
	(SET_FRAME_COLS): Renamed from SET_FRAME_WIDTH.
	(FRAME_TOTAL_COLS_ARG): Renamed from FRAME_WINDOW_WIDTH_ARG.
	(WINDOW_VERTICAL_SCROLL_BAR_COLUMN): Remove unused macro.
	(WINDOW_VERTICAL_SCROLL_BAR_HEIGHT): Remove unused macro.
	(FRAME_LINE_HEIGHT): Renamed from CANON_Y_UNIT.  Unconditionally
	return line_height member (it now has proper value also for
	non-window frames).
	(FRAME_COLUMN_WIDTH): Renamed from CANON_X_UNIT.  Unconditionally
	return new column_width member (rather than the default font width).
	(FRAME_FRINGE_COLS, FRAME_LEFT_FRINGE_WIDTH)
	(FRAME_RIGHT_FRINGE_WIDTH): Renamed from FRAME_X_... and moved
	from x/w32/macterm.h files.  Unconditionally return corresponding
	member of frame structure (they now have proper values also for
	non-window frames).
	(FRAME_TOTAL_FRINGE_WIDTH): Renamed from FRAME_FRINGE_WIDTH.
	Calculate return value from left and right widths.
	(FRAME_INTERNAL_BORDER_WIDTH): Unconditionally return
	internal_border_width member (has proper value for non-window frame).
	(FRAME_PIXEL_X_FROM_CANON_X): Renamed from PIXEL_X_FROM_CANON_X.
	(FRAME_PIXEL_Y_FROM_CANON_Y): Renamed from PIXEL_Y_FROM_CANON_Y.
	(FRAME_CANON_X_FROM_PIXEL_X): Renamed from CANON_X_FROM_PIXEL_X.
	(FRAME_CANON_Y_FROM_PIXEL_Y): Renamed from CANON_Y_FROM_PIXEL_Y.
	(FRAME_LINE_TO_PIXEL_Y): Renamed from CHAR_TO_PIXEL_ROW,
	consolidated from xterm.h, macterm.h, and w32term.h.
	(FRAME_COL_TO_PIXEL_X): Renamed from CHAR_TO_PIXEL_COL,
	consolidated from xterm.h, macterm.h, and w32term.h.
	(FRAME_TEXT_COLS_TO_PIXEL_WIDTH): Renamed from
	CHAR_TO_PIXEL_WIDTH consolidated from x/mac/w32term.h.
	(FRAME_TEXT_LINES_TO_PIXEL_HEIGHT): Renamed from
	CHAR_TO_PIXEL_HEIGHT consolidated from x/mac/w32term.h.
	(FRAME_PIXEL_Y_TO_LINE): Renamed from PIXEL_TO_CHAR_ROW
	consolidated from x/mac/w32term.h.
	(FRAME_PIXEL_X_TO_COL): Renamed from PIXEL_TO_CHAR_COL
	consolidated from x/mac/w32term.h.
	(FRAME_PIXEL_WIDTH_TO_TEXT_COLS): Renamed from
	PIXEL_TO_CHAR_WIDTH consolidated from x/mac/w32term.h.
	(FRAME_PIXEL_HEIGHT_TO_TEXT_LINES): Renamed from
	PIXEL_TO_CHAR_HEIGHT consolidated from x/mac/w32term.h.

	* window.h (struct window): Rename members left to left_col,
	top to top_line, height to total_lines, width to total_cols,
	left_margin_width to left_margin_cols, right_margin_width to
	right_margin_cols, orig_height to orig_total_lines, orig_top to
	orig_top_line.  All uses changed.
	(struct window): New members left_fringe_width, right_fringe_width,
	fringes_outside_margins, scroll_bar_width, vertical_scroll_bar_type.
	(WINDOW_XFRAME, WINDOW_FRAME_COLUMN_WIDTH, WINDOW_FRAME_LINE_HEIGHT):
	New macros primarily used to simplify other macros.
	(WINDOW_TOTAL_COLS): New macro.  Change relevant code that
	referred to XINT (w->width).
	(WINDOW_TOTAL_LINES): New macro.  Change relevant code that
	referred to XINT (w->height).
	(WINDOW_TOTAL_WIDTH): New macro.  Change relevant code that
	referred to XINT (w->width) * canon_x_unit.
	(WINDOW_TOTAL_HEIGHT): New macro.  Change relevant code that
	referred to XINT (w->height) * canon_y_unit.
	(WINDOW_LEFT_EDGE_COL): New macro.  Change relevant code that
	referred to XINT (w->left).
	(WINDOW_RIGHT_EDGE_COL): Renamed from WINDOW_RIGHT_EDGE.  Change
	all uses and code that referred to XINT (w->left) + XINT (w->width).
	(WINDOW_TOP_EDGE_LINE): New macro.  Change relevant code that
	referred to XINT (w->top).
	(WINDOW_BOTTOM_EDGE_LINE): New macro.  Change relevant code that
	referred to XINT (w->top) + XINT (w->height).
	(WINDOW_LEFT_EDGE_X): New macro.  Change relevant code that
	referred to XINT (w->left) * canon_x_unit.
	(WINDOW_RIGHT_EDGE_X): New macro.  Change relevant code that
	referred to (XINT (w->left) + XINT (w->width)) * canon_x_unit.
	(WINDOW_TOP_EDGE_Y): New macro.  Change relevant code that
	referred to XINT (w->top) * canon_y_unit.
	(WINDOW_BOTTOM_EDGE_Y): New macro.  Change relevant code that
	referred to (XINT (w->top) + XINT (w->height)) * canon_y_unit.
	(WINDOW_LEFTMOST_P): New macro.
	(WINDOW_BOX_LEFT_EDGE_COL): Renamed from WINDOW_LEFT_MARGIN.
	All uses changed.
	(WINDOW_BOX_RIGHT_EDGE_COL): Renamed from WINDOW_RIGHT_MARGIN.
	All uses changed.
	(WINDOW_BOX_LEFT_EDGE_X): Renamed from
	WINDOW_DISPLAY_LEFT_EDGE_PIXEL_X, moved from dispextern.h.
	Do not exclude left fringe width.
	(WINDOW_BOX_RIGHT_EDGE_X): Renamed from
	WINDOW_DISPLAY_RIGHT_EDGE_PIXEL_X, moved from dispextern.h.
	Do not exclude fringe widths.
	(WINDOW_LEFT_FRINGE_WIDTH, WINDOW_RIGHT_FRINGE_WIDTH)
	(WINDOW_FRINGE_COLS, WINDOW_TOTAL_FRINGE_WIDTH): New macros.
	Change relevant code that referred to FRAME_LEFT_FRINGE_WIDTH,
	FRAME_RIGHT_FRINGE_WIDTH, FRAME_FRINGE_COLS, and
	FRAME_TOTAL_FRINGE_WIDTH to allow per-window fringe settings.
	(WINDOW_HAS_FRINGES_OUTSIDE_MARGINS): New macro.
	(WINDOW_VERTICAL_SCROLL_BAR_TYPE, WINDOW_HAS_VERTICAL_SCROLL_BAR)
	(WINDOW_HAS_VERTICAL_SCROLL_BAR_ON_LEFT)
	(WINDOW_HAS_VERTICAL_SCROLL_BAR_ON_RIGHT)
	(WINDOW_CONFIG_SCROLL_BAR_WIDTH, WINDOW_CONFIG_SCROLL_BAR_COLS):
	New macros.  Change code which referenced corresponding
	FRAME_VERTICAL_SCROLL_BAR_TYPE, FRAME_HAS_VERTICAL_SCROLL_BARS,
	FRAME_HAS_VERTICAL_SCROLL_BARS_ON_LEFT,
	FRAME_HAS_VERTICAL_SCROLL_BARS_ON_RIGHT,
	FRAME_SCROLL_BAR_PIXEL_WIDTH, and FRAME_SCROLL_BAR_COLS macros to
	allow per-window scroll-bar settings.
	(WINDOW_LEFT_SCROLL_BAR_COLS, WINDOW_RIGHT_SCROLL_BAR_COLS): New macros.
	(WINDOW_LEFT_SCROLL_BAR_AREA_WIDTH): New macro.  Change code that
	referred to FRAME_LEFT_SCROLL_BAR_WIDTH.
	(WINDOW_RIGHT_SCROLL_BAR_AREA_WIDTH): New macro.  Change code
	that referred to FRAME_HAS_VERTICAL_SCROLL_BARS_ON_RIGHT and
	FRAME_SCROLL_BAR_WIDTH.
	(WINDOW_SCROLL_BAR_COLS, WINDOW_SCROLL_BAR_AREA_WIDTH)
	(WINDOW_SCROLL_BAR_AREA_X): New macros.
	(WINDOW_HEADER_LINE_HEIGHT): Renamed from
	WINDOW_DISPLAY_HEADER_LINE_HEIGHT, moved from dispextern.h.
	(WINDOW_BOX_HEIGHT_NO_MODE_LINE): Renamed from
	WINDOW_DISPLAY_HEIGHT_NO_MODE_LINE, moved from dispextern.h.
	(WINDOW_BOX_TEXT_HEIGHT): Renamed from
	WINDOW_DISPLAY_PIXEL_WIDTH, moved from dispextern.h.
	(WINDOW_TO_FRAME_PIXEL_X, WINDOW_TO_FRAME_PIXEL_Y)
	(FRAME_TO_WINDOW_PIXEL_X, FRAME_TO_WINDOW_PIXEL_Y)
	(WINDOW_TEXT_TO_FRAME_PIXEL_X): Moved here from dispextern.h.
	(WINDOW_LEFT_MARGIN_WIDTH): Renamed from
	WINDOW_DISPLAY_LEFT_AREA_PIXEL_WIDTH, moved from dispextern.h.
	(WINDOW_RIGHT_MARGIN_WIDTH): Renamed from
	WINDOW_DISPLAY_RIGHT_AREA_PIXEL_WIDTH, moved from dispextern.h.
	(window_from_coordinates): Update prototype.
	(Fset_window_buffer): Update EXFUN.
	(set_window_buffer): Update prototype.

	* dispextern.h (struct glyph_matrix): Rename members window_left_x
	to window_left_col, window_top_y to window_top_line.  All uses
	changed.
	(FRAME_INTERNAL_BORDER_WIDTH_SAFE): Remove macro; can now safely
	use FRAME_INTERNAL_BORDER_WIDTH macro instead as
	internal_border_width is now set to 0 for non-window frames.
	(WINDOW_DISPLAY_PIXEL_WIDTH, WINDOW_DISPLAY_PIXEL_HEIGHT)
	(WINDOW_DISPLAY_MODE_LINE_HEIGHT, WINDOW_DISPLAY_HEADER_LINE_HEIGHT)
	(WINDOW_DISPLAY_HEIGHT_NO_MODE_LINE, WINDOW_DISPLAY_TEXT_HEIGHT)
	(WINDOW_DISPLAY_LEFT_EDGE_PIXEL_X, WINDOW_DISPLAY_RIGHT_EDGE_PIXEL_X)
	(WINDOW_DISPLAY_TOP_EDGE_PIXEL_Y, WINDOW_DISPLAY_BOTTOM_EDGE_PIXEL_Y)
	(WINDOW_TO_FRAME_PIXEL_X, WINDOW_TO_FRAME_PIXEL_Y)
	(FRAME_TO_WINDOW_PIXEL_X, FRAME_TO_WINDOW_PIXEL_Y)
	(WINDOW_DISPLAY_LEFT_AREA_PIXEL_WIDTH)
	(WINDOW_DISPLAY_RIGHT_AREA_PIXEL_WIDTH, WINDOW_WANTS_MODELINE_P):
	Move to window.h and renamed [see window.h changes].
	(WINDOW_AREA_TO_FRAME_PIXEL_X, WINDOW_AREA_PIXEL_WIDTH)
	(WINDOW_DISPLAY_TEXT_AREA_PIXEL_WIDTH): Remove macros.
	(WINDOW_WANTS_MODELINE_P, WINDOW_WANTS_HEADER_LINE_P):
	Use WINDOW_TOTAL_LINES.
	(frame_update_line_height): Remove prototype.

	* buffer.h (struct buffer): Rename members measured in columns:
	left_margin_width to left_margin_cols, right_margin_width to
	right_margin_cols.  All uses changed.
	New members left_fringe_width, right_fringe_width,
	fringes_outside_margins for per-buffer fringe settings.
	New members scroll_bar_width and vertical_scroll_bar_type for
	per-buffer scroll bar settings.

	* buffer.c (init_buffer_once): Set buffer_defaults and
	buffer_local_flags for new buffer-local variables
	left_fringe_width, right_fringe_width, fringes_outside_margins,
	scroll_bar_width, and vertical_scroll_bar_type.
	(syms_of_buffer): Defvar_per_buffer them, and defvar_lisp_nopro
	default-* variables for them.

	* dispnew.c: Make (many) trivial substitutions for renamed and
	new macros in dispextern.h, frame.h and window.h.
	(mode_line_string): No need to adjust width for mode lines, as it
	is already adjusted by the caller.
	(marginal_area_string): Handle fringes inside/outside margins.

	* frame.c: Make (many) trivial substitutions for renamed and
	new macros in dispextern.h, frame.h and window.h.
	(make_frame): Initialize left_fringe_width, right_fringe_width,
	fringe_cols, scroll_bar_actual_width, border_width,
	internal_border_width, column_width, line_height, x_pixels_diff,
	y_pixels_diff, want_fullscreen, size_hint_flags, and win_gravity
	members with values suitable for a non-window frames.

	* gtkutil.c: Make (many) trivial substitutions for renamed and
	new macros in dispextern.h, frame.h and window.h.

	* indent.c: Make (few) trivial substitutions for renamed and
	new macros in dispextern.h, frame.h and window.h.

	* keyboard.c: Make (many) trivial substitutions for renamed and
	new macros in dispextern.h, frame.h and window.h.
	(make_lispy_event): Use window positions returned from
	window_from_coordinates when constructing the lisp event for
	MOUSE_CLICK_EVENT and DRAG_N_DROP_EVENT, rather than calculating
	(incorrect) values locally.
	(make_lispy_movement): Use window positions returned from
	window_from_coordinates when constructing the lisp event, rather
	than calculating (incorrect) values locally.

	* scroll.c: Make (some) trivial substitutions for renamed and
	new macros in dispextern.h, frame.h and window.h.

	* sunfns.c (Fsun_menu_internal): Adapt to per-window fringes and
	scroll-bars.

	* sysdep.c: Make (few) trivial substitutions for renamed and
	new macros in dispextern.h, frame.h and window.h.

	* term.c: Make (some) trivial substitutions for renamed and
	new macros in dispextern.h, frame.h and window.h.

	* widget.c: Make (few) trivial substitutions for renamed and
	new macros in dispextern.h, frame.h and window.h.

	* window.c: Make (many) trivial substitutions for renamed and
	new macros in dispextern.h, frame.h and window.h.
	(make_window): Initialize new members
	left_margin_cols, right_margin_cols, left_fringe_width,
	right_fringe_width, fringes_outside_margins, scroll_bar_width,
	and vertical_scroll_bar_type.
	(coordinates_in_window): Adapted to new fringe/margin positions
	and per-window fringes and scroll-bars.
	Fix bug related to incorrectly adjusting coordinates by
	frame's internal_border_width (the effect normally negible since
	the internal_border_width is typically 0 or 1 pixel, but very
	noticeable for an internal_border_width of e.g. 25 pixels).
	Upon successful return (other than ON_NOTHING), the coordinates
	are now always properly converted to window relative for the
	given display element.
	(window_from_coordinates): Add new parameters wx and wy to
	return the window relative x and y position in the returned
	window and part.  A null arg means, don't return the position.
	All callers changed.
	(adjust_window_margins): New function which may reduce the width
	of the display margins if a window's text area is too small after
	resizing or splitting windows.
	(size_window): Fix bug that did not account for display margin
	widths when checking the minimum width of a window; use
	adjust_window_margins.
	(set_window_buffer): Call Fset_window_fringes and
	Fset_window_scroll_bars to setup per-window elements.
	Add new arg KEEP_MARGINS_P.  Non-nil means to keep window's
	existing display margin, fringe widths, and scroll bar settings
	(e.g. after splitting a window or resizing the frame).
	All callers changed.
	(Fset_window_buffer): New arg KEEP_MARGINS.  All callers changed.
	(Fsplit_window): Duplicate original window's display margin,
	fringe, and scroll-bar settings; then call Fset_window_buffer with
	KEEP_MARGINS non-nil.  This fixes a bug which caused a split
	window to only preserve the display margins in one of the windows.
	When splitting horizontally, call adjust_window_margins	on both
	windows to ensure that the text area of the new windows is non too
	narrow.  This fixes a bug which could cause emacs to trap if the
	width of the split window was less than the width of the display
	margins.
	(window_box_text_cols): Renamed from window_internal_width.
	All uses changed.  Adapt to per-window fringes and scroll bars.
	Fix bug that caused vertical separator to be subtracted also on
	window frames.  Fix another bug that did not reduce the returned
	value by the columns used for display margins.
	(window_scroll_line_based): Fix bug related to scrolling too much
	when display margins are present (implicitly fixed by the fix to
	window_box_text_cols).
	(scroll_left, scroll_right): Fix bug related to scrolling too far
	by default when display margins are present (implicitly fixed by
	the fix to window_box_text_cols).
	(struct saved_window): Rename members left to left_col, top to
	top_line, width to total_cols, height to total_lines, orig_top to
	orig_top_line, orig_height to orig_total_lines.  All uses changed.
	New members left_margin_cols, right_margin_cols,
	left_fringe_width, right_fringe_width, fringes_outside_margins,
	scroll_bar_width, and vertical_scroll_bar_type for saving
	per-window display elements.
	(Fset_window_configuration): Restore display margins, fringes,
	and scroll bar settings.  This fixes a bug which caused display
	margins to be discarded when saving and restoring a window
	configuration.
	(save_window_save): Save display margins, fringes, and scroll bar
	settings.  This fixes a bug which caused display margins to be
	discarded when saving and restoring a window configuration.
	(Fset_window_margins): Do nothing if display margins are not
	really changed.  Otherwise, call adjust_window_margins to ensure
	the text area doesn't get too narrow.  This fixes a bug which
	could cause emacs to trap if setting display margins wider than
	the width of the window.
	(Fset_window_fringes): New defun to allow user to specifically set
	this window's fringe widths and position vs. display margins.
	(Fwindow_fringes): New defun to return window's actual fringe
	settings.
	(Fset_window_scroll_bars): New defun to allow user to specifically
	set this window's scroll bar width and position.
	(Fwindow_scroll_bars): New defun to return window's actual scroll
	bar settings.
	(compare_window_configurations): Also compare display margins,
	fringes, and scroll bar settings.
	(syms_of_window): Defsubr new defuns for fringe and scroll bars.

	* xdisp.c: Make (many) trivial substitutions for renamed and
	new macros in dispextern.h, frame.h and window.h.
	(window_box_width): Adapt to per-window fringes and scroll bars,
	and new fringe vs. display margin position. Note that returned
	value is no longer guaranteed to be a whole multiple of the frame
	column width, since per-window fringes may now be any width.
	(window_box_left_offset): New function like window_box_left, but
	value is relative to left border of window (rather than frame).
	(window_box_right_offset): New function like window_box_right,
	but value is relative to left border of window.
	(window_box_left): Adapt to per-window fringes and scroll bars,
	and new fringe vs. display margin position.  Simplify by using
	WINDOW_LEFT_EDGE_X and window_box_left_offset.
	(window_box): Allow null args for unnecessary return values;
	change/simplify relevant callers.
	(x_y_to_hpos_vpos): Adapt to per-window fringes and scroll bars,
	and new fringe vs. display margin position.
	Use window_box_left_offset and window_box_right_offset
	(get_glyph_string_clip_rect): Adapt to per-window fringes and
	scroll bars, and new fringe vs. display margin position.
	Use WINDOW_LEFT_EDGE_X and WINDOW_TOTAL_WIDTH.
	(draw_fringe_bitmap): Rework to handle per-window fringes and new
	fringe vs. display margin position.
	(hscroll_window_tree): Use window_box_width instead of window_box.
	(redisplay_window):  Adapt to per-window scroll bars.
	(draw_glyphs):  Rework to handle per-window fringes and scroll
	bars, and new fringe vs. display margin position.
	Use WINDOW_LEFT_EDGE_X, WINDOW_TOTAL_WIDTH, and window_box_left.
	(x_clear_end_of_line):  Adapt to per-window fringes and scroll
	bars, and new fringe vs. display margin position.  Fix bug which
	increased total width of full_width rows by width of scroll bars
	although window's total width already includes that.
	(x_fix_overlapping_area): Simplify using window_box_left_offset.
	(expose_area): Simplify using window_box_left_offset.
	(x_draw_vertical_border): Handle per-window scroll bar settings,
	mixing windows with left, right and no scroll bars.

	* xfaces.c [WINDOWSNT]: Move redefinition of FONT_WIDTH macro to
	where it's used in x_list_fonts (for clarity).
	(frame_update_line_height): Remove unused function; functionality
	is now done directly when setting the default font in x_set_font.

	* xfns.c: Make (many) trivial substitutions for renamed and
	new macros in dispextern.h, frame.h and window.h.

	* xmenu.c: Make (some) trivial substitutions for renamed and
	new macros in dispextern.h, frame.h and window.h.

	* xterm.h (struct x_output): Move members left_pos, top_pos,
	border_width, pixel_height, pixel_width, line_height,
	internal_border_width, vertical_scroll_bar_extra,
	left_fringe_width, right_fringe_width, fringe_cols,
	fringes_extra, win_gravity, size_hint_flags, want_fullscreen,
	x_pixels_diff, and y_pixels_diff to struct frame (frame.h).
	(FRAME_INTERNAL_BORDER_WIDTH, FRAME_LINE_HEIGHT): Move to frame.h.
	(FRAME_DEFAULT_FONT_WIDTH): Remove macro.
	(PIXEL_WIDTH, PIXEL_HEIGHT)
	(FRAME_X_FRINGE_COLS, FRAME_X_FRINGE_WIDTH)
	(FRAME_X_LEFT_FRINGE_WIDTH, FRAME_X_RIGHT_FRINGE_WIDTH): Moved to
	frame.h and renamed [see frame.h changes].
	(CHAR_TO_PIXEL_ROW, CHAR_TO_PIXEL_COL, CHAR_TO_PIXEL_WIDTH)
	(CHAR_TO_PIXEL_HEIGHT, PIXEL_TO_CHAR_ROW, PIXEL_TO_CHAR_COL)
	(PIXEL_TO_CHAR_WIDTH, PIXEL_TO_CHAR_HEIGHT): Moved to frame.h
	and renamed [see frame.h changes].

	* xterm.c: Make (several) trivial substitutions for renamed and
	new macros in dispextern.h, frame.h and window.h.
	(x_draw_glyph_string_box): Adapt to per-window fringes and
	scroll-bars.
	(scroll_run): Adapt to new fringe position.
	(glyph_rect): Use window coordinates returned from
	window_from_coordinates rather than frame_to_window_pixel_xy.
	(XTset_vertical_scroll_bar): Adapt to per-window fringes and
	scroll-bars.
	(handle_one_xevent): Simplify a USE_GTK conditional.
	(x_clip_to_row): Remove superfluous whole_line_p arg and code
	(fringes are now inside margins, i.e. always in the clipping area).
	All callers changed.
	(x_new_font): Set FRAME_COLUMN_WIDTH and FRAME_LINE_HEIGHT
	directly, then call compute_fringe_widths.  Don't call
	frame_update_line_height.

	* w32term.h (struct w32_output): Move members left_pos, top_pos,
	border_width, pixel_height, pixel_width, line_height,
	internal_border_width, vertical_scroll_bar_extra,
	left_fringe_width, right_fringe_width, fringe_cols,
	fringes_extra, win_gravity, size_hint_flags, want_fullscreen,
	x_pixels_diff, and y_pixels_diff to struct frame (frame.h).
	(FRAME_INTERNAL_BORDER_WIDTH, FRAME_LINE_HEIGHT): Move to frame.h.
	(FRAME_DEFAULT_FONT_WIDTH): Remove macro.
	(PIXEL_WIDTH, PIXEL_HEIGHT)
	(FRAME_X_FRINGE_COLS, FRAME_X_FRINGE_WIDTH)
	(FRAME_X_LEFT_FRINGE_WIDTH, FRAME_X_RIGHT_FRINGE_WIDTH): Moved to
	frame.h and renamed [see frame.h changes].
	(CHAR_TO_PIXEL_ROW, CHAR_TO_PIXEL_COL, CHAR_TO_PIXEL_WIDTH)
	(CHAR_TO_PIXEL_HEIGHT, PIXEL_TO_CHAR_ROW, PIXEL_TO_CHAR_COL)
	(PIXEL_TO_CHAR_WIDTH, PIXEL_TO_CHAR_HEIGHT): Moved to frame.h
	and renamed [see frame.h changes].

	* w32term.c: Make (several) trivial substitutions for renamed and
	new macros in dispextern.h, frame.h and window.h.
	(x_draw_glyph_string_box): Adapt to per-window fringes and
	scroll-bars.
	(glyph_rect): Use window coordinates returned from
	window_from_coordinates rather than frame_to_window_pixel_xy.
	(XTset_vertical_scroll_bar): Adapt to per-window fringes and
	scroll-bars.
	(w32_clip_to_row): Remove superfluous whole_line_p arg and code
	(fringes are now inside margins, i.e. always in the clipping area).
	All callers changed.
	(x_new_font): Set FRAME_COLUMN_WIDTH and FRAME_LINE_HEIGHT
	directly, then call compute_fringe_widths.  Don't call
	frame_update_line_height.

	* w32console.c: Make (few) trivial substitutions for renamed and
	new macros in dispextern.h, frame.h and window.h.

	* w32fns.c: Make (many) trivial substitutions for renamed and
	new macros in dispextern.h, frame.h and window.h.

	* w32menu.c: Make (few) trivial substitutions for renamed and
	new macros in dispextern.h, frame.h and window.h.

	* macterm.h (struct mac_output): Move members left_pos, top_pos,
	border_width, pixel_height, pixel_width, line_height,
	internal_border_width, vertical_scroll_bar_extra,
	left_fringe_width, right_fringe_width, fringe_cols,
	fringes_extra, win_gravity, size_hint_flags, want_fullscreen,
	x_pixels_diff, y_pixels_diff to struct frame (frame.h).
	(FRAME_INTERNAL_BORDER_WIDTH, FRAME_LINE_HEIGHT): Move to frame.h.
	(FRAME_DEFAULT_FONT_WIDTH): Remove macro.
	(PIXEL_WIDTH, PIXEL_HEIGHT)
	(FRAME_X_FRINGE_COLS, FRAME_X_FRINGE_WIDTH)
	(FRAME_X_LEFT_FRINGE_WIDTH, FRAME_X_RIGHT_FRINGE_WIDTH): Moved to
	frame.h and renamed [see frame.h changes].
	(CHAR_TO_PIXEL_ROW, CHAR_TO_PIXEL_COL, CHAR_TO_PIXEL_WIDTH)
	(CHAR_TO_PIXEL_HEIGHT, PIXEL_TO_CHAR_ROW, PIXEL_TO_CHAR_COL)
	(PIXEL_TO_CHAR_WIDTH, PIXEL_TO_CHAR_HEIGHT): Moved to frame.h
	and renamed [see frame.h changes].

	* macterm.c: Make (several) trivial substitutions for renamed and
	new macros in dispextern.h, frame.h and window.h.
	(x_draw_glyph_string_box): Adapt to per-window fringes and
	scroll-bars.
	(glyph_rect): Use window coordinates returned from
	window_from_coordinates rather than frame_to_window_pixel_xy.
	(XTset_vertical_scroll_bar): Adapt to per-window fringes and
	scroll-bars.
	(x_clip_to_row): Remove superfluous whole_line_p arg and code
	(fringes are now inside margins, i.e. always in the clipping area).
	All callers changed.
	(x_new_font): Set FRAME_COLUMN_WIDTH and FRAME_LINE_HEIGHT
	directly, then call compute_fringe_widths.  Don't call
	frame_update_line_height.

	* macfns.c: Make (several) trivial substitutions for renamed and
	new macros in dispextern.h, frame.h and window.h.
	(x_real_positions): Set f->x_pixels_diff and f->y_pixels_diff to 0.

	* macmenu.c: Make (few) trivial substitutions for renamed and
	new macros in dispextern.h, frame.h and window.h.

	* msdos.h (struct x_output): Remove members left_pos, top_pos,
	and line_height, and use corresponding new members in struct
	frame.  All uses changed.
	(FRAME_LINE_HEIGHT, FRAME_INTERNAL_BORDER_WIDTH): Remove macros;
	superseeded by corresponding macros in frame.h.

	* msdos.c: Make (several) trivial substitutions for renamed and
	new macros in dispextern.h, frame.h and window.h.
	(IT_note_mouse_highlight): Use updated window coordinates returned
	by window_from_coordinates, rather than adjusting them locally.
	(internal_terminal_init): No need to initialize line_height here;
	it now defaults to 1.

2003-05-24  Stefan Monnier  <monnier@cs.yale.edu>

	* keyboard.c (read_key_sequence): Adjust fkey and keytran when
	dropping `down' events.

2003-05-24  Andreas Schwab  <schwab@suse.de>

	* coding.c (find_safe_codings): Fix last change.

2003-05-24  Istvan Marko  <mi@imarko.dhs.org>  (tiny change)

	* xfns.c (x_window): Fix typo from 2003-05-21 change.

2003-05-23  Stefan Monnier  <monnier@cs.yale.edu>

	* xdisp.c (display_mode_element): Increase max depth.
	Simplify the error handling code.  Use a different error string
	for the case where we hit the depth limit.

	* lisp.h (Vfundamental_mode_abbrev_table): Don't declare.

	* buffer.c (reset_buffer_local_variables): Remove redundant setting.

2003-05-21  Stefan Monnier  <monnier@cs.yale.edu>

	* intervals.c (get_local_map): Don't get char-property of previous
	point any more: get_pos_property already does it and better.

2003-05-21  Dave Love  <fx@gnu.org>

	[Merged from unicode branch.]

	* xfns.c (x_window, x_window): Use use_xim.

	* xterm.c (use_xim): Initialize.
	(xim_open_dpy, xim_initialize, xim_close_dpy): Use use_xim.
	(x_term_init): Maybe set use_xim.

	* xterm.h (use_xim) [HAVE_X_I18N]: Declare.

2003-05-21  Jason Rumney  <jasonr@gnu.org>

	* unexw32.c (_start): Remove _fmode initialization.

	* emacs.c (main) [WINDOWSNT]: Move it here.

2003-05-20  Dave Love  <fx@gnu.org>

	* s/gnu-linux.h (MAIL_USE_FLOCK): Make it conditional.

2003-05-19  Richard M. Stallman  <rms@gnu.org>

	* xfaces.c (Finternal_set_lisp_face_attribute): Handle Qunspecified
	as value for QCfont attribute.
	(realize_default_face): lface should already exist; crash if not.
	Specify 0 for FORCE_P when calling set_lface_from_font_name.

	* frame.c (Fignore_event): Doc fix.

2003-05-19  Kenichi Handa  <handa@m17n.org>

	* coding.c (decode_coding_string): Handle post-read-conversion
	even if the coding doesn't require decoding.

2003-05-18  Richard M. Stallman  <rms@gnu.org>

	* callproc.c (Fcall_process_region): Doc fix.

2003-05-17  Stefan Monnier  <monnier@cs.yale.edu>

	* lread.c (Fload): Print a message if package is obsolete.

	* window.c (Fselect_window): Add optional `norecord' arg.
	(select_window_1): Fold into Fselect_window.
	(select_window_norecord): New function.
	(temp_output_buffer_show): Use it.  Preserve current buffer.

	* window.h (Fselect_window): Update declaration.

	* window.c (delete_window, Fother_window, Fset_window_configuration):
	* minibuf.c (read_minibuf):
	* macterm.c (x_new_focus_frame):
	* frame.c (do_switch_frame, Fset_frame_selected_window, Fdelete_frame):
	* callint.c (Fcall_interactively):
	* xterm.c (x_new_focus_frame): Pass nil as new arg to Fselect_window.

	* buffer.c (Fpop_to_buffer): Pass norecord to Fselect_window.

2003-05-17  David Kastrup  <dak@gnu.org>

	* process.c (read_process_output): Back out change from 2003-03-09.

2003-05-17  Stefan Monnier  <monnier@cs.yale.edu>

	* editfns.c (get_pos_property): Don't assume that `object' = nil.

	* textprop.c (text_property_stickiness): New arg `buffer'.

	* intervals.h (text_property_stickiness): New arg `buffer'.
	(get_pos_property): Declare.

	* intervals.c (get_local_map): Use get_pos_property, to obey
	stickiness and empty overlays.
	(create_root_interval, graft_intervals_into_buffer): Use BEG.
	(merge_properties, intervals_equal, merge_properties_sticky):
	Use XCAR, XCDR.
	(adjust_for_invis_intang): Pass new arg to text_property_stickiness.

2003-05-17  Richard M. Stallman  <rms@gnu.org>

	* minibuf.c (read_minibuf): If buffer is empty, record the default
	in the history.
	(Fminibuffer_complete_word): When deleting the overlap, take account
	of its real position.

	* fns.c (map_char_table): Fix previous change.

	* syntax.c (find_defun_start):
	When open_paren_in_column_0_is_defun_start,
	return beginning of buffer.

	* lisp.h (map_char_table): Declare added arg.

	* fns.c (map_char_table): New arg TABLE gets the master table.
	All calls changed.
	Process default and inheritance, resorting to Faref if necessary.

	* keymap.c (Fset_keymap_parent, map_keymap, Fcopy_keymap)
	(Faccessible_keymaps): Pass new arg to map_char_table.

	* fontset.c (Ffontset_info): Pass new arg to map_char_table.

	* casetab.c (set_case_table): Pass new arg to map_char_table.

	* data.c (let_shadows_buffer_binding_p): Make target of p volatile.

	* lisp.h (specbinding_func): New typedef.
	(struct specbinding): Use specbinding_func, to put the `volatile'
	in the right place.

	* alloc.c (Fgarbage_collect): Cast pointers into specpdl
	to avoid GCC warning.

2003-05-16  Ralph Schleicher  <rs@nunatak.allgaeu.org>  (tiny change)

	* fileio.c (Fdelete_file): Handle symlinks pointing to directories.

2003-05-15  Stefan Monnier  <monnier@cs.yale.edu>

	* keyboard.c (apply_modifiers): Don't fill the other cache.

2003-05-14  Stefan Monnier  <monnier@cs.yale.edu>

	* .gdbinit-union: New file, for USE_LISP_UNION_TYPE users.

	* window.h (Qwindowp, Qwindow_live_p, Vwindow_list)
	(Fwindow_end, Fselected_window, Fdelete_window, Fwindow_buffer)
	(Fget_buffer_window, Fsave_window_excursion, Fsplit_window)
	(Fset_window_configuration, Fcurrent_window_configuration)
	(compare_window_configurations, Fcoordinates_in_window_p, Fwindow_at)
	(Fpos_visible_in_window_p, mark_window_cursors_off)
	(window_internal_height, window_internal_width, Frecenter)
	(Fscroll_other_window, Fset_window_start, temp_output_buffer_show)
	(replace_buffer_in_all_windows, init_window_once, init_window)
	(syms_of_window, keys_of_window): Move from lisp.h.
	* lisp.h: Move window.c declarations to window.h.

	* bytecode.c: Include window.h.
	* emacs.c: Include window.h.

	* keyboard.c (make_lispy_event): Apply modifiers to multibyte-char key.
	(keyremap): Add `parent' field.
	(keyremap_step): Use it.  Remove `parent' argument.
	(read_key_sequence): Setup and use the new `parent' field.

2003-05-11  Stefan Monnier  <monnier@cs.yale.edu>

	* keyboard.c (adjust_point_for_property): Ensure termination.

2003-05-10  Stefan Monnier  <monnier@cs.yale.edu>

	* keyboard.c (follow_key): Remove dead variable `did_meta'.
	(access_keymap_keyremap, keyremap_step): New funs, extracted from the
	duplicated handling of function-key-map and key-translation-map
	in read_key_sequence.
	(read_key_sequence): Use them.

	* keyboard.c (adjust_point_for_property): Try harder to move point
	to the non-sticky end of an invisible property.

	* xdisp.c (single_display_prop_intangible_p): Make `space' display
	property intangible as well.

2003-05-10  Andreas Schwab  <schwab@suse.de>

	* xmenu.c (single_menu_item): Change last parameter to void* to
	avoid warning.

2003-05-09  Richard M. Stallman  <rms@gnu.org>

	* print.c (Fprin1_to_string): Instead of gcpro, set abort_on_gc.
	Bind Qinhibit_modification_hooks to t so there will be no GC.
	Rename local `tem' to `save_deactivate_mark'.

	* eval.c (specpdl_ptr): Declare volatile.
	(unbind_to): Copy the whole binding and decrement specpdl_ptr
	before doing the work of unbinding it.

	* lisp.h (struct specbinding): Declare elements volatile.
	(specpdl_ptr): Declare volatile.

	* Makefile.in (alloca.o): Specify -DDO_BLOCK_INPUT in compiling.

	* alloca.c: Test DO_BLOCK_INPUT rather than `emacs'
	for use of BLOCK_INPUT and inclusion of lisp.h and blockinput.h.

2003-05-08  Dave Love  <fx@gnu.org>

	* coding.c (Vlast_coding_system_used): Doc fix.

2003-05-07  Jason Rumney  <jasonr@gnu.org>

	* fileio.c (Ffile_symlink_p): Let handlers handle symlinks even
	when system does not support them.

2003-05-05  Stefan Monnier  <monnier@cs.yale.edu>

	* fileio.c (Qwrite_region_annotate_functions): New var.
	(build_annotations): Use it to process the global part of the hook.
	(syms_of_fileio): Init and staticpro it.

	* keyboard.c (safe_run_hooks_error): Display a message instead of
	silently ignoring the error.

2003-05-03  Stefan Monnier  <monnier@cs.yale.edu>

	* keyboard.c (input_available_signal): Mark static.
	(menu_bar_items): Use map_keymap.
	(menu_bar_one_keymap): Remove.
	(menu_bar_item): Adjust arglist (for use in map_keymap).
	Properly hide a second binding when not both are keymaps.

	* xmenu.c (struct skp): New struct, to pass args through map_keymap.
	(single_keymap_panes): Use it and map_keymap.
	(single_menu_item): Use skp as well.

	* keymap.h (map_keymap_function_t): New type.
	(map_keymap): Declare.

	* keymap.c (map_keymap_item, map_keymap_char_table_item, map_keymap)
	(map_keymap_call, Fmap_keymap): New functions.
	(syms_of_keymap): Defsubr map-keymap.

2003-05-02  Jan Dj,Ad(Brv  <jan.h.d@swipnet.se>

	* gtkutil.c (create_dialog, make_widget_for_menu_item)
	(make_menu_item, create_menus, xg_update_menu_item): Don't call
	..._with_mnemonic functions for menu items.

2003-05-01  Kenichi Handa  <handa@m17n.org>

	* coding.c (coding_system_accept_latin_extra_p): Delete this
	function.
	(find_safe_codings): Pay attention to
	the property tranlsation-table-for-encode of each codings.
	(syms_of_coding): Give Qtranslation_table the extra slot number 2.

2003-05-01  Stefan Monnier  <monnier@cs.yale.edu>

	* eval.c (Funwind_protect): Use func=Fprogn rather than symbol=Qnil.

2003-04-30  Stefan Monnier  <monnier@cs.yale.edu>

	* eval.c (unbind_to): Don't handle symbol = Qnil any more.

	* lisp.h (CHECK): Wrap args in parenthesis.
	(specbind): Fix doc: symbol = Qnil is not supported any more.

	* bytecode.c (Fbyte_code) <unwind-protect>:
	Use Fprogn rather than 0 and Qnil.

	* keyboard.c (parse_modifiers_uncached): Parse `down', `drag',
	`double', and `triple' modifiers as well.

2003-04-30  Richard M. Stallman  <rms@gnu.org>

	* keyboard.c (echo_char): Don't clear out a dash that follows a space.

	* alloc.c (abort_on_gc): New variable.
	(Fgarbage_collect): Abort if abort_on_gc is set.

	* lisp.h (abort_on_gc): Add decl.

	* eval.c (Fsignal): Clear abort_on_gc.

	* editfns.c (Fformat): Set abort_on_gc during first scan of format.
	Reinit FORMAT_START and END before second scan.

	* xdisp.c (move_it_vertically_backward): Do the final big else
	even if nlines is 0.

	* xdisp.c (redisplay_internal): Finish the per-frame loop
	even if redisplay is suspended by input.

2003-04-24  Andrew Choi  <akochoi@shaw.ca>

	* macterm.c (x_list_fonts): Return all fonts that match if
	maxnames = -1.

2003-04-25  Kenichi Handa  <handa@m17n.org>

	* syntax.c (skip_chars): Fix previous change.

2003-04-24  Kenichi Handa  <handa@m17n.org>

	* syntax.c (skip_chars): Make the code faster by using the common
	technique of *p, *stop, and *endp.

2003-04-23  Jan Dj,Ad(Brv  <jan.h.d@swipnet.se>

	* xdisp.c (update_tool_bar): BLOCK_INPUT before calling
	tool_bar_items so GTK tool bar expose callback does not access items
	being updated.

2003-04-19  Stefan Monnier  <monnier@cs.yale.edu>

	* eval.c (Fapply): Undo last change and add a comment about why.

2003-04-18  Miles Bader  <miles@gnu.org>

	* data.c (Faset): Calculate nbytes earlier, to satisfy the now
	pickier PARSE_MULTIBYTE_SEQ.

2003-04-17  Stefan Monnier  <monnier@cs.yale.edu>

	* eval.c (For, Fand, Fprogn, un_autoload, do_autoload):
	Use XCDR, XCAR, CONSP.
	(Fdefmacro): Fix docstring.  Use XCAR, XCDR.
	(Fapply): Remove unnecessary GCPRO.

	* doc.c (Fsubstitute_command_keys): Remove spurious casts.

	* charset.h (PARSE_MULTIBYTE_SEQ): Pretend `length' is used.

	* buffer.h: Don't hardcode BEG==1.

	* abbrev.c (Fdefine_abbrev_table): Use XCAR, XCDR.

2003-04-16  Richard M. Stallman  <rms@gnu.org>

	* xdisp.c (try_window, try_window_reusing_current_matrix):
	When at end of window, set window_end_pos to Z-ZV.

	* buffer.c (Foverlay_recenter): Doc fix.

2003-04-14  Stefan Monnier  <monnier@cs.yale.edu>

	* dispnew.c (Fsit_For): Support XEmacs-style arg list.

2003-04-14  Andrew Choi  <akochoi@shaw.ca>

	* macterm.c (mac_check_for_quit_char): Don't check more often than
	once a second.

2003-04-11  Stefan Monnier  <monnier@cs.yale.edu>

	* keyboard.c (kbd_buffer_get_event): Don't handle SELECT_WINDOW_EVENT
	specially, so that they can't hide an implicit switch-frame event.
	(make_lispy_event): Handle SELECT_WINDOW_EVENT.
	(head_table): Use switch-frame as event_kind for select-window.
	(keys_of_keyboard): Don't bind [select-window] in special-event-map.

	* editfns.c (Fformat): Lisp_Object/int mixup.
	(format2): Remove unused var numargs.

2003-04-11  Kenichi Handa  <handa@m17n.org>

	* fileio.c (Vafter_insert_file_adjust_coding_function): Delete.
	(Qafter_insert_file_set_coding): New variable.
	(syms_of_fileio): Initialize and staticpro it.  Delete declaration
	for after-insert-file-adjust-coding-function.
	(Finsert_file_contents): Call Qafter_insert_file_set_coding
	instead of Vafter_insert_file_adjust_coding_function.

2003-04-11  Kenichi Handa  <handa@m17n.org>

	* lisp.h (temp_echo_area_glyphs): Adjust prototype.

	* minibuf.c (temp_echo_area_glyphs): Change the arg to Lisp
	string.  Callers changed.

2003-04-10  Kenichi Handa  <handa@m17n.org>

	* fileio.c (Vafter_insert_file_adjust_coding_function): New variable.
	(syms_of_fileio): Declare it as a lisp variable.
	(Finsert_file_contents):
	Call Vafter_insert_file_adjust_coding_function before calling
	decode-format.

2003-04-09  Jan Dj,Ad(Brv  <jan.h.d@swipnet.se>

	* xterm.c (xg_scroll_callback): Call gtk_range_get_adjustment to
	get GtkAdjustment as widget now is a GtkRange.

	* gtkutil.c (xg_create_scroll_bar): Connect to value-changed on
	GtkRange to avoid memory leak.

2003-04-09  Kenichi Handa  <handa@m17n.org>

	* xfaces.c (Vface_font_rescale_alist): New variable.
	(struct font_name): New member rescale_ratio.
	(font_rescale_ratio): New function.
	(split_font_name): If NUMERIC_P is nonzero, set font->rescale_ratio.
	(better_font_p): On comparing point sized, pay attention to
	recale_ratio member of fonts.
	(build_scalable_font_name): Reflect font->rescale_ratio in the
	font name.
	(syms_of_xfaces): Declare Vface_font_rescale_alist as a Lisp variable.

	* lread.c (read1): Before calling index, check if the 2nd
	arguemnt is in ASCII range.

2003-04-08  Richard M. Stallman  <rms@gnu.org>

	* fileio.c (Ffile_symlink_p): Doc fix.

	* editfns.c (Fformat): Translate positions of text properties
	in the format string to apply them to the result.

	* fileio.c (Finsert_file_contents): Doc fix.
	(syms_of_fileio) <after-insert-file-functions>: Doc fix.

2003-04-08  Ivan Zakharyaschev  <imz@altlinux.org>  (tiny change)

	* lread.c (openp): Get the Qfile_exists_p handler for STRING, not FN.

2003-04-08  Steven Tamm  <steventamm@mac.com>

	* mac.c (init_mac_osx_environment): Switch libexec and bin so
	that self-contained application finds libexec files.

2003-04-08  Kenichi Handa  <handa@m17n.org>

	* coding.c (code_convert_region_unwind):
	Set Vlast_coding_system_used to the argument.
	(code_convert_region): If post-read-conversion function changed
	the value of last-coding-sytem, keep the new value in
	coding->symbol so that it won't be overridden.
	(run_pre_post_conversion_on_str): Likewise.
	(coding_system_accept_latin_extra_p): New function.
	(find_safe_codings): Pay attention to characters registered in
	latin-extra-code-table.

2003-04-07  Thien-Thi Nguyen  <ttn@gnu.org>

	* Makefile.in (md5.o): Add missing dependency info.

2003-04-06  Richard M. Stallman  <rms@gnu.org>

	* xselect.c (x_handle_selection_request): Move UNGCPRO to very end.

	* marker.c (verify_bytepos): New function.

	* intervals.c (set_intervals_multibyte_1): When becoming
	multibyte, adjust right and left child sizes to a whole set of
	characters.  If an interval gets zero total-length, delete it.
	If an interval consists of just its children, delete one of them.

	* intervals.h (CHECK_TOTAL_LENGTH): New macro.
	* intervals.c: Add many calls to CHECK_TOTAL_LENGTH.

	* alloc.c: (VALIDATE_LISP_STORAGE): Macro deleted.
	All calls deleted.
	(lisp_malloc): Do the work here directly.

2003-04-06  Gareth Jones  <emacs@referential.org.uk>  (tiny change)

	* fns.c (Flength): Return SUB_CHAR_TABLE_ORDINARY_SLOTS for sub
	char tables.

2003-04-04  Kenichi Handa  <handa@m17n.org>

	* editfns.c (Fformat): Use a copy of FORMAT string so that we can
	destructively change "%S" to "%s".

2003-04-03  Miles Bader  <miles@gnu.org>

	* xfaces.c (choose_face_font): Make sure *NEEDS_OVERSTRIKE is
	always set.

2003-04-01  Dave Love  <fx@gnu.org>

	* xfns.c (xpm_lookup_color): Grok "opaque".

2003-03-31  Andrew Choi  <akochoi@shaw.ca>

	* frame.c (x_report_frame_params) [HAVE_CARBON]: Do not report
	parent window ID.

	* macfns.c (syms_of_macfns): Remove call to init_x_parm_symbols.

	* macterm.h (struct mac_output): Define x_pixels_diff and
	y_pixels_diff.

2003-03-31  Juanma Barranquero  <lektu@terra.es>

	* makefile.w32-in ($(BLD)/frame.$(O)): Add dependency on
	blockinput.h and files included from it.

2003-03-31  Kim F. Storm  <storm@cua.dk>

	The following changes consolidates the common code related to
	frame-parameter handling from the xfns.c, w32fns.c, and macfns.c
	files into frame.c.

	* frame.c: Include blockinput.h.
	(Vx_resource_name, Vx_resource_class, Qx_frame_parameter)
	(Qx_resource_name, Qface_set_after_frame_default): Define vars here.
	(Qauto_raise, Qauto_lower, ...): Define all frame parameter
	related vars here.
	(struct frame_parm_table, frame_parms): New table for describing
	frame parameters and their associated Q-variable.
	The order of the parameters corresponds to the sequence of the
	frame_parm_handlers table in redisplay_interface.
	(x_fullscreen_move, x_set_frame_parameters)
	(x_report_frame_params, x_set_fullscreen, x_set_line_spacing)
	(x_set_screen_gamma, x_set_font, x_set_fringe_width)
	(x_set_border_width, x_set_internal_border_width, x_set_visibility)
	(x_set_autoraise, x_set_autolower, x_set_unsplittable)
	(x_set_vertical_scroll_bars, x_set_scroll_bar_width, x_icon_type):
	Generic functions for processing of frame parameters.
	(validate_x_resource_name, xrdb_get_resource, Fx_get_resource)
	(display_x_get_resource, x_get_resource_string): Functions for
	generic access to X resources.
	(x_get_arg, x_frame_get_arg, x_frame_get_and_record_arg)
	(x_default_parameter, Fx_parse_geometry): Functions for generic
	access to frame parameters.
	(x_figure_window_size): Generic calculation of frame size.
	Fixed to add space needed for tool bar.  Also setup size_hint_flags.
	(syms_of_frame): Intern and staticpro frame parameter variables.
	Defvar_lisp Vx_resource_class and Vx_resource_name here.
	Defsubr Sx_get_resource and Sx_parse_geometry.

	* frame.h (Qauto_raise, Qauto_lower, ...): Declare extern all frame
	parameter related vars defined in frame.c.
	(EMACS_CLASS): Define here.
	(enum FULLSCREEN_*): Define here.
	(x_set_scroll_bar_default_width, x_wm_set_icon_position)
	(x_set_offset, x_new_font, x_new_fontset): Add prototypes.
	(x_fullscreen_adjust, x_set_frame_parameters, x_report_frame_params)
	(x_set_fullscreen, x_set_line_spacing, x_set_screen_gamma, x_set_font)
	(x_set_fringe_width, x_set_border_width, x_set_internal_border_width)
	(x_set_visibility, x_set_autoraise, x_set_autolower)
	(x_set_unsplittable, x_set_vertical_scroll_bars)
	(x_set_scroll_bar_width, x_icon_type, validate_x_resource_name)
	(x_figure_window_size): Add prototypes.

	* dispextern.h (frame_parm_handler): New typedef.
	(struct redisplay_interface): New member frame_parm_handlers.
	(enum resource_types): Move declaration here.
	(x_get_arg, x_frame_get_arg, x_frame_get_and_record_arg)
	(x_default_parameter): Add prototypes.

	* window.c: Remove extern decl for frame parameter vars.
	(change_window_heights): New generic function;
	replaces x_change_window_heights.  All users changed.

	* window.h (change_window_heights): Add prototype.

	* xfaces.c: Remove extern decl for frame parameter vars.

	* xterm.h (EMACS_CLASS): Remove.  Use generic define.
	(struct w32_display_info): Fix type of xrdb member.
	(enum FULLSCREEN_*): Remove.
	Remove prototypes for generic functions (in frame.h).

	* xfns.c (Qauto_raise, Qauto_lower, ...): Remove vars for frame
	parameters now defined in frame.h and frame.c.
	(Vx_resource_name): Remove. Use generic var.
	(enum x_frame_parms): Remove (bogus, unused enum).
	(check_x_display_info): Make non-static (for frame.c).
	(struct x_frame_parm_table, x_frame_parms): Remove.
	(init_x_parm_symbols, x_set_frame_parameters, x_report_frame_params)
	(x_set_line_spacing, x_set_screen_gamma, x_icon_type, x_set_font)
	(x_set_border_width, x_set_internal_border_width, x_set_visibility)
	(x_change_window_heights, x_set_autoraise, x_set_autolower)
	(x_set_vertical_scroll_bars, x_set_scroll_bar_width)
	(validate_x_resource_name, Fx_get_resource, x_get_resource_string)
	(x_default_parameter, Fx_parse_geometry, x_figure_window_size):
	Remove.  Use generic functions instead.
	(enum resource_types): Remove.
	(x_set_scroll_bar_default_width): New global function (for frame.c).
	(Fx_create_frame): Depend on x_figure_window_size to add space for
	toolbar and setup size_hint_flags.
	(x_frame_parm_handlers): New table for redisplay_interface.
	(syms_of_xfns): Don't intern/staticpro removed vars.

	* xterm.c: Remove unnecessary extern declarations.
	(x_fullscreen_adjust): Remove. Use generic instead.
	(x_redisplay_interface): Add x_frame_parm_handlers member.

	* w32gui.h (XrmDatabase): New (dummy) typedef.

	* w32term.h (EMACS_CLASS): Remove.  Use generic define.
	(struct w32_display_info): Fix type of xrdb member.
	(enum FULLSCREEN_*): Remove.
	(x_fullscreen_adjust): Remove prototype.

	* w32fns.c (Qauto_raise, Qauto_lower, ...): Remove vars for frame
	parameters now defined in frame.h and frame.c.
	(Vx_resource_name): Remove. Use generic var.
	(enum x_frame_parms): Remove (bogus, unused enum).
	(check_x_display_info): Make non-static (for frame.c).
	(struct x_frame_parm_table, x_frame_parms): Remove.
	(init_x_parm_symbols, x_set_frame_parameters, x_report_frame_params)
	(x_set_line_spacing, x_set_screen_gamma, x_icon_type, x_set_font)
	(x_set_border_width, x_set_internal_border_width, x_set_visibility)
	(x_change_window_heights, x_set_autoraise, x_set_autolower)
	(x_set_vertical_scroll_bars, x_set_scroll_bar_width)
	(validate_x_resource_name, Fx_get_resource, x_get_resource_string)
	(x_default_parameter, Fx_parse_geometry, x_figure_window_size):
	Remove.  Use generic functions instead.
	(enum resource_types): Remove.
	(x_set_scroll_bar_default_width): New global function (for frame.c).
	(Fx_create_frame): Depend on x_figure_window_size to add space for
	toolbar and setup size_hint_flags.
	(w32_frame_parm_handlers): New table for redisplay_interface.
	(syms_of_w32fns): Don't intern/staticpro removed vars.

	* w32term.c: Remove unnecessary extern declarations.
	(x_fullscreen_adjust): Remove. Use generic instead.
	(x_redisplay_interface): Add w32_frame_parm_handlers member.

	* w32reg.c (x_get_string_resource): Use XrmDatabase.

	* macgui.h (XrmDatabase): New (dummy) typedef.

	* macterm.h (EMACS_CLASS): Remove.
	(struct mac_display_info): Add xrdb member.
	(struct mac_output): Add want_fullscreen member.

	* macfns.c (Qauto_raise, Qauto_lower, ...): Remove vars for frame
	parameters now defined in frame.h and frame.c.
	(Vx_resource_name): Remove. Use generic var.
	(check_x_display_info): Make non-static (for frame.c).
	(struct x_frame_parm_table, x_frame_parms): Remove.
	(init_x_parm_symbols, x_set_frame_parameters, x_report_frame_params)
	(x_set_line_spacing, x_set_screen_gamma, x_icon_type, x_set_font)
	(x_set_border_width, x_set_internal_border_width, x_set_visibility)
	(x_change_window_heights, x_set_autoraise, x_set_autolower)
	(x_set_vertical_scroll_bars, x_set_scroll_bar_width)
	(validate_x_resource_name, Fx_get_resource, x_get_resource_string)
	(x_default_parameter, Fx_parse_geometry, x_figure_window_size):
	Remove.  Use generic functions instead.
	(enum resource_types): Remove.
	(x_set_scroll_bar_default_width): New global function (for frame.c).
	(mac_frame_parm_handlers): New table for redisplay_interface.
	(syms_of_macfns): Don't intern/staticpro removed vars.

	* macterm.c: Remove unnecessary extern declarations.
	(x_redisplay_interface): Add mac_frame_parm_handlers member.

	* Makefile.in (frame.o): Add dependency on blockinput.h and files
	included from it (atimer.h and systime.h).

2003-03-30  Andreas Schwab  <schwab@suse.de>

	* xdisp.c (x_insert_glyphs): Fix swapped width and height
	parameters for shift_glyphs_for_insert.

	* macterm.c (x_redisplay_interface): Add missing entry for
	draw_vertical_window_border.

2003-03-29  Kai Gro,A_(Bjohann  <kai.grossjohann@gmx.net>

	* fileio.c (Fexpand_file_name): In the no-handler case, after
	expanding, look again for a handler and invoke it.  This is needed
	for filenames like "/foo/../user@host:/bar/../baz" -- the first
	expansion produces "/user@host:/bar/../baz" which needs to be
	expanded again for the finame result "/user@host:/baz".

2003-03-28  Jan Dj,Ad(Brv  <jan.h.d@swipnet.se>

	* gtkutil.c (xg_tool_bar_item_expose_callback): Reduce size
	of area to be redrawn for better performance.

2003-03-28  Stefan Monnier  <monnier@cs.yale.edu>

	* xterm.c (take_vertical_position_into_account): Remove.
	(xt_action_hook): Call set_vertical_scroll_bar if needed.
	(XM_SB_MIN, XM_SB_RANGE): Remove (min is now set to 0).
	(xm_scroll_callback, x_create_toolkit_scroll_bar)
	(x_set_toolkit_scroll_bar_thumb): Simplify.
	(x_scroll_bar_expose): Only compile if !USE_TOOLKIT_SCROLL_BARS.
	(XTread_socket): Remove unused var.
	(x_make_frame_invisible): Replace goto with else.

	* xdisp.c (set_vertical_scroll_bar): New fun.
	(redisplay_window): Use it.

2003-03-26  Richard M. Stallman  <rms@gnu.org>

	* xdisp.c (update_tool_bar): Recompute tool bar if
	update_mode_lines is set.  Set w->update_mode_line
	only if the tool bar contents actually change.
	(update_menu_bar): Undo previous change.

2003-03-26  Jan Dj,Ad(Brv  <jan.h.d@swipnet.se>

	* gtkutil.c (xg_resize_widgets): Don't call xg_frame_cleared.
	(xg_frame_set_char_size): Calculate scroll bar width before frame
	width.  Call SET_FRAME_GARBAGED and cancel_mouse_face.
	(xg_separator_p): Check for all documented separator types.
	(xg_update_scrollbar_pos): Variable gheight not needed, use height.
	(update_frame_tool_bar): Don't call gdk_window_process_all_updates.

	* xdisp.c (update_menu_bar): Set w->update_mode_line to Qt
	so tool bar gets updated.

2003-03-26  Stefan Monnier  <monnier@cs.yale.edu>

	* data.c (store_symval_forwarding): Re-instate part of the code
	that was deleted with too much enthusiasm.

2003-03-25  Stefan Monnier  <monnier@cs.yale.edu>

	* data.c (store_symval_forwarding): Delete special read-only
	hack for type == -1, since we now use ->constant instead.
	(Fkill_local_variable): Don't use XBUFFER if it can be nil.

	* buffer.c (overlays_in): Declare static.
	(syms_of_buffer) <enable-multibyte-characters>: Use the symbol's
	`constant' field rather than the variable's `type' field.

2003-03-24  Andrew Choi  <akochoi@shaw.ca>

	* config.in [MAC_OSX]: Do not redefine bcopy, bzero, and bcmp.

	* dispextern.h [HAVE_CARBON]: Include Carbon.h.

	* fns.c [MAC_OSX]: Do not redefine vector.

	* keyboard.c [MAC_OSX]: Handle SIGINT with interrupt_signal.

	* macgui.h: Remove definition of No_Cursor.

	* macterm.h: Include Carbon.h.  Replace (struct Cursor *) by Cursor.

	* xdisp.c: Define No_Cursor.
	(x_write_glyphs, notice_overwritten_cursor)
	(draw_phys_cursor_glyph, note_mode_line_or_margin_highlight)
	(note_mouse_highlight): Remove Mac-specific code.
	(note_mouse_highlight): Use bcmp instead of == to compare Cursors.

2003-03-24  John Paul Wallington  <jpw@gnu.org>

	* xdisp.c (redisplay_window): If mini window's buffer is not
	empty, then redisplay it like other windows.

2003-03-23  Kim F. Storm  <storm@cua.dk>

	* w32term.c (w32_draw_window_cursor): Fix last change.

2003-03-23  Kenichi Handa  <handa@m17n.org>

	* alloc.c (make_string_from_bytes, make_specified_string):
	Add `const' for the arg CONTENTS.

	* lisp.h (make_string_from_bytes, make_specified_string):
	Prototypes adjusted.

2003-03-23  Jan Dj,Ad(Brv  <jan.h.d@swipnet.se>

	* xdisp.c (get_glyph_string_clip_rect): Remove ; at end of #endif

	* gtkutil.h: Take two more arguments to xg_update_scrollbar_pos.
	(XG_SB_RANGE): New define.

	* gtkutil.c (xg_fixed_handle_expose): New function.
	(xg_create_frame_widgets): Call xg_fixed_handle_expose for
	expose events.
	(xg_update_scrollbar_pos): Take two more arguments, left and width
	of scroll bar including borders.
	Clear left and right part outside scroll bar separately as some
	themes have bars that are not an even number of pixels.
	Don't set reallocate_redraws, don't call
	gdk_window_process_all_updates.
	(xg_set_toolkit_scroll_bar_thumb): Upper value is fixed,
	so no need to change it.  Calculate size and value with XG_SB_RANGE.

	* xterm.c (x_scroll_bar_create, XTset_vertical_scroll_bar):
	Pass left and width of scroll bar including borders to
	xg_update_scrollbar_pos.

2003-03-22  Thien-Thi Nguyen  <ttn@gnu.org>

	* Makefile.in: Make sure space precedes end-of-line backslashes.

2003-03-22  Kim F. Storm  <storm@cua.dk>

	* xdisp.c (pixel_to_glyph_coords, glyph_to_pixel_coords):
	Add generic versions here.  Remove system specific versions
	defined elsewhere.

	* dispextern.h (pixel_to_glyph_coords, glyph_to_pixel_coords):
	Add prototypes.

	* xterm.h (STORE_NATIVE_RECT): New macro.

2003-03-21  Kim F. Storm  <storm@cua.dk>

	* xdisp.c (get_glyph_string_clip_rect):
	Use FRAME_INTERNAL_BORDER_WIDTH.

	* dispextern.h (struct redisplay_interface): Add active_p
	argument to draw_window_cursor member.  All uses changed.

2003-03-21  Kim F. Storm  <storm@cua.dk>

	The following changes consolidate code related to writing and
	inserting glyphs, exposing frame, the tool bar, the mouse face,
	the output cursor, and help echo from xterm.c, w32term.c and
	macterm.c into xdisp.c.  It also generalizes the use of the
	window_part enum instead of using numeric values throughout.

	* xdisp.c: Consolidate gui-independent code here.
	Include keymap.h.
	(Qhelp_echo): Import.
	(mouse_autoselect_window, x_stretch_cursor_p): Declare here.
	(help_echo_string, help_echo_window, help_echo_object)
	(previous_help_echo_string, help_echo_pos): Declare here.
	(output_cursor, last_mouse_frame, last_tool_bar_item): Declare here.
	(estimate_mode_line_height): Define here.  Handle windowing
	systems directly (without using estimate_mode_line_height_hook).
	(x_y_to_hpos_vpos, get_tool_bar_item, note_tool_bar_highlight):
	(update_window_cursor, update_cursor_in_window_tree)
	(fast_find_position, fast_find_string_pos)
	(note_mode_line_highlight, note_mode_line_or_margin_highlight)
	(expose_area, expose_line, expose_overlaps, expose_window)
	(expose_window_tree, phys_cursor_in_rect_p): New generic versions;
	declared static as they are only used locally in xdisp.c.
	(draw_glyphs): Rename from x_draw_glyphs and make static.
	(tool_bar_item_info, notice_overwritten_cursor): Make static.
	(frame_to_window_pixel_xy, get_glyph_string_clip_rect)
	(set_output_cursor, x_cursor_to, handle_tool_bar_click)
	(x_write_glyphs, x_insert_glyphs, x_clear_end_of_line):
	(x_fix_overlapping_area, draw_phys_cursor_glyph, erase_phys_cursor)
	(display_and_set_cursor, x_update_cursor, x_clear_cursor)
	(show_mouse_face, clear_mouse_face, cursor_in_mouse_face_p)
	(note_mouse_highlight, x_clear_window_mouse_face)
	(cancel_mouse_face, x_draw_vertical_border, expose_frame)
	(x_intersect_rectangles): New generic functions for use by xdisp.c
	and GUI front-ends.
	(syms_of_xdisp): Initialize and staticpro help_echo* variables.
	Defvar_bool "x-streach-cursor" and "mouse-autoselect-window" here.

	* dispextern.h (Display_Info): Generic typedef for *_display_info.
	(NativeRectangle): Generic typedef for rectangle type.
	(enum window_part): Move here from window.c.
	(struct redisplay_interface): New members flush_display_optional,
	define_frame_cursor, clear_frame_area, draw_window_cursor,
	draw_vertical_window_border, shift_glyphs_for_insert.
	Rename member clear_mouse_face to clear_window_mouse_face.
	(estimate_mode_line_height_hook): Remove hook.
	(auto_raise_tool_bar_buttons_p): Don't declare extern.
	(tool_bar_item_info): Remove prototype.
	(help_echo_string, help_echo_window, help_echo_object)
	(previous_help_echo_string, help_echo_pos)
	(last_mouse_frame, last_tool_bar_item, mouse_autoselect_window):
	(x_stretch_cursor_p, output_cursor): Declare extern.
	(x_draw_glyphs, notice_overwritten_cursor): Remove prototypes.
	(x_write_glyphs), x_insert_glyphs, x_clear_end_of_line)
	(x_fix_overlapping_area, draw_phys_cursor_glyph, erase_phys_cursor)
	(display_and_set_cursor, set_output_cursor, x_cursor_to)
	(x_update_cursor, x_clear_cursor, x_draw_vertical_border)
	(frame_to_window_pixel_xy, get_glyph_string_clip_rect)
	(note_mouse_highlight, x_clear_window_mouse_face, cancel_mouse_face)
	(handle_tool_bar_click, clear_mouse_face, show_mouse_face)
	(cursor_in_mouse_face_p, expose_frame, x_intersect_rectangles):
	Add prototypes.
	(mode_line_string, marginal_area_string): Fix prototypes.

	* window.c (enum window_part): Move to dispextern.h.
	(coordinates_in_window): Use enum window_part member names
	instead of numbers to describe return value.
	(struct check_window_data): Change part member to window_part.
	(check_window_containing): Return window_part unaltered.
	(window_from_coordinates): Change part arg from int to enum
	window_part.  Allow part arg to be null.  All users changed.

	* window.h (window_from_coordinates): Fix prototype.

	* term.c (estimate_mode_line_height): Move to xdisp.c.

	* keyboard.c (make_lispy_event): Use enum window_part.

	* dispnew.c (mode_line_string, marginal_area_string): Use enum
	window_part instead of int in arg list.  Users changed.

	* xterm.h (No_Cursor): Declare as None for X.
	(struct mac_output): Replace member cross_cursor by hand_cursor.

	* xterm.c: Remove consolidated defines and code.
	(BETWEEN): Remove unused macro.
	(x_draw_vertical_window_border, x_shift_glyphs_for_insert)
	(x_define_frame_cursor, x_clear_frame_area)
	(x_draw_window_cursor): New X-specific functions for RIF.
	(x_redisplay_interface): Add new members.

	* xfns.c: Setup and use hand_cursor instead of cross_cursor.

	* w32term.h (struct w32_output): Remove cross_cursor member.

	* w32term.c: Remove consolidated defines and code.
	(BETWEEN): Remove unused macro.
	(w32_draw_vertical_window_border, w32_shift_glyphs_for_insert)
	(w32_define_frame_cursor, w32_clear_frame_area)
	(w32_draw_window_cursor): New W32-specific functions for RIF.
	(w32_redisplay_interface): Add new members.

	* w32gui.h (No_Cursor):  Define as 0 for W32.
	(XRectangle): Add X compatible rectangle type.
	(NativeRectangle): Declare as RECT for W32.
	(CONVERT_TO_XRECT, CONVERT_FROM_XRECT, STORE_NATIVE_RECT): New macros.

	* w32fns.c: Remove setup of cross_cursor (already has hand_cursor).

	* w32console.c: Remove consolidated defines and code.

	* msdos.h (Display_Info): Add generic typedef.

	* msdos.c: Remove consolidated defines and code.
	(IT_note_mouse_highlight, dos_rawgetc): Use enum window_part.

	* macterm.h (struct mac_output): Replace member cross_cursor by
	hand_cursor.
	(activate_scroll_bars, deactivate_scroll_bars): Add prototypes.

	* macterm.c: Remove consolidated defines and code.
	(BETWEEN): Remove unused macro.
	(mac_draw_vertical_window_border, mac_shift_glyphs_for_insert)
	(mac_define_frame_cursor, mac_clear_frame_area)
	(mac_draw_window_cursor): New Mac-specific functions for RIF.
	(x_redisplay_interface): Add new members.

	* macgui.h (No_Cursor): Define as 0 for Mac.
	(XRectangle): Add X compatible rectangle type.
	(NativeRectangle): Declare as Rect for Mac.
	(CONVERT_TO_XRECT, CONVERT_FROM_XRECT, STORE_NATIVE_RECT): New macros.

	* macfns.c (x_set_mouse_color): Setup hand_cursor.
	(x_set_cursor_color): Use x_display_and_set_cursor.

	* Makefile.in (xdisp.o): Add dependency on blockinput.h and files
	included from it.  Add dependency on keymap.h.

	* makefile.w32-in (xdisp.o): Add dependency on keymap.h.

2003-03-21  Kenichi Handa  <handa@m17n.org>

	* fileio.c (Fexpand_file_name): Fix previous change.

2003-03-19  Kenichi Handa  <handa@m17n.org>

	* fileio.c (Ffile_name_directory): Reconstruct file name by
	make_specified_string.
	(Ffile_name_nondirectory, Ffile_name_as_directory)
	(Fdirectory_file_name, Fexpand_file_name)
	(Fsubstitute_in_file_name): Likewise.
	(Fread_file_name): Compare decoded homedir with DIR and
	DEFAULT_FILENAME.

	* alloc.c (make_specified_string): If NCHARS is negative, count
	the number of characters.

2003-03-18  Jan Dj,Ad(Brv  <jan.h.d@swipnet.se>

	* gtkutil.c (xg_frame_cleared): Call gtk_widget_queue_draw for
	all widgets.

	* gtkutil.h: Removed xg_ignore_next_thumb.

2003-03-18  Kenichi Handa  <handa@m17n.org>

	* coding.c (Vchar_coding_system_table): Remove this variable.
	(Vcoding_system_safe_chars): New variable.
	(intersection): Remove this function.
	(find_safe_codings): Don't use Vchar_coding_system_table, but try
	all codings in SAFE_CODINGS.
	(Ffind_coding_systems_region_internal): Adjust for the change of
	find_safe_codings.  Get generic coding systems from
	Vcoding_system_safe_chars.
	(Fdefine_coding_system_internal): New function.
	(syms_of_coding): Defsubr Sdefine_coding_system_internal.
	Initialize and staticpro Vcoding_system_safe_chars.

2003-03-18  Jan Dj,Ad(Brv  <jan.h.d@swipnet.se>

	* gtkutil.c (xg_set_toolkit_scroll_bar_thumb): Check if new values
	equal old values before updating.

	* xterm.c (xg_scroll_callback): Remove xg_ignore_next_thumb.

	* gtkutil.c (xg_initialize): Remove xg_ignore_next_thumb.

2003-03-17  Jan Dj,Ad(Brv  <jan.h.d@swipnet.se>

	* gtkutil.c: Removed handle_fixed_child, struct xg_last_sb_pos.
	(xg_resize_widgets): Don't call foreach(handle_fixed_child).
	(xg_gtk_scroll_destroy): Remove free of struct xg_last_sb_pos.
	(scroll_bar_button_cb): Set bar->dragging to NIL on button release.
	(xg_create_scroll_bar): Pass bar to button event callback.
	(xg_find_top_left_in_fixed): New function.
	(xg_update_scrollbar_pos): Don't call gdk_window_clear on
	whole scroll bar area.  Get old position with
	xg_find_top_left_in_fixed, calculate and only clear needed areas.
	(xg_set_toolkit_scroll_bar_thumb): Do not adjust scroll bar if
	dragging is in progress.  Calculate whole as for Motif.
	Remove code that saved last values.  Call gtk_range functions to
	set scroll bar sizes.

	* gtkutil.h: Removed xg_ignore_next_thumb.

2003-03-17  Juanma Barranquero  <lektu@terra.es>

	* makefile.w32-in ($(BLD)/xdisp.$(O)): Add dependency on blockinput.h
	and files included from it.

2003-03-18  Stefan Monnier  <monnier@cs.yale.edu>

	* keymap.c (accessible_keymaps_1): Break cycles but without preventing
	multiple occurrences of the same keymap under different prefixes.
	(Faccessible_keymaps): Remove code redundant since rev 1.82.

2003-03-16  Jason Rumney  <jasonr@gnu.org>

	* w32gui.h: Use HDC for Display.

	* w32term.c (w32_encode_char): Prevent double-byte chars from
	crashing Emacs.

	* w32fns.c (jpeg_load, png_load, slurp_file): Read image files
	as binary.

2003-03-16  Juanma Barranquero  <lektu@terra.es>

	* xdisp.c (x_produce_glyphs): Use FRAME_BASELINE_OFFSET.

2003-03-16  Kim F. Storm  <storm@cua.dk>

	The following changes consolidate some of the gui-independent
	parts of the processing and drawing of "glyph strings" from
	xterm.c, w32term.c, and macterm.c into xdisp.c.

	* dispextern.h (struct glyph): Reduce face_id member from 22 to
	21 bits (this reduces number of faces from 4M to 2M).
	Replace W32 specific w32_font_type member (2 bits) by generic
	font_type member (3 bits) for portability.
	(FONT_TYPE_UNKNOWN): New define, default for font_type member.
	(enum draw_glyphs_face): Define here.
	(struct glyph_string): Define here.  Merge W32 and X versions.
	(struct redisplay_interface): New members per_char_metric,
	encode_char, compute_glyph_string_overhangs, draw_glyph_string.
	(VCENTER_BASELINE_OFFSET): Define here.
	(dump_glyph_string, x_get_glyph_overhangs, x_produce_glyphs)
	(x_draw_glyphs, notice_overwritten_cursor): Declare prototypes here.

	* xdisp.c: Consolidate gui-independent "glyph string" code here.
	(dump_glyph_string): Moved here.
	(init_glyph_string, append_glyph_string_lists, append_glyph_string)
	(prepend_glyph_string_lists, get_glyph_face_and_encoding)
	(fill_composite_glyph_string, fill_glyph_string)
	(fill_image_glyph_string, fill_stretch_glyph_string)
	(left_overwritten, left_overwriting, right_overwritten)
	(right_overwriting, get_char_face_and_encoding)
	(set_glyph_string_background_width, compute_overhangs_and_x)
	(append_glyph, append_composite_glyph, produce_image_glyph)
	(take_vertical_position_into_account, append_stretch_glyph)
	(produce_stretch_glyph): New generic functions (based on X version).
	Call platform specific functions through rif.
	(INIT_GLYPH_STRING): New macro, hides W32 details.
	(BUILD_STRETCH_GLYPH_STRING, BUILD_IMAGE_GLYPH_STRING)
	(BUILD_CHAR_GLYPH_STRINGS, BUILD_COMPOSITE_GLYPH_STRING)
	(BUILD_GLYPH_STRINGS): Generic macros (based on X version).
	(x_draw_glyphs, x_get_glyph_overhangs, x_produce_glyphs)
	(notice_overwritten_cursor):
	Generic functions exported to platform modules.  Users changed.

	* xterm.h (FONT_DESCENT, FRAME_X_OUTPUT, FRAME_BASELINE_OFFSET)
	(FONT_TYPE_FOR_UNIBYTE, FONT_TYPE_FOR_MULTIBYTE)
	(STORE_XCHAR2B, XCHAR2B_BYTE1, XCHAR2B_BYTE2):
	New macros for consolidated code.

	* xterm.c: Remove consolidated defines and code.
	(x_per_char_metric, x_encode_char)
	(x_compute_glyph_string_overhangs): Adapt to RIF requirements.
	(x_redisplay_interface): Add new members.

	* w32gui.h (Display): Add dummy typedef for consolidation.
	(XChar2b): Define alias for wchar_t for consolidation.
	(STORE_XCHAR2B, XCHAR2B_BYTE1, XCHAR2B_BYTE2): New macros.

	* w32term.h (FRAME_X_OUTPUT, FRAME_X_WINDOW, FRAME_X_DISPLAY)
	(FONT_TYPE_FOR_UNIBYTE, FONT_TYPE_FOR_MULTIBYTE):
	New macros for consolidation.

	* w32term.c: Remove consolidated defines and code.
	(BUILD_WCHAR_T, BYTE1, BYTE2): Macros removed; callers changed
	to use STORE_XCHAR2B, XCHAR2B_BYTE1, XCHAR2B_BYTE2 instead.
	(w32_per_char_metric): Change font_type arg to int for RIF.
	(w32_encode_char): Return int according to RIF requirements.
	(w32_compute_glyph_string_overhangs): Adapt to RIF.
	(w32_get_glyph_overhangs): New function for RIF.  Uses generic
	x_get_glyph_overhangs.
	(w32_redisplay_interface): Add new members.

	* macgui.h (XChar2b): Move typedef here for consolidation.
	(STORE_XCHAR2B, XCHAR2B_BYTE1, XCHAR2B_BYTE2): New macros.

	* macterm.h (FRAME_X_OUTPUT, FRAME_X_WINDOW, FRAME_X_DISPLAY):
	(FONT_TYPE_FOR_UNIBYTE, FONT_TYPE_FOR_MULTIBYTE): New macros for
	consolidation.

	* macterm.c: Remove consolidated defines and code.
	(mac_per_char_metric): New function for RIF.
	(mac_encode_char): Adapt to new RIF requirements.
	(mac_compute_glyph_string_overhangs): Adapt for RIF.
	(x_redisplay_interface): Add new members.

2003-03-15  Stefan Monnier  <monnier@cs.yale.edu>

	* keymap.c (Vmenu_events): New var.
	(syms_of_keymap): Initialize it.
	(where_is_internal): Check more carefully what is a menu event.

2003-03-14  Richard M. Stallman  <rms@gnu.org>

	* lread.c (read1): After #!, exit loop on eof.

2003-03-14  Jan Dj,Ad(Brv  <jan.h.d@swipnet.se>

	* gtkutil.h: Add declaration for xg_frame_cleared.

	* xterm.c (x_clear_frame): Call xg_frame_cleared for GTK.

	* gtkutil.c (struct xg_last_sb_pos): New structure.
	(handle_fixed_child): New function.
	(xg_resize_widgets): Call handle_fixed_child on all scroll bar widgets
	and force a redraw on them.
	(xg_gtk_scroll_destroy): Free struct xg_last_sb_pos also.
	(xg_create_scroll_bar): Add struct xg_last_sb_pos to scroll bar
	so we can avoid unneeded redraws.
	(xg_update_scrollbar_pos): Invalidate data in xg_last_sb_pos
	and force a redraw on the scroll bar.
	(xg_set_toolkit_scroll_bar_thumb): Do not change/redraw scroll bar
	if xg_last_sb_pos shows the positions are up to date.
	(xg_frame_cleared): New function.

2003-03-13  Kenichi Handa  <handa@m17n.org>

	* coding.c (Fdetect_coding_region): Fix docstring.
	(Fdetect_coding_string): Fix docstring.

2003-03-13  Andreas Schwab  <schwab@suse.de>

	* gtkutil.c: Add prototype for create_menus.

	* data.c (long_to_cons): Fix type of top.

	* xselect.c (selection_data_to_lisp_data): Use int instead of
	long for an integer of size 4.

	* gtkutil.c (xg_update_frame_menubar): Add missing return value.
	(xg_tool_bar_help_callback): Likewise.

2003-03-12  Andreas Schwab  <schwab@suse.de>

	* xterm.c (x_term_init) [USE_GTK]: Fix typo.

2003-03-12  Kim F. Storm  <storm@cua.dk>

	The following changes consolidate the fringe handling from
	xterm.c, w32term.c, and macterm.c into xdisp.c.

	* xdisp.c: Consolidate fringe handling code here.
	(left_bits, right_bits, continued_bits, continuation_bits)
	(ov_bits, zv_bits): Define fringe bitmaps.
	(fringe_bitmaps): New array holding fringe bitmaps.
	(draw_fringe_bitmap): Draw a specific bitmap; call display
	specific drawing routine via rif->draw_fringe_bitmap.
	(draw_row_fringe_bitmaps): Generic replacement for
	x_draw_row_fringe_bitmaps; all callers changed.
	(compute_fringe_widths): Generic replacement for
	x_compute_fringe_widths; all callers changed.

	* dispextern.h (enum fringe_bitmap_type): Define here.
	(struct fringe_bitmap, struct draw_fringe_bitmap_params): New.
	(fringe_bitmaps): Declare extern.
	(struct redisplay_interface): New member draw_fringe_bitmap.
	(draw_row_fringe_bitmaps, compute_fringe_widths): Declare extern.

	* xterm.c: Remove generic fringe code.
	(x_draw_fringe_bitmap): Only perform actual fringe drawing.
	(x_redisplay_interface): Add x_draw_fringe_bitmap member.

	* w32term.c: Remove generic fringe code.
	(w32_draw_fringe_bitmap): Only perform actual fringe drawing.
	(w32_redisplay_interface): Add w32_draw_fringe_bitmap member.

	* macterm.c: Remove generic fringe code.
	(x_draw_fringe_bitmap): Only perform actual fringe drawing.
	(x_redisplay_interface): Add x_draw_fringe_bitmap member.

2003-03-11  Stefan Monnier  <monnier@cs.yale.edu>

	* print.c (Fprin1_to_string): Return unibyte string if possible.

2003-03-09  David Kastrup  <dak@gnu.org>

	* process.c (read_process_output): We have allocated enough space
	for readmax and carryover, so actually use the alloted space.

2003-03-09  Jan Dj,Ad(Brv  <jan.h.d@swipnet.se>

	* keyboard.c (make_lispy_event): Extend mouse_syms if needed for
	toolkit scrollbar click.

	* xterm.c (x_window_to_scroll_bar): Call xg_get_scroll_id_for_window
	for USE_GTK.
	(x_scroll_bar_handle_click): Use this function for toolkit scrollbars
	also.
	(handle_one_xevent): ButtonPress/Release:  If event is for a toolkit
	scrollbar and control is pressed, call x_scroll_bar_handle_click.

	* gtkutil.h: Declare xg_get_scroll_id_for_window.

	* gtkutil.c (xg_get_scroll_id_for_window): New function.
	(xg_tool_bar_item_expose_callback): New function.
	(xg_tool_bar_expose_callback): Call update_frame_tool_bar.
	(xg_create_tool_bar): Connect xg_tool_bar_expose_callback to expose
	on the tool bar widget.
	(update_frame_tool_bar): Connect xg_tool_bar_item_expose_callback
	to expose on the tool bar item widgets.

2003-03-08  Jan Dj,Ad(Brv  <jan.h.d@swipnet.se>

	* gtkutil.c (update_frame_tool_bar): Compare pixmap ID instead of
	struct image* when deciding to update (struct image* may have been
	deleted from the image cache).

	* xterm.c (handle_one_xevent): Pass ReparentNotify to Xt even if
	the event isn't for a frame (i.e. for dialogs).

2003-03-07  Kenichi Handa  <handa@m17n.org>

	* coding.c (CODING_ADD_COMPOSITION_COMPONENT): If the number of
	composition components reaches the limit, terminate composing.
	(COMPOSITION_OK): New macro.
	(detect_coding_iso2022): Use it if an escape sequence for
	composition is found.
	(coding_restore_composition): Adjust the number of composition
	components if it is not sane.

2003-03-06  Juanma Barranquero  <lektu@terra.es>

	* w32term.h (struct w32_display_info): Add xrdb member to support
	passing resources via -xrm on Windows.

	* w32term.c (w32_make_rdb): New function.
	(w32_term_init): Use it to initialize xrdb member of w32_display_info
	struct.  Delete leftover code.

	* w32fns.c (Fx_get_resource, x_get_resource_string): Pass xrdb to check
	for resources passed on the command line.

	* w32reg.c (w32_get_rdb_resource): New function.
	(x_get_string_resource): Use it, so resources passed with -xrm
	supercede the ones in the registry.

2003-03-04  Jan Dj,Ad(Brv  <jan.h.d@swipnet.se>

	* xterm.c (x_detect_focus_change): Call x_any_window_to_frame
	instead of x_top_window_to_frame.

2003-03-03  Jan Dj,Ad(Brv  <jan.h.d@swipnet.se>

	* xsmfns.c (smc_save_yourself_CB): Add --no-splash to options
	when restarting Emacs.

2003-03-03  Richard M. Stallman  <rms@gnu.org>

	* buffer.c (Fkill_buffer): Use Frun_hook_with_args_until_failure
	to run kill-buffer-query-functions.
	(Qkill_buffer_query_functions): New var.
	(syms_of_buffer): Init and staticpro it.

2003-03-02  Jan Dj,Ad(Brv  <jan.h.d@swipnet.se>

	* xterm.h (XSync): Define as gdk_window_process_all_updates for GTK.

2003-02-25  Kim F. Storm  <storm@cua.dk>

	* xdisp.c (redisplay_window): Fix infinite loop in redisplay.
	If centering point failed to make whole line visible and vscroll
	is non-zero, disable vscroll and try centering point again.

	* lread.c (read1): Accept `single space' syntax like (? x).

2003-02-25  Jan Dj,Ad(Brv  <jan.h.d@swipnet.se>

	* keyboard.c (cancel_hourglass_unwind): Surround with
	#ifdef HAVE_X_WINDOWS

2003-02-25  Kenichi Handa  <handa@m17n.org>

	* buffer.c (Fset_buffer_multibyte): Pay attention to the buffer
	process only when "subprocesses" is defined.

2003-02-24  Stefan Monnier  <monnier@cs.yale.edu>

	* syntax.c (back_comment): Only check nestedness of 2nd char if needed.

2003-02-24  Juanma Barranquero  <lektu@terra.es>

	* callint.c (fix_command): Declare as static void and move before
	Fcall_interactively.

	* xdisp.c (Qwhen): Declare external; it's now defined in callint.c.
	(syms_of_xdisp): Don't initialize Qwhen.

2003-02-23  Jan Dj,Ad(Brv  <jan.h.d@swipnet.se>

	* keyboard.c (cancel_hourglass_unwind): New function.
	(command_loop_1): Cancel hourglass with unwind-protect.

2003-02-23  Richard M. Stallman  <rms@gnu.org>

	* callint.c (fix_command): New subroutine, from Fcall_interactively.
	Detect (when ... (region-beginning)) etc.
	(Fcall_interactively): Call fix_command.
	(Qif, Qwhen): New variables.
	(syms_of_callint): Init and staticpro them.

	* regex.c (print_partial_compiled_pattern): Output to stderr.

2003-02-23  Kai Gro,A_(Bjohann  <kai.grossjohann@uni-duisburg.de>

	* dired.c (directory_files_internal): Don't expand directory.
	(Fdirectory_files, Fdirectory_files_and_attributes): Do it here
	instead.  From Lars Hansen <larsh@math.ku.dk>.

2003-02-22  Stefan Monnier  <monnier@cs.yale.edu>

	* fns.c (string_to_multibyte): Remove unused var i.
	(Flanginfo): Fix int/Lisp_Object mixup.
	(void_call2): New fun.
	(Fmap_char_table): Use it in place of call2.

	* xfaces.c (x_face_list_fonts): Fix int/Lisp_Object mixup.

	* macros.c (Fstart_kbd_macro): Remove redundant assignment.

	* keymap.c (copy_keymap_1): Make it static.

	* alloc.c (Fgarbage_collect): Don't use XSETFLOAT.

2003-02-22  David Ponce  <david@dponce.com>

	* lread.c (Fload): Don't check STRING_MULTIBYTE.

2003-02-21  Jan Dj,Ad(Brv  <jan.h.d@swipnet.se>

	* process.h: Removed subtty field from struct Lisp_Process.

	* process.c (create_process): Remove setting of subtty.
	(emacs_get_tty_pgrp): New function.
	(Fprocess_running_child_p, process_send_signal):
	Call emacs_get_tty_pgrp instead of ioctl.
	(process_send_signal): Call EMACS_KILLPG if ioctl TIOCSIGSEND fails.

2003-02-21  Kai Gro,A_(Bjohann  <kai.grossjohann@uni-duisburg.de>

	* keymap.c (Fdefine_key): Doc fix.

2003-02-21  Juanma Barranquero  <lektu@terra.es>

	Port of patch for RC by Klaus Zeitler <kzeitler@lucent.com>.

	* s/hpux10.h: Define POLL_INTERRUPTED_SYS_CALL, not
	POLLING_PROBLEM_IN_SELECT.

	* s/hpux11.h: Include hpux10-20.h instead of hpux10.h.
	Delete #undef of POLLING_PROBLEM_IN_SELECT.

	* s/hpux10-20.h: New file.

	* process.c (wait_reading_process_input):
	Use POLL_INTERRUPTED_SYS_CALL, not POLLING_PROBLEM_IN_SELECT.

2003-02-20  Kenichi Handa  <handa@m17n.org>

	* fontset.c (check_fontset_name): If NAME is nil, return the
	default fontset.
	(override_font_info): New function.
	(Fset_fontset_font): Document that NAME nil means the default fontset.
	(Ffontset_info): If FONTSET is not the default fontset, merge
	FONTSET onto the copy of the default fontset, and work on that
	copy.  Document that NAME nil means the default fontset.
	(Ffontset_font): Document that NAME nil means the default fontset.

	* process.c (setup_process_coding_systems): If the process's
	in/out descriptor is -1, do nothing.

2003-02-19  Andreas Schwab  <schwab@suse.de>

	* lisp.h (Fcancel_kbd_macro_events, Fstring_to_multibyte):
	Add prototypes.

2003-02-19  Kenichi Handa  <handa@m17n.org>

	* xfaces.c (try_alternative_families): Try all scalable fonts if
	Vscalable_fonts_allowed is not Qt.

2003-02-19  Jan Dj,Ad(Brv  <jan.h.d@swipnet.se>

	* xfaces.c (x_face_list_fonts): Set *pfonts to 0 if no fonts found.

2003-02-18  Jan Dj,Ad(Brv  <jan.h.d@swipnet.se>

	* xterm.c (x_list_fonts): If maxnames is less than 0, get all font
	names.

	* xfaces.c (x_face_list_fonts): Allocate struct font_name here.
	(sorted_font_list): Move allocation of struct font_name to
	x_face_list_fonts.
	(Fx_font_family_list): Set font-list-limit to -1 to get all font names.
	(Fx_list_fonts): Set maxnames to -1 to get all font names.

2003-02-18  Kim F. Storm  <storm@cua.dk>

	* lread.c (read1): Fix last change.
	"`" is not always special.  Allow "?" after a character constant.

2003-02-18  Andrew Choi  <akochoi@shaw.ca>

	* unexmacosx.c (copy_data_segment): Also copy __cfstring section.

2003-02-18  Andreas Schwab  <schwab@suse.de>

	* window.c (window_scroll_pixel_based): Move outside a
	multi-glyph character before setting new window start.

	* xdisp.c (in_display_vector_p): New function.
	* dispextern.h (in_display_vector_p): Declare.

2003-02-18  Kim F. Storm  <storm@cua.dk>

	* lread.c (read1): Fix and relax read syntax.
	Recognize "[", ";", "#", and "?" after a dotted-pair dot.
	Only recognize "," after dotted-pair dot if inside backquote.
	Never include "`" or "," (inside backquote) in a symbol.
	Allow dotted-pair dot after a character constant.
	Allow "`" and "," (inside backquote) after a character constant.

2003-02-17  Jan Dj,Ad(Brv  <jan.h.d@swipnet.se>

	* gtkutil.c (xg_tool_bar_expose_callback): New function.
	(xg_create_tool_bar): Force style of tool bar to be horizontal with
	icons.	Set name of tool bar to emacs-toolbar.
	(update_frame_tool_bar): Connect expose event to
	xg_tool_bar_expose_callback.

2003-02-17  Richard M. Stallman  <rms@gnu.org>

	* keyboard.c (this_command_key_count_reset): New variable.
	Initiatize to 0 where this_command_key_count is set.
	(read_char): Save and restore this_command_key_count_reset
	around input method code.
	(read_char): If this_command_key_count_reset, echo reread commands.
	(Freset_this_command_lengths): Set this_command_key_count_reset to 1.

2003-02-17  Kenichi Handa  <handa@m17n.org>

	* fns.c (string_to_multibyte): Always return a multibyte string.

2003-02-16  Jason Rumney  <jasonr@gnu.org>

	* w32fns.c (w32_list_bdf_fonts, w32_list_fonts):
	Negative max_fonts parameter means list all.

2003-02-14  Dave Love  <fx@gnu.org>

	* fns.c (Flanginfo): Doc fix.

2003-02-13  Kim F. Storm  <storm@cua.dk>

	* lread.c (read_escape): Interpret \s as a SPACE character, except
	for \s-X in a character constant which still is the super modifier.
	(read1): Signal an `invalid read syntax' error if a character
	constant is immediately followed by a digit or symbol character.

	* search.c (Fmatch_data): Doc fix.  Explicitly state that
	match-data is undefined if last search failed.

	* keymap.c (Fcommand_remapping): Renamed from Fremap_command.
	All uses changed.

2003-02-12  Juanma Barranquero  <lektu@terra.es>

	* eval.c (Fdefmacro): Fix typo.

2003-02-12  Kim F. Storm  <storm@cua.dk>

	* macros.c (Fstart_kbd_macro): If appending, and last keyboard
	macro is a string, convert meta modifiers in string when copying
	the string into a vector.

2003-02-11  Kim F. Storm  <storm@cua.dk>

	* keymap.c (Fremap_command): Return nil if arg is not a symbol.

2003-02-11  Kenichi Handa  <handa@m17n.org>

	* Makefile.in (lisp, shortlisp): Add malayalam.el and tamil.el.

2003-02-10  Kim F. Storm  <storm@cua.dk>

	* process.c: Doc fixes.
	(syms_of_process): Add `:' prefix to QCfilter_multibyte.

2003-02-10  Kenichi Handa  <handa@m17n.org>

	* fns.c (Fstring_to_multibyte): Fix typo in the docstring.

	* process.c (QCfilter_multibyte): New variable.
	(setup_process_coding_systems): New function.
	(Fset_process_buffer, Fset_process_filter):
	Call setup_process_coding_systems.
	(Fstart_process): Initialize the member `filter_multibyte' of
	struct Lisp_Process.
	(create_process): Call setup_process_coding_systems.
	(Fmake_network_process): New keyward `:filter-multibyte'.
	Initialize the member `filter_multibyte' of struct Lisp_Process.
	Call setup_process_coding_systems.
	(server_accept_connection): Call setup_process_coding_systems.
	(read_process_output): If the process has a filter, decide the
	multibyteness of a string to given to the filter by
	`filter_multibyte' member of the process.  If the process doesn't
	have a filter and the result of conversion is unibyte, use
	Fstring_to_multibyte (not Fstring_make_multibyte) to get the
	multibyte form.
	(Fset_process_coding_system): Call setup_process_coding_systems.
	(Fset_process_filter_multibyte): New function.
	(Fprocess_filter_multibyte_p): New function.
	(syms_of_process): Intern and staticpro QCfilter_multibyte.
	Defsubr Sset_process_filter_multibyte and
	Sprocess_filter_multibyte_p.

	* process.h (struct Lisp_Process): New member filter_multibyte.

	* lisp.h (setup_process_coding_systems): Add prototype.

	* buffer.c (Fset_buffer_multibyte): If the current buffer has a
	process, update coding systems for the process.

2003-02-09  Kenichi Handa  <handa@m17n.org>

	* fns.c (string_to_multibyte): New function.
	(Fstring_to_multibyte): New function.
	(syms_of_fns): Defsubr it.

2003-02-08  Andreas Schwab  <schwab@suse.de>

	* Makefile.in (EXEEXT): Define to @EXEEXT@ and use this variable
	instead of the substitution.

2003-02-08  Jan Dj,Ad(Brv  <jan.h.d@swipnet.se>

	* xterm.c (x_make_frame_visible): Call gtk_window_deiconify.

	* xmenu.c (menu_position_func): Adjust menu popup position so that
	the menu is fully visible.

2003-02-07  Jan Dj,Ad(Brv  <jan.h.d@swipnet.se>

	* xterm.c (x_text_icon, x_raise_frame, x_lower_frame)
	(x_make_frame_invisible, x_wm_set_icon_position):
	Use FRAME_OUTER_WINDOW instead of ifdef X_TOOLKIT/else/endif.

	* xfns.c (x_set_name, x_set_title): Ditto.

2003-02-04  Richard M. Stallman  <rms@gnu.org>

	* keyboard.c (echo_now): Update before_command_echo_length.
	(Freset_this_command_lengths): Reset this_command_key_count etc.
	immediately rather than arranging to do it later.
	(before_command_key_count_1, before_command_echo_length_1)
	(before_command_restore_flag): Vars deleted.
	(add_command_key): Don't handle before_command_restore_flag.
	(read_char, record_menu_key): Don't update before_command_key_count or
	before_command_echo_length.
	(read_char): Don't handle before_command_restore_flag.

	* keyboard.c (command_loop_1): Don't call adjust_point_for_property
	in direct-output clauses if it wouldn't be called in the ordinary case.

2003-02-04  Kim F. Storm  <storm@cua.dk>

	* keyboard.c (syms_of_keyboard) <this-original-command>: Doc fix.

2003-02-02  Jan Dj,Ad(Brv  <jan.h.d@swipnet.se>

	* gtkutil.c (remove_from_container): Copying list is not needed.
	(xg_update_menubar, xg_update_menu_item, xg_update_submenu)
	(xg_modify_menubar_widgets, update_frame_tool_bar): Call g_list_free
	on list returned from gtk_container_get_children to avoid memory leak.

2003-02-01  Jason Rumney  <jasonr@gnu.org>

	* w32fns.c (w32_create_pixmap_from_bitmap_data): Use alloca for
	local malloc.
	[HAVE_XPM]: Avoid clashes with XColor, XImage and Pixel
	definitions in xpm.h.
	(init_xpm_functions): New function.
	(xpm_load): Sync with xfns.c. Adapt for Windows version of libXpm.
	(init_external_image_libraries): Try to load libXpm.dll.

	* fileio.c (Fcopy_file) [WINDOWSNT]: Reverse logic for setting
	timestamp.

2003-01-31  Dave Love  <fx@gnu.org>

	* syntax.c (Fskip_chars_forward)
	(open-paren-in-column-0-is-defun-start): Doc fix.

2003-01-31  Joe Buehler  <jhpb@draco.hekimian.com>

	* fileio.c: Support // at start of name for Cygwin (just added proper
	preprocessor tests).

	* keyboard.c: Port to Cygwin (just added proper preprocessor tests).

	* Makefile.in: Use @EXEEXT@ for Cygwin.

	* mem-limits.h: Added ifdef to define BSD4_2 for Cygwin.

	* s/cygwin.h: Added for Cygwin port.

2003-01-31  Juanma Barranquero  <lektu@terra.es>

	* w32fns.c (DrawText): Kludge to avoid a redefinition on Windows
	when including gif_lib.h.
	(init_gif_functions, init_tiff_functions): New functions.
	(gif_load, tiff_load): Sync with xfns.c version. Adjust colors for
	Windows. Disable color table lookups. Call library functions
	through pointers determined at runtime.
	(init_external_image_libraries): Try to load libungif.dll and
	libtiff.dll.

2003-01-31  Kenichi Handa  <handa@m17n.org>

	* xdisp.c (SKIP_GLYPHS): New macro.
	(set_cursor_from_row): Skip all glyphs that comes from overlay string.

2003-01-30  Jan Dj,Ad(Brv  <jan.h.d@swipnet.se>

	* gtkutil.c (free_frame_tool_bar): Remove debug printf.

2003-01-30  Dave Love  <fx@gnu.org>

	* alloc.c (Vgc_elapsed, gcs_done): New variables.
	(Fgarbage_collect): Use them.
	(init_alloc, syms_of_alloc): Set them up.

2003-01-30  Juanma Barranquero  <lektu@terra.es>

	* w32fns.c (init_external_image_libraries): Add missing operator.

2003-01-29  Jason Rumney  <jasonr@gnu.org>

	* w32fns.c (init_external_image_libraries): Allow jpeg-62.dll as
	an alternative name for jpeg.dll.

2003-01-29  Kenichi Handa  <handa@m17n.org>

	* xdisp.c (set_cursor_from_row): Pay attention to string display
	properties.

2003-01-28  Benjamin Riefenstahl  <Benjamin.Riefenstahl@epost.de>

	* macterm.c (keycode_to_xkeysym_table): Add <tab>, <backspace>,
	<escape>.
	(keycode_to_xkeysym_table): Reformat and add more comments.
	(XTread_socket): Drop special case for backspace.

2003-01-28  Andrew Choi  <akochoi@shaw.ca>

	* macfns.c (x_to_mac_color): Correct the order for parsing the RGB
	values in old-style RGB specs.

2003-01-27  Juanma Barranquero  <lektu@terra.es>

	* w32fns.c (init_external_image_libraries): Try alternate names for the
	jpeg dll.

2003-01-27  Jan Dj,Ad(Brv  <jan.h.d@swipnet.se>

	* gtkutil.c (create_dialog, xg_separator_p)
	(xg_item_label_same_p, xg_update_menu_item): Check for NULL string
	before calling strcmp or strlen.

2003-01-26  Jan Dj,Ad(Brv  <jan.h.d@swipnet.se>

	* gtkutil.c (update_frame_tool_bar): Call prepare_image_for_display
	and handle image load failure.

2003-01-26  Jason Rumney  <jasonr@gnu.org>

	* w32fns.c (init_jpeg_functions, jpeg_resync_to_restart_wrapper):
	New functions.
	(jpeg_load): Sync with xfns.c version. Adjust colors for Windows.
	Disable color table lookups. Call jpeg library functions
	through pointers determined at runtime.
	(init_external_image_libraries): Try to load jpeg.dll.

2003-01-25  Richard M. Stallman  <rms@gnu.org>

	* lisp.h: Declare format2 instead of format1.

	* fileio.c (barf_or_query_if_file_exists):
	Call format2 instead of format1.

	* editfns.c (format2): New function, replaces format1
	but takes exactly two Lisp Objects as format args.

	* buffer.c (Fkill_buffer): Call format2 instead of format1.

2003-01-25  Jan Dj,Ad(Brv  <jan.h.d@swipnet.se>

	* xterm.h: Change to return value of x_dispatch_event to int.

	* xterm.c (x_filter_event): New function.
	(event_handler_gdk, XTread_socket): Call x_filter_event.
	(x_dispatch_event): Change to return value of finish.
	(event_handler_gdk): Use return value from x_dispatch_event.

	* xfns.c (x_window): Call create_frame_xic for GTK version to
	initialize input methods.

	* gtkutil.h: Add (void) prototypes.

	* gtkutil.c (create_menus): Remove code that puts the help menu to
	the right.

2003-01-25  Jason Rumney  <jasonr@gnu.org>

	* w32fns.c (XPutPixel): Handle monochrome images; used for masks.
	[HAVE_PNG]: Sync with xfns.c version.
	(png_load): Adjust colors for Windows. Use Windows
	bitmaps. Disable color table lookups.
	(DEF_IMGLIB_FN, LOAD_IMGLIB_FN): New macros.
	(init_png_functions): New function.
	(png_read_from_memory, png_load): Call png library functions
	through pointers determined at runtime.
	(QCloader, QCbounding_box, QCpt_width, QCpt_height): Declare.
	(init_external_image_libraries): New function.
	(init_xfns): Call it.

2003-01-24  Andreas Schwab  <schwab@suse.de>

	* minibuf.c (Fminibuffer_message): Verify type of parameter.

2003-01-24  Jan Dj,Ad(Brv  <jan.h.d@swipnet.se>

	* gtkutil.c (xg_initialize): Initialize id_to_widget here instead
	of static initializer.

2003-01-24  Dave Love  <fx@gnu.org>

	* s/gnu-linux.h (GC_SETJMP_WORKS, GC_MARK_STACK): Define for more
	architectures.

	* alloc.c (mark_stack) [!GC_LISP_OBJECT_ALIGNMENT && __GNUC__]:
	Use __alignof__.

2003-01-24  Kenichi Handa  <handa@m17n.org>

	* keyboard.c (adjust_point_for_property): New second arg MODIFIED.
	It it is nonzero, don't pretend that an invisible area doesn't exist.
	(command_loop_1): Call adjust_point_for_property with proper
	second arg.

2003-01-22  Jason Rumney  <jasonr@gnu.org>

	Sync changes with xterm.c and xfns.c.

	* w32term.c (x_draw_glyph_string_foreground)
	(x_draw_composite_glyph_string_foreground): Implement overstriking.

	* w32term.c (x_write_glyphs): Clear phys_cursor_on_p if current
	phys_cursor's hpos is overwritten.  This is still not completely
	correct, as it doesn't really make sense to use hpos at all to
	get the cursor glyph (as that is relative to the width of the
	characters on the line, which may have changed during the update).

	* w32term.c (notice_overwritten_cursor): Handle the special case
	of the cursor being in the first blank non-text line at the
	end of a window.

	* w32term.c (x_draw_hollow_cursor, x_draw_bar_cursor)
	(x_draw_phys_cursor_glyph): Set phys_cursor_width here.
	Compute from the x position returned by x_draw_glyphs.

	(x_display_and_set_cursor): Don't set phys_cursor_width here,
	except for NO_CURSOR and system caret, to make phys_cursor_width
	contain what its name suggests.
	(notice_overwritten_cursor): Consider the cursor image erased if
	the output area intersects the cursor image in y-direction.

	* w32term.c (note_mode_line_or_margin_highlight): Rename from
	note_mode_line_highlight and extend.

	* w32term.c (last_window): New variable.
	(w32_read_socket) <WM_MOUSEMOVE>: Generate SELECT_WINDOW_EVENTs.
	(note_mouse_movement): Remove reimplemented code in #if 0.

	* w32fns.c (x_set_cursor_type): Set cursor_type_changed,
	not update_mode_lines, and always set it to 1.

2003-01-21  Jason Rumney  <jasonr@gnu.org>

	* w32fns.c (IDC_HAND): Define it if system headers don't.

2003-01-21  KOBAYASHI Yasuhiro  <kobayays@otsukakj.co.jp>

	* w32term.h (struct w32_output): New member hand_cursor.
	(WM_EMACS_SETCURSOR): New message definition.

	* w32term.c (note_mode_line_highlight): Delete #if 0 to enable
	function w32_define_cursor.
	(note_mouse_highlight): Initialize, setup cursor accoding to mouse
	position, change member name output_data.x to output_data.w32 and
	add function w32_define_cursor.
	(show_mouse_face): Delete #if 0 to enable function w32_define_cursor
	and change member name output_data.x to output_data.w32.
	(w32_initialize_display_info):
	Setup dpyinfo->vertical_scroll_bar_cursor.

	* w32fns.c (Vx_hand_shape): New variable.
	(w32_wnd_proc): Add message entries for WM_SETCURSOR and
	WM_EMACS_SETCURSOR.
	(x-create-frame): Setup Cursor types.

2003-01-21  David Ponce  <david@dponce.com>

	* w32term.c (w32_encode_char): For DIM=1 charset, set
	ccl->reg[2] to -1 before calling ccl_driver. (Sync. with xterm.c
	x_encode_char change by Kenichi Handa <handa@m17n.org> on
	2002-09-30.)
	(w32_draw_relief_rect): Declare all args.
	(w32_define_cursor): New.

	* w32fns.c (w32_load_cursor): New function.
	(w32_init_class): Use it.
	(x_put_x_image): Declare all args.

2003-01-21  Richard Dawe  <rich@phekda.freeserve.co.uk>  (tiny change)

	* Makefile.in (ALL_CFLAGS): Include MYCPPFLAGS, not MYCPPFLAG.

2003-01-21  Jan Dj,Ad(Brv  <jan.h.d@swipnet.se>

	* gtkutil.c: Must include stdio.h before termhooks.h

2003-01-21  Dave Love  <fx@gnu.org>

	* alloc.c (Fgc_status): Print zombie list.
	(mark_maybe_object) [GC_MARK_STACK==GC_USE_GCPROS_CHECK_ZOMBIES]:
	Fix assignment of zombies.
	(Fgarbage_collect) [GC_MARK_STACK==GC_USE_GCPROS_CHECK_ZOMBIES]:
	Don't take car of non-cons.

	* s/sol2-5.h (GC_SETJMP_WORKS, GC_MARK_STACK): Define.

	* s/sunos4-0.h (GC_SETJMP_WORKS, GC_MARK_STACK): Define.

2003-01-20  David Ponce  <david@dponce.com>

	* w32menu.c (digest_single_submenu): Declare all args.

	Sync with 2002-12-23  Richard M. Stallman  <rms@gnu.org>
	changes in xmenu.c:

	(parse_single_submenu): Use individual keymap's prompt
	string as pane name, if there is one.
	(set_frame_menubar): Save menu_items_n_panes from each call to
	parse_single_submenu and use it when calling digest_single_submenu.

2003-01-20  Steven Tamm  <steventamm@mac.com>

	* macterm.c (XTread_socket): Checks for valid, visible window
	before sending a scroll-wheel event.

2003-01-20  Richard M. Stallman  <rms@gnu.org>

	* xdisp.c (redisplay_window): If mini window's buffer is not
	a minibuffer, then redisplay it like other windows.

2003-01-20  Jan Dj,Ad(Brv  <jan.h.d@swipnet.se>

	* gtkutil.c (xg_create_frame_widgets): Check if there is an
	external tool bar before setting tool bar height.

2003-01-19  Jan Dj,Ad(Brv  <jan.h.d@swipnet.se>

	* xterm.c (handle_one_xevent): Surround popup_activated
	with #ifdef:s for non-toolkit version.

	* Makefile.in (XOBJ): Add gtkutil.o if USE_GTK
	(gtkutil.o): New file.
	(TOOLKIT_DEFINES): Set to -DUSE_GTK if HAVE_GTK.
	(LIBW): Set to @GTK_LIBS@ if USE_GTK.

	* gtkutil.c: New file for GTK version.

	* gtkutil.h: New file for GTK version.

	* xterm.h: Add xt_or_gtk_widget.
	Include gtk files for USE_GTK.
	(struct x_output): Add toolbar_height.
	(struct x_output): Add GTK widgets and Gdk size_hints.
	(GTK_WIDGET_TO_X_WIN, FRAME_GTK_OUTER_WIDGET, FRAME_GTK_WIDGET)
	(FRAME_OUTER_WINDOW): New macros for USE_GTK.
	(FRAME_OUTER_TO_INNER_DIFF_Y): Add FRAME_TOOLBAR_HEIGHT to calculation.

	* xterm.c: Include gtkutil.h for USE_GTK.
	Declare extern void free_frame_menubar for USE_GTK.
	(note_mouse_highlight): Check popup_activated for USE_GTK.
	(xt_action_hook): Don't compile if USE_GTK.
	(x_scroll_bar_to_input_event): Use CurrentTime for USE_GTK.
	(xg_scroll_callback): New function.
	(x_create_toolkit_scroll_bar): Call xg_create_scroll_bar for USE_GTK.
	(x_set_toolkit_scroll_bar_thumb): Call xg_set_toolkit_scroll_bar_thumb
	for USE_GTK.
	(x_scroll_bar_create): Call xg_update_scrollbar_pos and
	xg_show_scroll_bar for USE_GTK.
	(x_scroll_bar_remove): Call xg_remove_scroll_bar for USE_GTK.
	(XTset_vertical_scroll_bar): Call xg_update_scrollbar_pos for USE_GTK.
	(event_handler_gdk): New function for USE_GTK.
	(handle_one_xevent): Call xg_resize_widgets for USE_GTK.
	(handle_one_xevent): Make sure widget is mapped before
	calling x_real_positions for USE_GTK.
	(XTread_socket): Add GTK event loop for USE_GTK.
	(x_set_window_size): Call xg_frame_set_char_size for USE_GTK.
	(x_make_frame_visible): Call gtk_widget_show_all for USE_GTK.
	(x_make_frame_invisible): Call gtk_widget_hide for USE_GTK.
	(x_iconify_frame): Add code for USE_GTK.
	(x_free_frame_resources): Call gtk_widget_destroy for USE_GTK.
	(x_wm_set_size_hint): Only compile if not USE_GTK.  GTK version
	is in gtkutil.c.
	(x_term_init): Add initialization for GTK.
	(syms_of_xterm): Set Vx_toolkit_scroll_bars for USE_GTK.

	* xmenu.c: Include gtkutil.h for USE_GTK.
	(Fx_popup_menu): Use current position if x and y is NIL.
	(single_menu_item, single_menu_item, Fx_popup_dialog):
	Check for USE_GTK.
	(popup_widget_loop): New function for USE_GTK.
	(x_activate_menubar): Add code for USE_GTK.
	(popup_activate_callback, popup_deactivate_callback)
	(menu_highlight_callback, menubar_selection_callback):
	Add USE_GTK versions.
	(update_frame_menubar): Call xg_update_frame_menubar for USE_GTK.
	(set_frame_menubar): Call xg_modify_menubar_widgets for USE_GTK.
	(free_frame_menubar): Only compile if not USE_GTK.  GTK version
	is in gtkutil.c.
	(popup_selection_callback): New version for USE_GTK.
	(create_and_show_popup_menu): New fuction, one USE_GTK version and
	one USE_X_TOOLKIT version.
	(xmenu_show): Call create_and_show_popup_menu.
	(dialog_selection_callback): New version for USE_GTK.
	(create_and_show_dialog): New fuction, one USE_GTK version and
	one USE_X_TOOLKIT version.
	(xdialog_show): Call create_and_show_dialog.

	* xfns.c: Include gtkutil for USE_GTK.
	(x_window_to_frame, x_any_window_to_frame)
	(x_non_menubar_window_to_frame, x_menubar_window_to_frame)
	(x_top_window_to_frame): Add code for USE_GTK.
	(x_set_background_color): Call xg_set_background_color for GTK.
	(x_set_menu_bar_lines): Check for USE_GTK.
	(x_set_tool_bar_lines): Call update_frame_tool_bar for USE_GTK.
	(x_set_name, x_set_title): Call gtk_window_set_title for USE_GTK.
	(x_window): Call xg_create_frame_widgets for USE_GTK.
	(Fx_create_frame): Check for USE_GTK
	(Fx_file_dialog): New implementation for USE_GTK.

	* xdisp.c: Add check for USE_GTK for extern void set_frame_menubar.
	(update_menu_bar): Add check for USE_GTK.
	(update_tool_bar): Add check for USE_GTK and external tool bar.
	(redisplay_tool_bar): Add check for USE_GTK and external tool bar.
	(redisplay_internal): Add check for USE_GTK and popup_activated.
	(redisplay_window): Add check for USE_GTK and FRAME_EXTERNAL_MENU_BAR.
	(redisplay_window): Add check for USE_GTK and FRAME_EXTERNAL_TOOL_BAR.
	(display_menu_bar): Add check for USE_GTK

	* lisp.h: Declare Vx_resource_name extern.

	* keyboard.c (kbd_buffer_get_event):  Check MENU_BAR_ACTIVATE_EVENT
	for USE_GTK.
	(make_lispy_event): Check MENU_BAR_EVENT for USE_GTK.

	* frame.h (struct frame): Add external_tool_bar.  Check for USE_GTK.
	(FRAME_EXTERNAL_TOOL_BAR): New macro.
	(FRAME_EXTERNAL_MENU_BAR): Check for USE_GTK.

	* fileio.c (Fread_file_name): Add check for USE_GTK.

	* dispnew.c (adjust_frame_glyphs_for_window_redisplay):
	Add check for USE_GTK.

	* config.in: Added HAVE_GTK

	* alloc.c (Fgarbage_collect): Call xg_mark_data for GTK.

2003-01-18  Stefan Monnier  <monnier@cs.yale.edu>

	* charset.h (Funibyte_char_to_multibyte): Export.

2003-01-18  Jan Dj,Ad(Brv  <jan.h.d@swipnet.se>

	* xmenu.c (mouse_position_for_popup): New function.
	(Fx_popup_menu): Call mouse_position_for_popup for X and
	mouse_position_hook for others.

2003-01-17  Kim F. Storm  <storm@cua.dk>

	* editfns.c (Finsert): Mention `string-make-multibyte' and
	`string-as-multibyte' in doc string.

2003-01-17  Kenichi Handa  <handa@m17n.org>

	* fontset.c (syms_of_fontset): Setup Vfont_encoding_alist here.

	* editfns.c (Fformat): Convert an unibyte char argument that is
	formatted by "%c" to multibyte if the total result must be a
	multibyte string.

2003-01-16  Kim F. Storm  <storm@cua.dk>

	* process.c (set-process-filter): Document unibyte/multibyte-ness
	of string argument.

2003-01-16  Kenichi Handa  <handa@m17n.org>

	* charset.h (NEXT_CHAR_BOUNDARY, PREV_CHAR_BOUNDARY): New macros.

	* regex.c (GET_CHAR_BEFORE_2): Use PREV_CHAR_BOUNDARY.
	(re_search_2): Likewise.

2003-01-15  Kenichi Handa  <handa@m17n.org>

	* xdisp.c (message_dolog): Fix bug of the case that *Message*
	buffer is unibyte.

2003-01-15  Francesco Potort,Al(B  <pot@gnu.org>

	* fns.c (Fsubstring): Clarify doc string.

	* textprop.c (Ftext_properties_at, Fnext_char_property_change)
	(Fprevious_char_property_change)
	(Fnext_single_char_property_change)
	(Fprevious_single_char_property_change, Fnext_property_change)
	(Fnext_single_property_change, Fprevious_property_change)
	(Fprevious_single_property_change, Fadd_text_properties)
	(Fput_text_property, Fset_text_properties)
	(Fremove_text_properties, Fremove_list_of_text_properties)
	(Ftext_property_any, Ftext_property_not_all): Clarify doc strings.

2003-01-14  Kim F. Storm  <storm@cua.dk>

	* process.h (struct Lisp_Process): New member plist replaces old
	member private_vars.  All uses changed.

	* process.c: Reworked 2003-01-12 change -- call a plist a plist!
	(QCplist): Rename from QCvars.  Change all uses.
	(Fprocess_plist): Replaces Fprocess_variable.  Simplified.
	(Fset_process_plist): Replaces Fset_process_variable.  Simplify.
	(syms_of_process): Intern, staticpro, defsubr these.
	(Fmake_network_process): Describe :plist arg.  Remove :vars arg.

2003-01-14  Francesco Potort,Al(B  <pot@gnu.org>

	* m/delta.h: Remove (obsolete).

2003-01-13  Francesco Potort,Al(B  <pot@gnu.org>

	* fileio.c (Fdelete_directory, Fdelete_file): Document the
	behaviour in front of symlinks.
	(Fdelete_file): Raise an error on directories.

2003-01-13  Dave Love  <fx@gnu.org>

	* fns.c (Freverse): Use QUIT.

2003-01-13  Richard M. Stallman  <rms@gnu.org>

	* minibuf.c (minibuffer_completion_contents):
	Error if point is inside prompt.

	* keyboard.c (command_loop_1): Don't redisplay directly
	if there's a post-command-hook.

	* fileio.c (syms_of_fileio) <directory-sep-char>: Doc fix.
	(Fdo_auto_save): Add gcpros around Ffile_name_directory.

2003-01-12  Kim F. Storm  <storm@cua.dk>

	* process.h (struct Lisp_Process): New member private_vars.

	* process.c (QCvars): New variable.
	(syms_of_process): Intern and staticpro it.
	(Fset_process_contact): Removed function.
	(Fprocess_variable, Fset_process_variable): New functions.
	(syms_of_process): Defsubr them.
	(Fstart_process): Initialize private_vars plist to nil.
	(Fmake_network_process): New arg :vars to setup the private
	variables for new network process.
	(server_accept_connection): Copy server's private variables to
	client process.

	* alloc.c (pure_alloc): Fixed 2003-01-10 changed (caused spurious
	crashes).  Code rewritten and simplified.  Now directly aligns the
	pointer and recalculates pure_bytes_used, rather than aligning the
	size and adjusting the pointer.

2003-01-11  Kim F. Storm  <storm@cua.dk>

	* process.c (Fset_process_contact): New function.
	(syms_of_process): defsubr it.
	(make-network-process): Update doc.

2003-01-10  Andreas Schwab  <schwab@suse.de>

	* alloc.c (pure_alloc): Correct alignment for Lisp_Floats.
	Reported by Berthold Gunreben <b.gunreben@web.de>.

2003-01-10  Dave Love  <fx@gnu.org>

	* composite.c (syms_of_composite): Make composition_hash_table weak.

2003-01-09  Kim F. Storm  <storm@cua.dk>

	* process.c (Fmake_network_process): Convert new port number
	to host byte order for `:service t' case.  From Mario Lang.

2003-01-08  Jan Dj,Ad(Brv  <jan.h.d@swipnet.se>

	* xfns.c (Fx_file_dialog): Call XtAppNextEvent and x_dispatch_event
	instead of XtAppProcessEvent.

	* xterm.c (handle_one_xevent): New function.
	(x_dispatch_event): New function.
	(XTread_socket): Call handle_one_xevent.

	* xterm.h (FRAME_OUTER_TO_INNER_DIFF_X/Y): New.

	* xmenu.c (Fx_popup_menu): If popping up at mouse position,
	call XQueryPointer to get coordinates.
	(popup_get_selection): Do not set popup_activated_flag to zero,
	let popup_deactivate_callback do that.  Needed for Motif.
	Call x_dispatch_event instead of XtDispatchEvent.
	(xmenu_show): Calculate root coordinate from frame top/left position.

2003-01-08  Kim F. Storm  <storm@cua.dk>

	* process.c (server_accept_connection): Fix recording of new
	connection's local address in :local property of contact info.
	(Fmake_network_process): Record local network address for new
	client processes in :local property of contact info.
	(format-network-address): Add arg OMIT-PORT.  Change callers.

2003-01-07  Dave Love  <fx@gnu.org>

	* Makefile.in (fns.o): Depend on coding.h.

2003-01-07  Markus Rost  <rost@math.ohio-state.edu>

	* minibuf.c (Fread_variable): Doc fix.

	* eval.c (Fuser_variable_p): Doc change.  For custom variables,
	use the same test as for custom-variable-p.

2003-01-05  Richard M. Stallman  <rms@gnu.org>

	* xdisp.c (try_scrolling): New arg LAST_LINE_MISFIT.
	Count LAST_LINE_MISFIT in scroll margin for end of window.
	Move label too_near_end before setting SCROLL_MARGIN_POS.
	Set LAST_LINE_MISFIT before jumping there.

	* xdisp.c (try_scrolling): Calculate amount_to_scroll better in
	scroll_conservatively case.  If scrolling that much doesn't change
	STARTP, move it down one line.

	* xdisp.c (redisplay_window): Pass last_line_misfit arg to
	try_scrolling.  Make it 1 after make_cursor_line_fully_visible fails.

	* xdisp.c (setup_echo_area_for_printing): Kill Emacs if no
	selected frame.

	* keymap.c (apropos_predicate, apropos_accumulate): Make them static.
	(syms_of_keymap): staticpro them.
	(Fapropos_internal): Initialize them and clear them out.
	Don't GCPRO them.

	* buffer.c (syms_of_buffer) <scroll-up-aggressively, scroll-down-aggressively>:
	Doc fixes.

	* lisp.h: New misc type Lisp_Save_Value.
	(enum Lisp_Misc_Type): Add Lisp_Misc_Save_Value.
	(XSAVE_VALUE): New macro.
	(struct Lisp_Save_Value): New data type.
	(union Lisp_Misc): Add u_save_value alternative.
	(make_save_value): Declared.

	* alloc.c (make_save_value): New function.

	* xterm.c (x_catch_errors): Save dpy using make_save_value.
	(x_catch_errors_unwind): Call XSync.

2003-01-01  Richard M. Stallman  <rms@gnu.org>

	* window.c (window_scroll_pixel_based): Partially undo last change.

	* keyboard.c (command_loop_1): Call adjust_point_for_property
	in direct action cases for Qforward_char and Qbackward_char.
	Set already_adjusted so it won't be done twice.

2002-12-30  Richard Dawe  <rich@phekda.freeserve.co.uk>  (tiny change)

	* src/config.in (!HAVE_SIZE_T): Fix order of arguments in
	type definition of size_t.

2003-01-02  Steven Tamm  <steventamm@mac.com>

	* macterm.c (syms_of_macterm): Provide the feature "mac-carbon" to
	distinguish Carbon GUI builds from X11 builds on darwin.

2002-12-30  Steven Tamm  <steventamm@mac.com>

	* macterm.c (syms_of_macterm): Set mac-wheel-button-is-mouse-2
	to default to t.

2002-12-29  Francesco Potort,Al(B  <pot@gnu.org>

	* data.c (Fstring_to_number, Fminus): Better English in doc strings.

2002-12-28  Steven Tamm  <steventamm@mac.com>

	* Makefile.in (macosx-bundle): Fixes to Mac OS X/Carbon port to
	allow building in a different directory than source.  Uses some
	GNU Make extensions, but there is no other make on Mac OS X.

2002-12-26  Francesco Potort,Al(B  <pot@gnu.org>

	* data.c (Fmakunbound, Ffmakunbound, Fmake_variable_buffer_local)
	(Fsetq_default, Fmake_local_variable, Fkill_local_variable)
	(Fmake_variable_frame_local, Faset, Fnumber_to_string, Fminus)
	(Fstring_to_number): Mention the returned value in the doc strings.

2002-12-23  Richard M. Stallman  <rms@gnu.org>

	* buffer.c (syms_of_buffer) <scroll-up-aggressively>
	<scroll-down-aggressively>: Doc fix.

	* xmenu.c (parse_single_submenu): Use individual keymap's prompt
	string as pane name, if there is one.
	(set_frame_menubar): Save menu_items_n_panes from each call to
	parse_single_submenu and use it when calling digest_single_submenu.

	* window.c (window_scroll_pixel_based): Fix check for reaching BEGV.
	Don't try to make last line fully visible if it is past end of window.

2002-12-22  Steven Tamm  <steventamm@mac.com>

	* macmenu.c (MIN_POPUP_SUBMENU_ID): Add.
	(mac_menu_show): Add support for hierarchical popup menus.
	(add_menu_item): Remove indentation support.
	(fill_submenu, fill_menu): Create hierarchical menus
	instead of using indentation.

2002-12-22  Richard M. Stallman  <rms@gnu.org>

	* xdisp.c (try_cursor_movement): Don't call try_window here.
	(redisplay_window): Never redisplay minibuffer when inactive.

	* window.c (select_window_1): Undo 9/21 change.

2002-12-22  Steven Tamm  <steventamm@mac.com>

	* macterm.c (XTread_socket): Call KeyTranslate for control and
	meta to deal correctly shifted non-alpha characters, like C-S-5
	being treated like C-%.  Does not look for shift key to deal
	with masking off control-key with mac-reverse-ctrl-meta.

2002-12-21  Richard M. Stallman  <rms@gnu.org>

	* xmenu.c (popup_get_selection): Now static.  New arg DO_TIMERS.
	If it is non-nil, run timers.  Use an unwind-protect to requeue
	the events that were read ahead.
	(popup_get_selection_unwind): New subroutine.
	(popup_get_selection_queue): File-scope variable now holds that queue.
	(xmenu_show): Pass 0 for DO_TIMERS to popup_get_selection.
	(xdialog_show): Pass 1 for DO_TIMERS to popup_get_selection.
	Use an unwind-protect to pop down the dialog box.
	(xdialog_show_unwind): New subroutine implements that.

	* xdisp.c (row_containing_pos): Change exit test using last_y.
	(try_window_id): Abort if row_containing_pos returns null.

	* lread.c (load_error_handler): New function.
	(Fload): Handle errors in Fsubstitute_in_file_name.
	Don't expect Fsignal to return.

	* eval.c: Errors and throws work right with interrupt blocking.
	(struct catchtag): New elt interrupt_input_blocked.
	(unwind_to_catch): Restore interrupt_input_blocked from saved value.
	(internal_catch, Fcondition_case, internal_condition_case)
	(internal_condition_case_1, internal_condition_case_2): Save it.
	(Fsignal): Don't do TOTALLY_UNBLOCK_INPUT.

	* editfns.c (Fformat): Add parens.

	* dired.c (file_name_completion): Fix that change.
	Delete special quit-handling code; just use QUIT.

2002-12-21  Tak Ota  <Takaaki.Ota@am.sony.com>  (tiny change)

	* dired.c (file_name_completion): Close directory on error
	just as in directory_files_internal.

2002-12-19  David Kastrup  <David.Kastrup@t-online.de>

	* window.c (Fset_window_configuration): Set old_point to correct
	value when new_current_buffer == current_buffer.

2002-12-17  Ben Key  <bkey1@tampabay.rr.com>

	Revisited my earlier fix for the following entry in etc/PROBLEMS:
	"Emacs built on Windows 9x/ME crashes at startup on Windows XP,
	or Emacs builtpart of on XP crashes at startup on Windows 9x/ME."

	These changes were in part based upon suggestions made by Peter
	'Luna' Runestig [peter@runestig.com].

	* w32.c (g_b_init_is_windows_9x, g_b_init_open_process_token,
	g_b_init_get_token_information, g_b_init_lookup_account_sid,
	g_b_init_get_sid_identifier_authority ): Add several static
	global variables.

	* w32.c (globals_of_w32): New function.  Used to initialize those
	global variables that must always be initialized on startup even
	when the global variable initialized is non zero.  Its primary
	purpose at this time is to set the global variables
	g_b_init_is_windows_9x, g_b_init_open_process_token,
	g_b_init_get_token_information, g_b_init_lookup_account_sid, and
	g_b_init_get_sid_identifier_authority to 0 on startup.
	Called from main.

	* w32.c (is_windows_9x): Perform initialization only if
	g_b_init_is_windows_9x is equal to 0.  On initialization set
	g_b_init_is_windows_9x equal to 1.

	* w32.c (open_process_token): Perform initialization only if
	g_b_init_open_process_token is equal to 0.  On initialization set
	g_b_init_open_process_token equal to 1.

	* w32.c (get_token_information): Perform initialization only if
	g_b_init_get_token_information is equal to 0.  On initialization
	set g_b_init_get_token_information equal to 1.

	* w32.c (lookup_account_sid): Perform initialization only if
	g_b_init_lookup_account_sid is equal to 0.  On initialization
	set g_b_init_lookup_account_sid equal to 1.

	* w32.c (get_sid_identifier_authority): Perform initialization
	only if g_b_init_get_sid_identifier_authority is equal to 0.
	On initialization set g_b_init_get_sid_identifier_authority equal to 1.

	* w32fns.c (globals_of_w32fns): New function. Used to initialize
	those global variables that must always be initialized on startup
	even when the global variable initialized is non zero.
	Its primary purpose at this time is to initialize the global variable
	track_mouse_event_fn.

	* w32fns.c (w32_wnd_proc):  Remove initialization of
	track_mouse_event_fn from the handler for the WM_SETFOCUS message.

	* w32fns.c (syms_of_w32fns): Call globals_of_w32fns.

	* w32menu.c (globals_of_w32menu):  New function. Used to
	initialize those global variables that must always be initialized
	on startup even when the global variable initialized is non zero.
	Its primary purpose at this time is to initialize the global
	variables get_menu_item_info and set_menu_item_info.

	* w32menu.c (initialize_frame_menubar): Remove initialization of
	get_menu_item_info and set_menu_item_info.

	* w32menu.c (syms_of_w32menu): Call globals_of_w32menu.

	* w32.h (globals_of_w32, globals_of_w32fns, globals_of_w32menu):
	Declare them.

	* emacs.c (main): Call globals_of_w32 prior to calling
	init_environment if WINDOWSNT is defined.  Call globals_of_w32fns
	and globals_of_w32menu if initialized is non zero and HAVE_NTGUI
	is defined.

	* w32term.c (x_update_window_begin): Fix Windows API error
	detected by BoundsChecker.  Test to determine if
	w32_system_caret_hwnd is NULL prior to attempting to use
	SendMessage to send the WM_EMACS_HIDE_CARET message to it.

	* w32term.c (x_update_window_end): Fix Windows API error
	detected by BoundsChecker.  Test to determine if
	w32_system_caret_hwnd is NULL prior to attempting to use
	SendMessage to send the WM_EMACS_SHOW_CARET message to it.

2002-12-17  Kenichi Handa  <handa@m17n.org>

	* coding.c (coding_system_require_warning): New variable.
	(syms_of_coding): DEFVAR it.

	* coding.h (coding_system_require_warning): Extern it.

	* fileio.c (choose_write_coding_system): Even if
	Vcoding_system_for_write is non-nil, if
	coding_system_require_warning is nonzero, call
	Vselect_safe_coding_system_function.

2002-12-17  Markus Rost  <rost@math.ohio-state.edu>

	* Makefile.in (lisp, shortlisp): Add cus-face and timer.
	(lisp): Add font-core.

2002-12-13  Stefan Monnier  <monnier@cs.yale.edu>

	* textprop.c (text_read_only): New arg `propval'.
	(get_char_property_and_overlay): Remove unused var `next_overlay'.
	(verify_interval_modification): Use text_read_only's new arg.

2002-12-13  Kenichi Handa  <handa@m17n.org>

	* coding.c (Funencodable_char_position): Set pend correctly.

2002-12-12  Jason Rumney  <jasonr@gnu.org>

	* w32term.c (last_mousemove_x, last_mousemove_y): New variables.
	(w32_read_socket) <WM_MOUSEMOVE>: Use them to detect non-movement.
	Be more careful about when help_events are generated.

2002-12-12  Steven Tamm  <steventamm@mac.com>

	* macterm.c (mac_check_for_quit_char): Correctly set the
	modifiers of the event to 0.
	* mac.c (sys_select): Duplicate rfds before calling select to
	ensure that rfds survive the while loop.

2002-12-11  Kim F. Storm  <storm@cua.dk>

	* xdisp.c (try_window_id): Don't call set_cursor_from_row if
	row_containing_pos returned NULL.

2002-12-10  Steven Tamm  <steventamm@mac.com>

	* mac.c (sys_read): Fix sys_read to not call select if IO is
	non-blocking.
	(sys_select): Fix sys_select to not use a timeout larger than
	the one given.

2002-12-10  Juanma Barranquero  <lektu@terra.es>

	* editfns.c (Fformat): Use alloca, not _alloca.

2002-12-09  Richard M. Stallman  <rms@gnu.org>

	* buffer.c (Fget_buffer_create): Call Qucs_set_table_for_input
	as the last thing.

2002-12-09  Dave Love  <fx@gnu.org>

	* s/sol2-8.h: Removed.  (Not necessary.)

2002-12-09  Matthew Swift  <swift@alum.mit.edu>

	* editfns.c (Fformat): Handle precision in string conversion
	specifiers like libc functions do (ie, print at most that many
	characters).

2002-12-08  Richard M. Stallman  <rms@gnu.org>

	* xdisp.c (row_containing_pos): Check more carefully
	whether charpos is really in the row before returning it.

2002-12-07  Steven Tamm  <steventamm@mac.com>

	* sysdep.c (emacs_read) [HAVE_CARBON]: Have emacs_read use sys_read.

	* eval.c (Feval) [HAVE_CARBON]: Calls mac_check_for_quit_char at
	each stack frame.  This may change as it could be time consuming.

	* macterm.c (mac_check_for_quit_char, quit_char_comp)
	(init_quit_char_handler, mac_determine_quit_char_modifiers)
	(mac_initialize): Add code to check for pressing of quit_char
	in the OS event queue.

	* mac.c (sys_select): Call mac_check_for_quit_char every second
	while blocking on select.

	* mac.c (sys_read): Use sys_select to test for input first
	before calling read, to allow C-g to break.

2002-12-07  Richard M. Stallman  <rms@gnu.org>

	* minibuf.c (Fcompleting_read): Doc fix.

	* lread.c (syms_of_lread) <load-history>: Doc fix.

	* fileio.c (Fcopy_file): Set immediate_quit around emacs_open call.

	* eval.c (Fdefun, Fdefmacro): Record in load-history redefining an
	autoload.

	* data.c (Fdefalias): Record in load-history redefining an autoload.

	* alloca.c: Undo ifdef change accidentally made on 12-04.

2002-12-06  Francesco Potorti`  <pot@gnu.org>

	* xfns.c (png_load): Avoid double gamma correction for PNG images.

2002-12-04  Richard M. Stallman  <rms@gnu.org>

	* sysdep.c (fcntl.h): Test only HAVE_FCNTL_H.

	* fileio.c (fcntl.h): Test only HAVE_FCNTL_H.

	* alloca.c: Don't use #error.

2002-12-03  Dave Love  <fx@gnu.org>

	* buffer.c (Qucs_set_table_for_input): New.
	(Fget_buffer_create): Use it.
	(Qset_buffer_major_mode_hook): Deleted.
	(Fset_buffer_major_mode): Revert previous change.
	(init_buffer_once): Intern ucs-set-table-for-input.
	(syms_of_buffer): Delete Qset_buffer_major_mode_hook.
	Add &Qucs_set_table_for_input.

2002-12-03  Andreas Schwab  <schwab@suse.de>

	* callint.c (Fcall_interactively): Use next_event only if less
	than key_count.

2002-12-02  Andrew Choi  <akochoi@shaw.ca>

	* macmenu.c (add_menu_item, fill_menubar): Truncate menu item
	names to 255 characters.

	* macterm.c (XTread_socket): If all frames have been collapsed,
	expand the first one before handling drag-and-drop events.

	* s/darwin.h (GETPGRP_NO_ARG): Delete.  Replaced by GETPGRP_VOID,
	which is detected by autoconf.

2002-12-01  Steven Tamm  <steventamm@mac.com>

	* unexmacosx.c (copy_twolevelhints, dump_it): Now corrects the
	offset in two hints table to allow prebinding to be redone and
	allow the executable to be stripped.

2002-11-29  Dave Love  <fx@gnu.org>

	* fns.c (Frequire): Don't call LOADHIST_ATTACH if feature was
	already provided.

2002-11-29  Richard M. Stallman  <rms@gnu.org>

	* xdisp.c (start_display): Check more intelligently for
	whether the line is continued.
	(move_it_vertically_backward): Clear it->continuation_lines_width.

2002-11-28  Dave Love  <fx@gnu.org>

	* s/amdahl.h, s/unipl5-0.h, m/sgi3000.h, s/3700.h, s/alliant-2800.h:
	* s/alliant.h, s/altos.h: Deleted.  (Unused/empty.)

2002-11-27  Steven Tamm  <steventamm@mac.com>

	* fns.c (Frequire): Change nesting allowance from 2 to 3 to cause
	more descriptive error output from lread.c:Fload upon most require
	cycles during boostrapping.

2002-11-27  Jason Rumney  <jasonr@gnu.org>

	* fileio.c (Finsert_file_contents): Give a more appropriate error
	for files bigger than 2Gb when off_t is 32 bit.

	* dired.c (Ffile_attributes): Don't return negative file sizes for
	files bigger than 2Gb when off_t is 32 bit.

2002-11-27  Dave Love  <fx@gnu.org>

	* s/irix6-0.h (GC_SETJMP_WORKS, GC_MARK_STACK): Define.

	* systty.h: Don't conditionally define GETPGRP_NO_ARG.
	Test GETPGRP_VOID instead.
	[BSD_TERMIOS]: Remove definitions (never used).

	* s/osf5-0.h (WAIT_USE_INT, SYS_SIGLIST_DECLARED, sys_siglist):
	Don't define.
	(GC_SETJMP_WORKS, GC_MARK_STACK): Define.

	* m/mips.h (WORDS_BIG_ENDIAN): Define conditionally.

2002-11-25  Jason Rumney  <jasonr@gnu.org>

	* w32.c (sys_write): Avoid non-blocking mode, which is not fully
	supported.

2002-11-25  Dave Love  <fx@gnu.org>

	* unexalpha.c (update_dynamic_symbols): Cast arg of fatal_unexec.

	* Makefile.in (TEMACS_LDFLAGS): Update last change.

2002-11-25  Andreas Schwab  <schwab@suse.de>

	* m/ia64.h: Restore `#ifndef NOT_C_CODE' deleted by last change.

2002-11-24  Steven Tamm  <steventamm@mac.com>

	* unexmacosx.c (unexec_realloc): Use malloc_default_zone to
	determine the size of pointers alloced in unexed space instead
	of using possibly invalid emacs_zone pointers.  This fixes the
	binary incompatibility problems caused by updates to libSystem.B.

2002-11-24  Richard M. Stallman  <rms@gnu.org>

	* search.c (Fstring_match): Doc fix.

	* callint.c (Fcall_interactively): If a command fails because
	`*' detects a read-only buffer, but RECORD_FLAG is set,
	record it anyway if the args don't actually do tty input.

2002-11-22  Dave Love  <fx@gnu.org>

	* sysdep.c (stuff_char) [PROTOTYPES]: Provide ISO C arglist.

	* keyboard.c (interrupt_signal): Provide forward declaration.
	(kbd_buffer_store_event): Don't declare interrupt_signal.

	* xdisp.c (store_frame_title_char) [PROTOTYPES]: Provide ISO C arglist.

2002-11-21  Richard M. Stallman  <rms@gnu.org>

	* eval.c (interactive_p): Skip any number of bytecode
	and special form frames, in any order.

2002-11-20  Jason Rumney  <jasonr@gnu.org>

	* w32fns.c (convert_mono_to_color_image): New function.
	(xbm_load, xbm_load_image): Use it when foreground or background
	is explicitly set.

2002-11-19  Dave Love  <fx@gnu.org>

	* s/usg5-4.h, sco4.h (bcopy, bzero, bcmp): Don't define.

2002-11-18  Jason Rumney  <jasonr@gnu.org>

	* w32fns.c (x_build_heuristic_mask): Filter palette info from color.
	(XPutPixel): Swap blue and red.
	(xpm_format, pbm_format, png_format, jpeg_format, tiff_format)
	(gif_format, gs_format): Use IMAGE_ASCENT_VALUE.
	(xpm_image_p, pbm_image_p, png_image_p, jpeg_image_p)
	(tiff_image_p, gif_image_p, gs_image_p): Don't check ascent.

2002-11-18  Dave Love  <fx@gnu.org>

	* m/orion105.h (HAVE_ALLOCA): Don't define.

	* m/m68k.h, m/arm.h, mtekxd88.h, m/tower32v3.h: Don't define alloca.

	* m/intel386.h: Don't include alloca.h or define alloca.

	* m/ia64.h: Don't include alloca.h, stdlib.h.  Don't declare
	malloc, realloc, calloc.

	* m/hp800.h, m/sr2k.h, m/ns16000.h, m/wicat.h (bcopy, bzero)
	(bcmp): Don't define.

	* m/delta.h (bcopy, bzero, bcmp, alloca): Don't define.

	* m/amdahl.h: Don't define LIB_STANDARD.

	* m/alpha.h: Move OSF1 stuff from here to s/osf1.h.

	* s/osf1.h: Move OSF1 stuff from m/alpha.h to here.

	* s/irix4-0.h, s/irix5-0.h, m/powerpcle.h, m/sparc.h:
	Don't include alloca.h.

	* s/aix3-2.h (HAVE_FSYNC): Don't define.

	* regex.c (_GNU_SOURCE): Don't define.

	* process.c (_GNU_SOURCE): Don't define.

	* fileio.c (_GNU_SOURCE, HAVE_FSYNC): Don't define.

2002-11-18  Markus Rost  <rost@math.ohio-state.edu>

	* s/sol2-8.h: Include sol2-6.h.

2002-11-18  Miles Bader  <miles@gnu.org>

	* dispextern.h (struct face): Add `overstrike' field.
	* xterm.c (x_draw_glyph_string_foreground)
	(x_draw_composite_glyph_string_foreground): Implement overstriking.
	* xfaces.c (load_face_font): Set `face->overstrike' based on
	result from choose_face_font.
	(best_matching_font, choose_face_font): Add `needs_overstrike'
	argument, and use it to return whether overstriking is desirable
	for this face/font combo.
	(set_font_frame_param: Pass new argument to choose_face_font.

2002-11-17  Ben Key  <BKey1@tampabay.rr.com>

	This change is my fix for the following entry in etc/PROBLEMS:
	"Emacs built on Windows 9x/ME crashes at startup on Windows XP,
	or Emacs builtpart of on XP crashes at startup on Windows 9x/ME."

	* w32.c: Added wrapper functions around the win32 API functions
	OpenProcessToken, GetTokenInformation, LookupAccountSid, and
	GetSidIdentifierAuthority.  These wrapper functions serve two
	purposes:
	1.  They ensure that the wrapped function can never be called
	when Emacs is running on an operating system on which they are
	not supported (Microsoft Windows 95 / 98 / ME).
	2.  They call the wrapped functions via function pointers rather
	than calling them directly.  This avoids taking advantage of the
	undocumented fact that although these functions are not supported
	in the 9x branch of Microsoft Windows, the functions do exist in
	the version of advapi32.dll that is found in the 9x branch of
	Microsoft Windows.

	* w32.c (init_user_info): Replace the calls to the win32 API
	functions OpenProcessToken, GetTokenInformation, LookupAccountSid,
	and GetSidIdentifierAuthority with calls to the newly added
	wrapper functions.

	* w32.h: Added extern declarations for the following functions:
	syms_of_w32term, syms_of_w32fns, syms_of_w32select,
	syms_of_w32menu, and void syms_of_fontset.

	* w32fns.c (w32_wnd_proc): Add code to reinitialize the
	function pointer track_mouse_event_fn in the handler for the
	WM_SETFOCUS message.

	* w32menu.c (initialize_frame_menubar): Add code to
	reinitialize the function pointers set_menu_item_info and
	get_menu_item_info.

2002-11-17  Ben Key  <BKey1@tampabay.rr.com>

	* sound.c: Added a partial implementation of play-sound-internal
	for Microsoft Windows.  Added various #ifdef / #else / #endif
	code blocks to separate the code that will compile under
	Microsoft Windows from the code that is specific to Gnu/Linux.
	Moved several blocks of code around to make this separation of code
	into Windows compatible and Gnu/Linux compatible code blocks easier.

	* makefile.w32-in: Include sound.c and link with WinMM.lib.

	* s/ms-w32.h: Defined the symbol HAVE_SOUND so that the newly
	added support for play-sound-internal under Windows would be
	included in the build of Emacs.

2002-11-16  Jason Rumney  <jasonr@gnu.org>

	* w32fns.c (w32_load_system_font): Don't disable Cleartype.

	* w32term.c (w32_get_glyph_string_clip_rect): Clip cursor tightly.

2002-11-15  Stefan Monnier  <monnier@cs.yale.edu>

	* keyboard.c (command_loop_1): Fix int/Lisp_Object mixup.
	(adjust_point_for_property): Move out of display and invisible even if
	we were already inside before (in case a property was added while
	we weren't looking).  Be more careful when handling invisible props.
	Skip invisible text as if it really wasn't there at all.

2002-11-15  Jason Rumney  <jasonr@gnu.org>

	* w32term.c (x_draw_image_foreground)
	(w32_draw_image_foreground_1): Use standard copy and invert
	operations to draw images.

	* w32fns.c (x_create_x_image_and_pixmap): Fill in palette for
	depth of 1.
	(xbm_read_bitmap_data): Invert bits as xbm is read in.
	(XPutPixel): Don't invert bits here.

2002-11-15  Jason Rumney  <jasonr@gnu.org>

	* w32term.c (x_draw_image_foreground, x_draw_image_glyph_string)
	(w32_draw_image_foreground_1): Handle image masks.
	(x_draw_image_glyph_string): Don't BitBlt transparently.

	* w32fns.c (w32_defined_color): Adjust RGB values for Emacs.
	(x_from_xcolors): Adjust RGB values for W32.
	(image_background, image_background_transparent)
	(postprocess_image, x_to_xcolors, x_disable_image)
	(x_build_heuristic_mask): Adapt for W32 and enable.
	(x_create_x_image_and_pixmap): Mark images with palettes as such.
	(xbm_load): Remove unused variable.

2002-11-14  Richard M. Stallman  <rms@gnu.org>

	* buffer.c (syms_of_buffer): Doc fix.

2002-11-14  Dave Love  <fx@gnu.org>

	* alloc.c (SETJMP_WILL_NOT_WORK): Add note.

	* xterm.c (x_draw_relief_rect, x_draw_box_rect, x_update_cursor):
	* xmenu.c (unuse_menu_items, digest_single_submenu):
	* xfns.c (x_put_x_image):
	* xdisp.c (message2_nolog, set_message):
	* undo.c (record_point):
	* terminfo.c (tparam):
	* syntax.c (scan_sexps_forward):
	* scroll.c (calculate_scrolling, calculate_direct_scrolling):
	* composite.c (update_compositions):
	* cm.c (calccost, cmgoto):
	* charset.c (c_string_width): Declare all args (per C99).

	* frame.h (get_specified_cursor_type, get_window_cursor_type): Declare.

	* lisp.h (get_specified_cursor_type, get_window_cursor_type):
	Don't declare.

	* emacs.c (main) [!VMS]: Avoid third arg.

	* fns.c (Fcopy_sequence): Doc fix.
	(Fmap_char_table): Cast `call2'.

2002-11-14  Francesco Potorti`  <pot@gnu.org>

	* s/sol2-8.h: New file.

2002-11-14  Kim F. Storm  <storm@cua.dk>

	* buffer.c (syms_of_buffer) <mode-line-format>: Document symbol
	dependency on `risky-local-variable' and the :propertize form.

2002-11-12  Stefan Monnier  <monnier@cs.yale.edu>

	* fns.c (Fmap_char_table): Don't use map_char_table's function arg.

	* syntax.c (scan_sexps_forward): Undo last patch.
	Use a more obvious fix: check eob before updating the syntax table.

2002-11-09  Stefan Monnier  <monnier@cs.yale.edu>

	* syntax.c (scan_sexps_forward): Update syntax table before reading
	a char rather than after so we don't update the table past eob.

2002-11-09  Dave Love  <fx@gnu.org>

	* buffer.c (Fset_buffer_major_mode): Fix last change.

	* regex.c (regexec): Fix pmatch declaration.

	* cmds.c (Fself_insert_command): Apply Vtranslation_table_for_input.

	* keyboard.c (command_loop_1): Apply Vtranslation_table_for_input
	to self-inserting characters.
	(syms_of_keyboard) <keyboard-translate-table>: Doc fix.

	* coding.c (Vtranslation_table_for_input): New.
	(syms_of_coding): DEFVAR it.

2002-11-08  Juanma Barranquero  <lektu@terra.es>

	* w32term.c (w32_draw_fringe_bitmap): Remove unused local variable
	window.

2002-11-08  Pavel Jan,Am(Bk  <Pavel@Janik.cz>

	* process.c (Fformat_network_address): Remove unused locals p,
	cp, and i.

2002-11-06  Dave Love  <fx@gnu.org>

	* buffer.c (Qset_buffer_major_mode_hook): New.
	(Fset_buffer_major_mode): Use it.

2002-11-06  Richard M. Stallman  <rms@gnu.org>

	* xterm.c (x_term_init): Use turn_on_atimers, not start_polling
	and stop_polling.

	* process.c (wait_reading_process_input):
	Test POLLING_PROBLEM_IN_SELECT, not hpux.
	Avoid initialization for auto Lisp_Object var.

	* s/hpux11.h (POLLING_PROBLEM_IN_SELECT): Add #undef.

	* s/hpux10.h (POLLING_PROBLEM_IN_SELECT): Defined.

2002-11-05  Richard M. Stallman  <rms@gnu.org>

	* s/sol2-5.h (BROKEN_SIGIO): Turn off the #undef.

	* callint.c (Fcall_interactively): New local filter_specs.
	(Fcall_interactively): Check for progn as well as let.
	Add a gcpro.
	(Qprogn): New variable.
	(syms_of_callint): Staticpro and init Qprogn.

2002-11-04  John Paul Wallington  <jpw@shootybangbang.com>

	* lread.c (Feval_buffer): Doc fix.

2002-11-04  Dave Love  <fx@gnu.org>

	* keyboard.c (read_char): Always translate iff
	Vkeyboard_translate_table is a char table and c is valid.

	* xterm.c (XTread_socket): Check Lisp types for Vx_keysym_table
	and fix C types.

2002-11-03  Stefan Monnier  <monnier@cs.yale.edu>

	* xdisp.c (single_display_prop_intangible_p): Strings are intangible.

	* editfns.c (get_pos_property): Don't hardcode Qfield.

	* keyboard.c (adjust_point_for_property): Handle `display' prop on
	overlays.  Also handle `invisible' prop.

2002-11-02  Stefan Monnier  <monnier@cs.yale.edu>

	* coding.c (decode_coding_emacs_mule, decode_coding_iso2022)
	(decode_coding_sjis_big5, decode_eol): Allow lone \r in DOS EOL.

2002-11-01  Andreas Schwab  <schwab@suse.de>

	* editfns.c (Fmessage): Revert last change to properly handle %%.

2002-11-01  Stefan Monnier  <monnier@cs.yale.edu>

	* xmenu.c (unuse_menu_items): New fun.
	(menu_items_inuse): New var.
	(syms_of_xmenu): Initialize it.
	(init_menu_items): Use it to detect re-entrance.
	(Fx_popup_menu, Fx_popup_dialog, set_frame_menubar): Reset when done.
	(Fx_popup_menu): Remove spurious XSETFRAME.

	* editfns.c (find_field): Make an exception for nil fields.

2002-11-01  Dave Love  <fx@gnu.org>

	* m/gec63.h: Deleted.

2002-10-31  Dave Love  <fx@gnu.org>

	* xterm.c (XTread_socket): Fix last change.
	(xaw_scroll_callback): Cast call_data to long to avoid warning.

2002-10-31  Stefan Monnier  <monnier@cs.yale.edu>

	* process.c (Fformat_network_address): Fix int/Lisp_Object mixup.

2002-10-30  Stefan Monnier  <monnier@cs.yale.edu>

	* editfns.c (overlays_around, get_pos_property): New funs.
	(find_field): Use them.
	Also be careful not to modify POS before its last use.
	(Fmessage): Don't Fformat if there's nothing to format.

2002-10-30  Dave Love  <fx@gnu.org>

	* process.c [HAVE_SYS_WAIT]: Include sys/wait.h.
	[HAVE_PTY_H]; Include pty.h.

	* lread.c (Fload) <!load_dangerous_libraries>: Close fd.

	* xterm.c (Qeql): Declare.
	(Vx_keysym_table): New.
	(syms_of_xterm): Initialize it.
	(XTread_socket): Use it.  Deal with ASCII keysyms.
	(XSetIMValues) [HAVE_X11R6]: Prototype.

	* keyboard.c (lispy_accent_codes, lispy_accent_keys): Extended.
	(lispy_kana_keys): Comment out.
	(make_lispy_event) [XK_kana_A]: Comment out.
	(modify_event_symbol) <sizeof (long) == sizeof (EMACS_INT)>:
	Fix sprintf call.

	* s/osf5-0.h (C_SWITCH_SYSTEM): Revert last change (fixed by
	regexp.h change).
	(TERMINFO, LIBS_TERMCAP): Define.

	* s/usg5-4.h (bcopy, bzero): Define conditional on HAVE_BCOPY.
	(bcmp): Define conditional on HAVE_BCMP.
	(NO_SIOCTL_H): Don't define.
	(TIOCSIGSEND): Don't make conditional on IRIX6.

	* s/sol2-5.h: Don't include strings.h.
	(bcopy, bzero, bcmp) [HAVE_BCOPY]: Don't undef.

	* s/irix6-0.h (IRIX6): Don't define.
	(bcopy, bcmp, bzero): Don't undef.

	* s/irix6-5.h: Don't include strings.h.
	(IRIX6): Don't define.
	(bcopy, bcmp, bzero): Don't undef.

	* syntax.c (Fforward_comment): Doc fix.

2002-10-29  Kim F. Storm  <storm@cua.dk>

	* process.c (Fsignal_process): Allow PROCESS to be specified by
	name in addition to pid (as integer or string).

2002-10-28  Harald Maier  <Harald.Maier.BW@t-online.de>  (tiny change)

	* w32heap.c: Don't redefine _heap_init and _heap_term on MSVC 7 build
	environments.

2002-10-27  Kim F. Storm  <storm@cua.dk>

	* xterm.c (note_mouse_highlight): Don't use mouse-face if hidden.

	* w32term.c (note_mouse_highlight): Don't use mouse-face if hidden.

	* msdos.c (IT_note_mouse_highlight): Don't use mouse-face if hidden.

	* macterm.c (note_mouse_highlight): Don't use mouse-face if hidden.

2002-10-26  Richard M. Stallman  <rms@gnu.org>

	* editfns.c (Fformat): Detect invalid format letters for floats.

2002-10-25  Kenichi Handa  <handa@m17n.org>

	* xfns.c (x_set_name): Encode by Qcompound_text unconditionally.
	(x_set_title): Likewise.

2002-10-25  Juanma Barranquero  <lektu@terra.es>

	* macgui.h:
	* w32gui.h: Remove definition of XColor.

	* dispextern.h [!HAVE_X_WINDOWS]: Define XColor.

2002-10-24  Kim F. Storm  <storm@cua.dk>

	* xdisp.c (get_window_cursor_type): New arg ACTIVE_CURSOR.
	Callers changed (supply dummy arg).

	* lisp.h (get_window_cursor_type): Update prototype.

	* w32term.c (x_display_and_set_cursor): Get active_cursor from
	get_window_cursor_type to track system caret.

2002-10-24  Kim F. Storm  <storm@cua.dk>

	* process.c (Fformat_network_address): New function.
	(syms_of_process): Defsubr it.
	(list_processes_1): Use it to format :local/:remote address if
	service/host is not set; before emacs would crash in that case.
	(Fmake_network_process): Don't use Ffind_operation_coding_system
	to setup coding system if host or service is not set.

2002-10-23  Juanma Barranquero  <lektu@terra.es>

	Patch suggested by Jay Finger <jay_finger@hotmail.com>.

	* w32term.c (w32_term_init): Pass XColor to w32_define_color, not
	COLORREF.

	* macgui.h:
	* w32gui.h: Add definition of XColor.

	* macfns.c:
	* w32fns.c:
	* xfaces.c: Remove definition of XColor.

2002-10-22  Stefan Monnier  <monnier@cs.yale.edu>

	* xfns.c (x_set_name, x_set_title): `icon.value' has unsigned char.

	* window.c (window_loop): For GET_LRU_WINDOW and GET_LARGEST_WINDOW>,
	Only ignore truly dedicated windows.  For UNSHOW_BUFFER, delete the
	window if it is dedicated.
	(Fshrink_window): Add preserve_before as was done for enlarge_window.
	(Vspecial_display_function): Update docstring.

	* buffer.c (assoc_ignore_text_properties, Fother_buffer, Fkill_buffer)
	(call_overlay_mod_hooks): Use CONSP and XCAR/XCDR.
	(Fget_buffer_create, advance_to_char_boundary): Use BEG and BEG_BYTE;

2002-10-21  Stefan Monnier  <monnier@cs.yale.edu>

	* casefiddle.c (casify_region): Don't treat a prefix char as part
	of a word when at the beginning.

2002-10-17  Juanma Barranquero  <lektu@terra.es>

	* lread.c (syms_of_lread): Fix typos.

2002-10-17  Dave Love  <fx@gnu.org>

	* Makefile.in (TEMACS_LDFLAGS): Add trailing comment.

2002-10-16  Richard M. Stallman  <rms@gnu.org>

	* fileio.c (Fcopy_file): Fix backward test of KEEP_TIME.

2002-10-14  Juanma Barranquero  <lektu@terra.es>

	* w16select.c (syms_of_win16select): Fix docstring for
	`selection-coding-system'.

	* w32select.c (syms_of_w32select): Likewise.

2002-10-14  Stefan Monnier  <monnier@cs.yale.edu>

	* syntax.c (scan_lists): Don't get fooled by a symbol ending with
	a backslash-quoted char.
	(scan_lists, scan_sexps_forward): Pacify the compiler.

2002-10-13  Richard M. Stallman  <rms@gnu.org>

	* window.c (window_scroll): Set immediate_quit.

	* print.c (print): When backquote form is the car of a list,
	output in old style.  Use old_backquote_output to output all
	comma forms inside it in old style too.

	* buffer.h (struct buffer): Move `undo_list' down below `name'.

2002-10-11  Markus Rost  <rost@math.ohio-state.edu>

	* emacs.c (syms_of_emacs) <kill-emacs-hook>: Doc fix (not run in
	batch mode).

	* lread.c (Fload): Doc fix (load-suffixes).

2002-10-10  Steven Tamm  <steventamm@mac.com>

	* macterm.c (syms_of_macterm, mac_get_mouse_btn):
	Reverse functionality of mac-wheel-button-is-mouse-2 to be correct.
	Also switch the default to Qnil from Qt.

2002-10-08  Kenichi Handa  <handa@m17n.org>

	* coding.c (code_convert_region): When we need more GAP for
	conversion, pay attention to the case that coding->produced is not
	greater than coding->consumed.

2002-10-07  Richard M. Stallman  <rms@gnu.org>

	* unexelf.c (unexec): Redo 9/16 change, but only if IRIX6_5.

2002-10-06  Andrew Choi  <akochoi@shaw.ca>

	* macmenu.c (mac_menu_show): Add j to count menu items; match
	menu_item_selection to it to find selected item.

2002-10-06  Jan Dj,Ad(Brv  <jan.h.d@swipnet.se>

	* xterm.c (XTread_socket): Fix from 2002-10-03 didn't cover all
	cases.  The correct fix is to pass ReparentNotify to Xt.
	The shell widget interprets ConfigureNotify differently depending
	on if it has been reparented or not.

2002-10-05  Markus Rost  <rost@math.ohio-state.edu>

	* editfns.c (Fformat_time_string): Doc fix.

2002-10-05  John Paul Wallington  <jpw@shootybangbang.com>

	* fns.c (Flength): Doc fix.

2002-10-04  Stefan Monnier  <monnier@cs.yale.edu>

	* keyboard.c (keyremap): New struct.
	(read_key_sequence): Use it: globally replace keytran_foo with
	keytran.foo and fkey_foo with fkey.foo.  Rename temp vars
	keytran_next and fkey_next to just `next'.

2002-10-04  Steven Tamm  <steventamm@mac.com>

	* macterm.c (keycode_to_xkeysym_table): Change return to be
	treated like an X keysym.

2002-10-03  Jan Dj,Ad(Brv  <jan.h.d@swipnet.se>

	* xterm.c (XTread_socket): For ConfigureNotify, with x and y == 0,
	and USE_MOTIF, call XTranslateCoordinates to get the real x and y.
	This is to also handle x/y changes that occur because of a resize.

2002-10-02  John Paul Wallington  <jpw@shootybangbang.com>

	* frame.c (Vdelete_frame_functions): New variable.
	(syms_of_frame): Initialize and defvar it.
	(Fdelete_frame): Use it instead of delete-frame-hook.  Don't run
	it when frame's `tooltip' parameter is non-nil.

	* xfns.c (x_create_tip_frame): Set `tooltip' frame parameter to t.

	* w32fns.c (x_create_tip_frame): Likewise.

	* macfns.c (x_create_tip_frame): Likewise.

2002-09-30  Kenichi Handa  <handa@m17n.org>

	* xterm.c (x_encode_char): For DIM=1 charset, set ccl->reg[2] to
	-1 before calling ccl_driver.

	* coding.c (decode_coding_emacs_mule): Check coding->cmp_data.
	Only when it is non-nil, handle composition sequence.
	(setup_coding_system) <0>: Don't force composition handling.

	* Makefile.in (lisp, shortlisp): Add utf-16.elc

2002-09-29  Richard M. Stallman  <rms@gnu.org>

	* search.c (Freplace_match): Adjust match data for the substitution
	just made in the buffer.

	* xdisp.c (STOP_POLLING, RESUME_POLLING): New macros.
	(redisplay_internal): Use them.  Do RESUME_POLLING at end of function.

2002-09-27  Richard M. Stallman  <rms@gnu.org>

	* keyboard.c (STOP_POLLING, RESUME_POLLING): New macros.
	(read_char): Use them.  Do all exits thru the end of the function.

2002-09-27  Kenichi Handa  <handa@etl.go.jp>

	* xfaces.c (try_font_list): Pay attention to the case that FAMILY
	is nil.

2002-09-26  Richard M. Stallman  <rms@gnu.org>

	* regex.h (__restrict_arr): Don't define if already defined.

	* coding.c (run_pre_post_conversion_on_str):
	Save and restore Vdeactivate_mark.

2002-09-26  John Paul Wallington  <jpw@shootybangbang.com>

	* minibuf.c (Fminibufferp): Add an optional `buffer' argument.

2002-09-26  Kenichi Handa  <handa@etl.go.jp>

	* xfaces.c (try_font_list): New arg PREFER_FACE_FAMILY.  If it is
	nonzero, try face's family at first.  Otherwise try FAMILY at first.
	(choose_face_font): If C is a single byte char or latin-1, call
	try_font_list with PREFER_FACE_FAMILY 1.

2002-09-21  Richard M. Stallman  <rms@gnu.org>

	* window.c (select_window_1): Don't select frame.
	Set frame's selected window only when frame itself is selected.
	(Fselect_window): Doc fix.

2002-09-18  Kim F. Storm  <storm@cua.dk>

	* process.c (make-network-process): Doc fix (there is no
	network-server-log-function hook).

2002-09-18  Richard M. Stallman  <rms@gnu.org>

	* print.c (print): Clear out the unused parts of Vprint_number_table.
	(syms_of_print): Doc fix for `print-number-table'.

	* unexelf.c (unexec): Undo previous change.

2002-09-17  Andreas Schwab  <schwab@suse.de>

	* m/alpha.h [LINUX]: Don't define DATA_START.

2002-09-16  Dave Love  <fx@gnu.org>

	* unexelf.c (unexec): Deal with .got, reinstating change from
	25-08-1999.

2002-09-13  Richard M. Stallman  <rms@gnu.org>

	* s/sol2-6.h (UNEXEC): Comment out definition.

	* unexsol.c (unexec): Don't downcase first letter of error msg.

	* xfaces.c (Fcolor_supported_p): Just one arg is required.

2002-09-12  Markus Rost  <rost@math.ohio-state.edu>

	* unexsol.c: Include buffer.h, charset.h, coding.h.

2002-09-11  Richard M. Stallman  <rms@gnu.org>

	* unexsol.c: Don't use report_file_error; do it by hand
	using dlerror.

	* process.c (wait_reading_process_input, both versions):
	Before calling turn_on_atimers, call stop_polling.

	* emacs.c (syms_of_emacs) <command-line-args>: Doc fix.

	* xdisp.c (try_scrolling): If after make_cursor_line_fully_visible
	we go to too_near_end, call clear_glyph_matrix.
	(redisplay_window): After make_cursor_line_fully_visible,
	call clear_glyph_matrix and bypass `goto done'.

	* xfns.c (x_report_frame_params): If FRAME_SCROLL_BAR_PIXEL_WIDTH is 0
	and we have non-toolkit scroll bars, return nil for scroll-bar-width.

2002-09-10  Richard M. Stallman  <rms@gnu.org>

	* fileio.c (Fdo_auto_save): Catch error making directory.
	Only call push_message if we need to.
	At the same time, make an unwind-protect to pop it.
	Rename local message_p to old_message_p.
	(do_auto_save_make_dir, do_auto_save_eh): New functions.
	(do_auto_save_unwind): Don't call pop_message.

	* lisp.h (pop_message_unwind): Renamed from push_message_unwind.

	* keyboard.c (Fexecute_extended_command): Use pop_message_unwind.

	* alloc.c (Fgarbage_collect): Use pop_message_unwind.

	* xdisp.c (pop_message_unwind): Renamed from push_message_unwind.

2002-09-10  Stefan Monnier  <monnier@cs.yale.edu>

	* regex.c (DISCARD_FAILURE_REG_OR_COUNT): Delete.
	(CHECK_INFINITE_LOOP): Don't pop anything: just set `cycle' to 1.
	(re_match_2_internal): Be more careful with infinite loops.

2002-09-10  Kim F. Storm  <storm@cua.dk>

	* macros.c (end_kbd_macro): New function.
	(Fend_kbd_macro): Use it.

	* macros.h (end_kbd_macro): Declare extern.

	* keyboard.c (Fdiscard_input): If defining keyboard macro,
	end and save it instead of discarding it.

2002-09-09  Markus Rost  <rost@math.ohio-state.edu>

	* s/sol2-6.h: Fix typo.  Add comment.

2002-09-09  Richard M. Stallman  <rms@gnu.org>

	* regex.c (regnum_t): Use signed int, not unsigned int.

	* s/sol2-6.h: New file.

	* s/sol2-5.h (UNEXEC): Definition deleted.

2002-09-08  Kim F. Storm  <storm@cua.dk>

	* macros.c (executing_macro_index): Change type to EMACS_INT.
	(syms_of_macros): DEFVAR_INT it  (needed by kmacro).

	* macros.h (executing_macro_index): Change type to EMACS_INT.

2002-09-06  Richard M. Stallman  <rms@gnu.org>

	* casetab.c (set_case_table): Make canon table point to eqv table.

2002-09-06  Juanma Barranquero  <lektu@terra.es>

	* coding.c (syms_of_coding): Fix spacing.

	* composite.c (Fcompose_region_internal)
	(Fcompose_string_internal): Likewise.

	* data.c (Flsh): Likewise.

	* fontset.c (Fset_fontset_font): Likewise.

	* macfns.c (Fx_server_max_request_size): Likewise.

	* w16select.c (syms_of_win16select): Likewise.

	* w32select.c (syms_of_w32select): Likewise.

	* xselect.c (syms_of_xselect): Likewise.

2002-09-05  Richard M. Stallman  <rms@gnu.org>

	* regex.c (set_image_of_range_1): In no-TRANSLATE case,
	call EXTEND_RANGE_TABLE and return a proper value.
	(set_image_of_range): Don't call set_image_of_range_1
	if no TRANSLATE or if range includes all of Latin-1.
	Only call it for the Latin-1 part of the range.
	For other cases, make two separate ranges,
	one for the original specified characters and one for
	their case-conversions.

2002-09-04  Richard M. Stallman  <rms@gnu.org>

	* s/sol2-5.h (UNEXEC): Use unexsol.o.

	* window.c (displayed_window_lines): Correct for one-off bug
	in HEIGHT on non-window displays.

	* regex.c (set_image_of_range_1): New function.
	(set_image_of_range): Use set_image_of_range_1 for Latin-1.
	Return a value to indicate running out of memory.
	(SET_RANGE_TABLE_WORK_AREA): Check value from set_image_of_range.
	(extend_range_table_work_area): New subroutine.
	(EXTEND_RANGE_TABLE): Replaces EXTEND_RANGE_TABLE_WORK_AREA.
	Different calling conventions, and used from set_image_of_range{,_1}.
	(IMMEDIATE_QUIT_CHECK): Definitions moved.

2002-09-04  Juanma Barranquero  <lektu@terra.es>

	* makefile.w32-in: All dependencies updated.

2002-09-01  Richard M. Stallman  <rms@gnu.org>

	* unexsol.c: New file.

	* xfns.c (Qbox): Declare external, don't define.

	* xdisp.c (redisplay_window) <force-start case>:
	If point is on semi-visible last line, reposition
	it at previous line.

	* alloc.c (display_malloc_warning): Use display-warning.
	(malloc_warning_1): Function deleted.

	* alloc.c [ALLOC_DEBUG]: #undef INLINE.

	* lread.c (read1): Handle #! by skipping the line.

2002-08-31  Richard M. Stallman  <rms@gnu.org>

	* Makefile.in (TEMACS_LDFLAGS): Renamed from ALL_LDFLAGS.
	Don't include LDFLAGS.
	(temacs): Pass LDFLAGS separately, and not via YMF_PASS_LDFLAGS.

2002-08-31  Eli Zaretskii  <eliz@is.elta.co.il>

	* xdisp.c (get_window_cursor_type): Don't use x_highlight_frame
	member of x_display_info unless we compile for some window system.

2002-08-31  Kim F. Storm  <storm@cua.dk>

	* xdisp.c (Valternate_cursor_type, Qalternate_cursor_type): Removed.
	(get_window_cursor_type): Don't use them.
	(syms_of_xdisp): Remove intern, staticpro, and defvar for them.

2002-08-30  Kenichi Handa  <handa@etl.go.jp>

	* xdisp.c (get_next_display_element): Fix previous change.

2002-08-30  Andrew Choi  <akochoi@shaw.ca>

	* macterm.c (expose_overlaps): New function (merge code from xterm.c).
	(expose_window): Use it to fix the display of overlapping
	rows (merge code from xterm.c).

	* macfns.c (Qbox): Add extern declaration.

2002-08-30  Juanma Barranquero  <lektu@terra.es>

	* w32fns.c (Qbox): Make extern.
	(syms_of_w32fns): Remove initialization of Qbox.

2002-08-30  Rune Kleveland  <runekl@viewpoint.no>  (tiny change)

	* xfns.c (Fx_open_connection): Fix error message.

2002-08-30  Kim F. Storm  <storm@cua.dk>

	The following changes consolidates the handling of the cursor
	type in xdisp.c, moving duplicate code and functionality from
	xfns.c, xterm.c, w32fns.c, w32term.c, macfns.c, and macterm.c.

	* frame.h (enum text_cursor_kinds): Consolidated here.
	Added DEFAULT_CURSOR value.
	(struct frame) <desired_cursor, cursor_width>
	<blink_off_cursor, blink_off_cursor_width>: New fields.
	Consolidated from output_x, output_w32 and output_mac structs.
	(FRAME_DESIRED_CURSOR, FRAME_CURSOR_WIDTH, FRAME_BLINK_OFF_CURSOR)
	(FRAME_BLINK_OFF_CURSOR_WIDTH): Macros consolidated here.

	* xdisp.c (Qbar, Qhbar, Qbox, Qhollow, Vblink_cursor_alist):
	Variables consolidated here.
	(Valternate_cursor_type, Qalternate_cursor_type): New variables.
	(Vcursor_in_non_selected_windows): Renamed from
	cursor_in_non_selected_windows and changed to Lisp_Object.
	(syms_of_xdisp): Define and staticpro new and moved variables.
	(get_specified_cursor_type): Renamed from x_specified_cursor_type;
	consolidated here.  Recognize Qhollow setting.
	(set_frame_cursor_types): New function to set frame cursor types
	based on the frame parameters.
	(get_window_cursor_type): New function to calculate new cursor
	type and width for the specified window.  Based on duplicated
	code consolidated here.
	Enhancements: cursor-in-non-selected-windows may be a cursor type,
	check buffer-local alternate-cursor-type and blink-cursor-alist
	before using built-in blink off methods.

	* dispextern.h (cursor_in_non_selected_windows): Extern removed.

	* lisp.h (Qcursor_in_non_selected_windows): Extern removed.
	(get_specified_cursor_type, get_window_cursor_type)
	(set_frame_cursor_types): Added prototypes.

	* macfns.c (x_specified_cursor_type): Removed.
	(x_set_cursor_type): Use set_frame_cursor_types.
	(Qbar, Qbox): Removed.
	(syms_of_macfns): Don't intern or staticpro them.

	* macterm.c (x_specified_cursor_type): Remove prototype.
	(x_draw_bar_cursor): Use FRAME_CURSOR_WIDTH.
	(x_display_and_set_cursor): Use get_window_cursor_type.
	Remove unused local variables cursor_non_selected, active_cursor.
	Redraw cursor if hbar cursor width changes.
	(make_mac_frame): Set FRAME_DESIRED_CURSOR.

	* macterm.h (enum text_cursor_kinds): Removed.
	(struct output_mac) <current_cursor, desired_cursor, cursor_width>
	<blink_off_cursor, blink_off_cursor_width>: Members removed.
	(FRAME_DESIRED_CURSOR): Macro removed.

	* w32fns.c (Vblink_cursor_alist): Removed.
	(Qbar, Qhbar, Qbox, Qhollow): Removed.
	(syms_of_w32fns): Don't intern, staticpro, or define them.
	(x_specified_cursor_type): Removed.
	(x_set_cursor_type): Use set_frame_cursor_types.

	* w32term.c (x_specified_cursor_type): Remove prototype.
	(x_draw_bar_cursor): Use FRAME_CURSOR_WIDTH.
	(x_display_and_set_cursor): Use get_window_cursor_type.
	Remove unused local variables cursor_off_state.
	Redraw cursor if hbar cursor width changes.
	Changed all occurrences of w32_highlight_frame to x_highlight_frame.

	* w32term.h (enum text_cursor_kinds): Removed.
	(struct output_w32) <current_cursor, desired_cursor, cursor_width>
	<blink_off_cursor, blink_off_cursor_width>: Members removed.
	(FRAME_DESIRED_CURSOR, FRAME_CURSOR_WIDTH, FRAME_BLINK_OFF_CURSOR)
	(FRAME_BLINK_OFF_CURSOR_WIDTH): Macros removed.
	(struct w32_display_info) <x_highlight_frame>: Renamed member from
	w32_highlight_frame.

	* xfns.c (Vblink_cursor_alist): Removed.
	(Qbar, Qhbar, Qbox, Qhollow): Removed.
	(syms_of_xfns): Don't intern, staticpro, or define them.
	(x_specified_cursor_type): Removed.
	(x_set_cursor_type): Use set_frame_cursor_types.

	* xterm.c (x_specified_cursor_type): Remove prototype.
	(x_draw_bar_cursor): Use FRAME_CURSOR_WIDTH.
	(x_display_and_set_cursor): Use get_window_cursor_type.
	Remove unused local variables cursor_off_state.
	Redraw cursor if hbar cursor width changes.

	* xterm.h (enum text_cursor_kinds): Removed.
	(struct output_x) <current_cursor, desired_cursor, cursor_width>
	<blink_off_cursor, blink_off_cursor_width>: Members removed.
	(FRAME_DESIRED_CURSOR, FRAME_CURSOR_WIDTH, FRAME_BLINK_OFF_CURSOR)
	(FRAME_BLINK_OFF_CURSOR_WIDTH): Macros removed.
	(x_specified_cursor_type): Remove prototype.

2002-08-28  Richard M. Stallman  <rms@gnu.org>

	* w32fns.c (x_set_cursor_type): Set FRAME_BLINK_OFF_CURSOR and
	FRAME_BLINK_OFF_CURSOR_WIDTH using defaults and Vblink_cursor_alist.
	(Vblink_cursor_alist): New variable.
	(syms_of_w32fns): Initialize and defvar it.
	(x_specified_cursor_type): Recognize Qbox for filled box.
	Exceptions are hollow boxes.
	(Qbox, Qhollow): New variables.
	(syms_of_w32fns): Initialize and staticpro them.

	* w32term.h (FRAME_BLINK_OFF_CURSOR, FRAME_BLINK_OFF_CURSOR_WIDTH):
	New macros.
	(struct w32_output): New fields blink_off_cursor,
	blink_off_cursor_width.
	(FRAME_CURSOR_WIDTH): New macro.

	* w32term.c (x_display_and_set_cursor): Use FRAME_BLINK_OFF_CURSOR
	and FRAME_BLINK_OFF_CURSOR_WIDTH for blinking cursor off.

	* w32term.c (x_display_and_set_cursor): Check FRAME_CURSOR_WIDTH
	for bar cursor.

	* w32term.c (expose_overlaps): New function.
	(expose_window): Use it to fix the display of overlapping rows.

2002-08-28  Simon Josefsson  <jas@extundo.com>

	* xfns.c (Fx_open_connection): Improve help when X connection
	fails, xhost is insecure and xauth is better.

2002-08-28  Juanma Barranquero  <lektu@terra.es>

	* makefile.w32-in: Add missing dependencies on w32term.h and
	composite.h.

	* emacs.c (USAGE1): Add missing newline.

2002-08-27  Andrew Choi  <akochoi@shaw.ca>

	* s/darwin.h [HAVE_LIBNCURSES]: Define HAVE_TERMINFO.

2002-08-27  Richard M. Stallman  <rms@gnu.org>

	* xfns.c (x_set_cursor_type): Set FRAME_BLINK_OFF_CURSOR and
	FRAME_BLINK_OFF_CURSOR_WIDTH using defaults and Vblink_cursor_alist.
	(Vblink_cursor_alist): New variable.
	(syms_of_xfns): Initialize and defvar it.
	(x_specified_cursor_type): Recognize Qbox for filled box.
	Exceptions are hollow boxes.
	(Qbox, Qhollow): New variables.
	(syms_of_xfns): Initialize and staticpro them.

	* xterm.h (FRAME_BLINK_OFF_CURSOR, FRAME_BLINK_OFF_CURSOR_WIDTH):
	New macros.
	(struct x_output): New fields blink_off_cursor, blink_off_cursor_width.

	* xterm.c (x_display_and_set_cursor): Use FRAME_BLINK_OFF_CURSOR
	and FRAME_BLINK_OFF_CURSOR_WIDTH for blinking cursor off.

	* emacs.c (main): Handle --script.
	(USAGE1): Mention --script.
	(standard_args): Define sort order for --script.

2002-08-27  Gerd Moellmann  <gerd.moellmann@t-online.de>

	* xdisp.c (redisplay_updating_p): Variable removed.
	(inhibit_free_realized_faces, Qinhibit_free_realized_faces):
	New variables.
	(init_iterator): Don't free realized faces if
	inhibit_free_realized_faces is set.
	(redisplay_internal): Bind Qinhibit_free_realized_faces to nil.
	(syms_of_xdisp): DEFVAR_BOOL inhibit-free-realized-faces,
	initialize Qinhibit_free_realized_faces.

	* dispextern.h (PRODUCE_GLYPHS): Set inhibit_free_realized_faces
	when iterator is adding glyphs to a glyph matrix.

2002-08-27  Kenichi Handa  <handa@etl.go.jp>

	* xdisp.c (get_next_display_element): In unibyte case, don't use
	octal form for such eight-bit characters that can be converted to
	multibyte char.

2002-08-26  Kim F. Storm  <storm@cua.dk>

	* frame.c (make_terminal_frame) [CANNOT_DUMP]: Initialize foreground
	and background colors.  From Joe Buehler (tiny change).

2002-08-26  Miles Bader  <miles@gnu.org>

	* bytecode.c (Fbyte_code): Fsub1 can GC, so protect it.

2002-08-25  Andrew Choi  <akochoi@shaw.ca>

	* emacs.c (main): Call init_mac_osx_environment if HAVE_CARBON is
	defined instead of MAC_OSX.

	* s/darwin.h (select): Define select to sys_select only if
	HAVE_CARBON is defined.
	(HAVE_WORKING_VFORK): #undef it.  Define vfork to fork.
	(DONT_REOPEN_PTY): #def it.

	* macterm.c (XTread_socket): Remove code to call
	SendEventToEventTarget for keys with command modifiers when
	mac_command_key_is_meta is nil.

2002-08-24  Andreas Schwab  <schwab@suse.de>

	* eval.c (Fdefvar): Fix last change.

2002-08-23  Richard M. Stallman  <rms@gnu.org>

	* eval.c (Fdefvar, Fdefconst, Fdefvaralias):
	Record variables in load history as (defvar . VAR).
	(Fdefvar): Don't record in load history if no initial value.
	(Qdefvar): New variable.
	(syms_of_eval): Init and staticpro it.

	* lread.c (syms_of_lread): Doc fix.
	(build_load_history): Use Fmember to see if a definition
	is already in the Vload_history element.

	* process.c (Fstart_process): Remove /: from program name.

	* emacs.c (decode_env_path): Don't add /: if file name handler
	has a `safe-magic' property.

	* callproc.c (Fcall_process): Remove /: from program name.

2002-08-23  Stefan Monnier  <monnier@cs.yale.edu>

	* regex.c (PATFETCH): Remove the translating fetch.
	(PATFETCH_RAW): Rename to PATFETCH.
	(set_image_of_range): New fun.
	(SET_RANGE_TABLE_WORK_AREA): Use it.
	(regex_compile): Don't translate the pattern chars so eagerly.
	Only do it when inserting an `exactn' bytecode or when handling
	a char-range.
	(mutually_exclusive_p): Avoid empty statement.

2002-08-22  Kim F. Storm  <storm@cua.dk>

	* xdisp.c (redisplay_window): Do not `goto try_to_scroll' when we
	end up on a partially visible line; this reverts a specific part
	of the 2002-07-07 change by Richard M. Stallman to "fix" a nasty
	display error which has been reported several times now.
	However it introduces the problem that changes was supposed to fix.
	See my comments in the source if you want to debug this further.

2002-08-20  Kenichi Handa  <handa@etl.go.jp>

	* abbrev.c (Fexpand_abbrev): Fix for the multibyte case.

2002-08-19  Eli Zaretskii  <eliz@is.elta.co.il>

	* msdos.c (croak): Add `void' to definition.

	* sysdep.c [MSDOS] (request_sigio, unrequest_sigio):
	Don't define them, they are defined in msdos.c.

	* mem-limits.h [MSDOS]: Declare etext.

	* fileio.c (Ffile_name_directory) [DOS_NT]: Don't declare `beg'
	`const' since CORRECT_DIR_SEPS modifies its target.

2002-08-19  Kim F. Storm  <storm@cua.dk>

	* keyboard.c (Fclear_this_command_keys): Added optional arg
	KEEP-RECORD to avoid clearing lossage when we just want to clear
	the current key sequence (kmacro needs this).

2002-08-19  Kenichi Handa  <handa@localhost>

	* composite.c (run_composition_function): Call FUNC if it is fboundp.

	* composite.h (COMPOSITION_MODIFICATION_FUNC): If PROP is not a
	cons, return Qnil.

2002-08-17  Richard M. Stallman  <rms@gnu.org>

	* s/sol2-5.h (BROKEN_SIGIO): Add #undef.

	* sysdep.c [!VMS]: Include sys/files.h.

	* editfns.c (save_restriction_restore): Defend from unchained marker.

	* buffer.c (overlays_at): Handle extending vec uniformly.
	(overlays_in): Handle extending vec from length 0 as in overlays_at.

2002-08-15  Andrew Choi  <akochoi@shaw.ca>

	* mac.c (init_mac_osx_environment): New function.

	* emacs.c (main) [MAC_OSX]: Call init_mac_osx_environment.

2002-08-14  Kim F. Storm  <storm@cua.dk>

	* macros.c (Fstart_kbd_macro): Added NO-EXEC argument to inhibit
	executing macro before appending to it (when used from Lisp).
	(Fexecute_kbd_macro): Added LOOPFUNC argument to supply function
	which is called prior to each iteration of macro (for kmacro.el).
	(Fend_kbd_macro, Fcall_last_kbd_macro): Likewise.

	* lisp.h (Fexecute_kbd_macro): Update prototype.

	* keyboard.c (Fcommand_execute): Update call to Fexecute_kbd_macro.

2002-08-14  Kenichi Handa  <handa@etl.go.jp>

	* xselect.c (QUTF8_STRING): New variable.
	(symbol_to_x_atom): Pay attention to QUTF8_STRING.
	(x_atom_to_symbol): Likewise.
	(x_get_local_selection): New argument local_request.  If it is
	nonzero, call handler_fn with the second arg nil.
	(x_handle_selection_request): Call x_get_local_selection with
	local_request 0.
	(lisp_data_to_selection_data): Don't encode the string here.
	(Fx_get_selection_internal): Call x_get_local_selection with
	local_request 1.
	(syms_of_xselect): Intern and staticpro QUTF8_STRING.

	* xterm.c (x_term_init): Initialize dpyinfo->Xatom_UTF8_STRING.

	* xterm.h (struct x_display_info): New member Xatom_UTF8_STRING.

2002-08-13  Richard M. Stallman  <rms@gnu.org>

	* minibuf.c (Fminibufferp): New function.
	(syms_of_minibuf): Defsubr it.
	(Fminibuffer_prompt_end): Handle non-minibuffers specially.

2002-08-13  Gerd Moellmann  <gerd.moellmann@t-online.de>

	* coding.c (Funencodable_char_position): Lisp_Object/int mixup.

2002-08-12  Richard M. Stallman  <rms@gnu.org>

	* syswait.h: Only the include of sys/wait.h tests HAVE_SYS_WAIT_H.
	[!VMS] (WCOREDUMP, WEXITSTATUS, WIFEXITED, WIFSTOPPED, WIFSIGNALED)
	(WSTOPSIG, WTERMSIG): Define each one independently if not defined
	already.

	* buffer.c (syms_of_buffer) <fill-column>: Doc fix.

2002-08-11  Andrew Choi  <akochoi@shaw.ca>

	* macterm.c (XTmouse_position): Check wp with is_emacs_window.
	(Vmac_pass_command_to_system): New variable.
	(Vmac_pass_control_to_system): New variable.
	(do_mouse_moved): Check wp with is_emacs_window.
	(XTread_socket): Check window_ptr with is_emacs_window.
	Call FrontNonFloatingWindow instead of FrontWindow.  Send keydown
	events back to Mac Toolbox for processing, depending on values of
	Vmac_pass_command_to_system and Vmac_pass_control_to_system.
	(syms_of_macterm): DEFVAR_LISP Vmac_pass_command_to_system and
	Vmac_pass_control_to_system.

2002-08-10  Kenichi Handa  <handa@etl.go.jp>

	* coding.c (unencodable_char_position): New function.
	(Funencodable_char_position): New function.
	(syms_of_coding): Defsubr Funencodable_char_position.

2002-08-10  Andrew Choi  <akochoi@shaw.ca>

	* mac.c (sys_select) [MAC_OSX]: New function.

	* macterm.c (MakeMeTheFrontProcess): New function.
	(mac_initialize): Call MakeMeTheFrontProcess.

	* s/darwin.h: Define select to sys_select.

2002-08-09  Richard M. Stallman  <rms@gnu.org>

	* keyboard.c (make_lispy_event): Test WINDOWSNT, not WINDOWS_NT.

2002-08-09  Gerd Moellmann  <gerd.moellmann@t-online.de>

	* xdisp.c (forward_to_next_line_start): Return 0 when reaching the
	end of the buffer.

2002-08-08  Ken Raeburn  <raeburn@mit.edu>

	* coding.c (Ffind_operation_coding_system): Fix Lisp_Object/int mixup.

	* puresize.h (BASE_PURESIZE): Increase to 910000.

2002-08-08  Kenichi Handa  <handa@etl.go.jp>

	* coding.c (Ffind_operation_coding_system): For write-region, if
	VISIT is a filename, make it the target.

2002-08-07  Richard M. Stallman  <rms@gnu.org>

	* alloc.c (mark_object): Detect long lists for debugging.
	(mark_object_loop_halt): New variable.

	* s/hpux10.h (C_SWITCH_SYSTEM): #undef it.

	* data.c (Fmake_variable_frame_local): Doc fix.

2002-08-01  David Ponce  <david@dponce.com>

	* w32menu.c (local_heap, local_alloc, local_free): New macros.
	(malloc_widget_value, free_widget_value)
	(w32_free_submenu_strings): Use them.

	(push_submenu_start, push_submenu_end, push_left_right_boundary)
	(push_menu_pane, push_menu_item, single_keymap_panes)
	(single_menu_item, Fx_popup_menu, menubar_selection_callback)
	(single_submenu, set_frame_menubar)
	(w32_menu_show, w32_dialog_show): Use AREF, ASET, ASIZE.

	(Fx_popup_menu): Don't show pop up menu until preceding one is
	actually cleaned up.  Moved UNGCPRO outside #ifdef HAVE_MENUS block.

	* w32menu.c: Changes adapted from xmenu.c
	(set_frame_menubar): First parse all submenus,
	then make widget_value trees from them.
	Don't allocate any widget_value objects
	until we are done with the parsing.
	(parse_single_submenu): New function.
	(digest_single_submenu): New function.
	(single_submenu): Function deleted, replaced by those two.

2002-08-04  Andrew Choi  <akochoi@shaw.ca>

	* macterm.c (XTread_socket): Check that FrontNonFloatingWindow
	returns a valid window pointer before proceeding for keyDown and
	autoKey events.

2002-08-03  Andrew Choi  <akochoi@shaw.ca>

	* macterm.c (USE_CARBON_EVENTS): New macro.
	(macCtrlKey, macShiftKey, macMetaKey, macAltKey): New macros.
	(x_iconify_frame): Call CollapseWindow.
	(Vmac_reverse_ctrl_meta): New variable.
	(Vmac_wheel_button_is_mouse_2): New variable.
	(init_mac_drag_n_drop): New function.
	(mac_do_receive_drag): New function.
	(mac_handle_service_event): New function.
	(init_service_handler): New function.
	(mac_to_emacs_modifiers): New function.
	(mac_event_to_emacs_modifiers): New function.
	(mac_get_mouse_btn): New function.
	(mac_convert_event_ref): New function.
	(XTread_socket) [USE_CARBON_EVENTS]: Call ReceiveNextEvent,
	SendEventToEventTarget, mac_event_to_emacs_modifiers, and
	mac_get_mouse_btn.
	(mac_initialize): Call init_mac_drag_n_drop and init_service_handler.

	* keyboard.c: Define Qmouse_wheel, mouse_wheel_syms, and
	lispy_mouse_wheel_names for MAC_OSX as well as for WINDOWS_NT.
	(kbd_buffer_get_event): Set used_mouse_menu for MENU_BAR_EVENT and
	TOOL_BAR_EVENT for MAC_OS as well.
	(make_lispy_event): Handle MOUSE_WHEEL_EVENT for MAC_OSX as well
	as for WINDOWS_NT.
	(syms_of_keyboard): Initialize Qmouse_wheel for MAC_OSX.

	* termhooks.h (event_kind): Define MOUSE_WHEEL_EVENT also for MAC_OSX.

2002-08-03  Gerd Moellmann  <gerd.moellmann@t-online.de>

	* xdisp.c (forward_to_next_line_start): Fix a condition that
	lead to a newline being skipped.

2002-08-02  Andrew Choi  <akochoi@shaw.ca>

	* mac.c (syms_of_mac): Defsubr Sx_selection_exists_p.

2002-08-01  Richard M. Stallman  <rms@gnu.org>

	* Makefile.in (SOME_MACHINE_OBJECTS): Add fontset.o.

2002-07-31  Andrew Choi  <akochoi@shaw.ca>

	* macfns.c: #undef init_process before #define-ing it.

	* s/darwin.h: Define MAC_OS, SYMS_SYSTEM, and OTHER_FILES only if
	HAVE_CARBON is defined.

2002-07-31  Richard M. Stallman  <rms@gnu.org>

	* xmenu.c (set_frame_menubar): First parse all submenus,
	then make widget_value trees from them.
	Don't allocate any widget_value objects
	until we are done with the parsing.
	(parse_single_submenu): New function.
	(digest_single_submenu): New function.
	(single_submenu): Function deleted, replaced by those two.

2002-07-30  Juanma Barranquero  <lektu@terra.es>

	* w32proc.c (syms_of_ntproc): Fix docstring of
	`w32-get-true-file-attributes'.

2002-07-28  Richard M. Stallman  <rms@gnu.org>

	* s/hpux8.h (HPUX8): Define this before including hpux.h.
	(HAVE_SYS_WAIT_H): #define deleted; we let Autoconf decide.

	* s/hpux.h (HAVE_SYS_WAIT_H): The #undef is conditional on HPUX8.

	* keyboard.c (make_lispy_event):
	Use #ifdef to test USE_TOOLKIT_SCROLL_BARS.
	Explicitly clear up_modifier in event->modifiers.

2002-07-27  Richard M. Stallman  <rms@gnu.org>

	* xterm.h (FRAME_CURSOR_WIDTH): New macro.

	* xterm.c (x_display_and_set_cursor): Check FRAME_CURSOR_WIDTH
	for bar cursor.

2002-07-26  Kenichi Handa  <handa@etl.go.jp>

	* coding.c (detect_coding_iso2022): While checking a byte sequence
	for CODING_CATEGORY_MASK_ISO_8_2, if we read one extra byte, check
	it in the normal loop.

2002-07-24  Gerd Moellmann  <gerd.moellmann@t-online.de>

	* xterm.c (expose_overlaps): New function.
	(expose_window): Use it to fix the display of overlapping rows.

	* xdisp.c (unwind_redisplay): Clear redisplay_updating_p.

2002-07-23  Ken Raeburn  <raeburn@gnu.org>

	* lisp.h (XPNTR): Use NO_UNION_TYPE version for union as well,
	since it only depends on XUINT.

	* m/alpha.h (BITS_PER_LONG, BITS_PER_EMACS_INT, EMACS_INT,
	EMACS_UINT, SPECIAL_EMACS_INT, DATA_SEG_BITS,
	PNTR_COMPARISON_TYPE, VALBITS, MARKBIT, XINT, XUINT, XPNTR):
	Macros deleted.

	* mem-limits.h (start_of_data): If DATA_START is defined, prefer
	its value over other approaches.
	* sysdep.c (start_of_data): Don't define the function if a macro
	form has been defined.

2002-07-23  Gerd Moellmann  <gerd.moellmann@t-online.de>

	* xdisp.c (redisplay_updating_p): New variable.
	(init_iterator): Don't free realized faces when
	redisplay_updating_p is set.
	(redisplay_internal): Set redisplay_updating_p while updating
	the display.

2002-07-23  Richard M. Stallman  <rms@gnu.org>

	* editfns.c (Fmessage): Treat "" like nil.

2002-07-23  Kenichi Handa  <handa@etl.go.jp>

	* xdisp.c (face_before_or_after_it_pos):
	Call FETCH_MULTIBYTE_CHAR with byte postion, not char position.

2002-07-22  Juanma Barranquero  <lektu@terra.es>

	* callproc.c (init_callproc) [DOS_NT]:
	Initialize Vshared_game_score_directory to nil.
	(syms_of_callproc) [DOS_NT]: Likewise.

2002-07-22  Gerd Moellmann  <gerd.moellmann@t-online.de>

	* xdisp.c (display_line): Replace an abort with xassert.

2002-07-21  Richard M. Stallman  <rms@gnu.org>

	* xdisp.c (redisplay_window): Don't test BEG_UNCHANGED
	and END_UNCHANGED when setting buffer_unchanged_p.
	Use current_matrix_up_to_date_p to decide whether to use
	try_cursor_movement.

	* config.in (HAVE_SHARED_GAME_DIR): Undef deleted.

	* epaths.in (PATH_GAME): New macro, edited by ../Makefile.in.

	* callproc.c (init_callproc): Set up Vshared_game_score_directory.
	Set to nil if dir does not exist.
	(syms_of_callproc): Init unconditionally and simply.

	* buffer.c (Fbuffer_list): Doc fix.

2002-07-21  Ken Raeburn  <raeburn@gnu.org>

	* sysdep.c (end_of_text, end_of_data): Unused functions deleted.

	* buffer.c (mmap_realloc): When shrinking, make sure number of
	pages to unmap is rounded towards zero.

	* m/mips-siemens.h (XSETUINT, XSETPNTR): Unused macros deleted.
	(XSETINT): Deleted.

	* m/att3b.h (XINT): Don't define.
	(VALBITS, VALMASK, XTYPE): Deleted.
	(DATA_SEG_BITS): Define.
	* m/gec63.h (VALBITS, VALAMASK, XTYPE, XSETTYPE, XPNTR, XSET,
	ARRAY_MARK_FLAG): Deleted.
	(DATA_SEG_BITS): Define.
	* m/pfa50.h (VALBITS, VALMASK, XTYPE): Deleted.
	(DATA_SEG_BITS): Define.

2002-07-20  Richard M. Stallman  <rms@gnu.org>

	* print.c (print_error_message): New args CONTEXT and CALLER.
	Calls changed.

	* lisp.h (print_error_message): Declare new args.

	* keyboard.c (cmd_error_internal): Pass Vsignaling_function
	and CONTEXT to print_error_message, don't print them here.
	For a Quit, don't use Vsignaling_function.
	Call message_log_maybe_newline.

	* Makefile.in (xsmfns.o): Don't depend on lisp.h.

2002-07-20  Kim F. Storm  <storm@cua.dk>

	* xdisp.c (redisplay_window): Test MODIFF to set buffer_unchanged_p.

2002-07-19  Ken Raeburn  <raeburn@gnu.org>

	* bytecode.c (struct byte_stack): Pointers into byte string now
	point to const.
	* callproc.c (Fcall_process): Make NEW_ARGV array hold pointer to
	const.
	* charset.h (BCOPY_SHORT): Source pointer now points to const.
	* coding.c (encode_eol, detect_coding, detect_eol):
	(decode_coding, encode_coding, detect_coding_system):
	Source strings now treated as const.
	(decode_coding_string, encode_coding_string): Use STRING_COPYIN to
	modify Lisp string contents.
	* coding.h (decode_coding, encode_coding, detect_coding,
	detect_eol): Declarations updated.
	* composite.c (compose_chars_in_text): Treat Lisp string contents
	as const.
	* dispnew.c (safe_bcopy): Source pointer now points to const.
	* lisp.h (STRING_COPYIN): New macro.
	(detect_coding_system, safe_bcopy, temp_output_buffer_setup):
	(internal_with_output_to_temp_buffer): Declarations updated.
	* print.c (temp_output_buffer_setup):
	(internal_with_output_to_temp_buffer): Buffer name argument is now
	pointer to const.
	* sound.c (struct sound_device): Function pointer field "write"
	buffer argument now points to const.
	(vox_write): Buffer argument points to const.
	* syntax.c (Fstring_to_syntax, skip_chars): Treat Lisp string
	contents as const.
	* sysdep.c (emacs_write): Buffer pointer now const.
	* term.c (encode_terminal_code): Buffer pointer now const.
	* xfaces.c (may_use_scalable_font_p): Argument now points to const.
	(x_face_list_fonts, x_update_menu_appearance):
	(hash_string_case_insensitive): Treat Lisp string contents as const.

2002-07-19  Juanma Barranquero  <lektu@terra.es>

	* fileio.c (Ffile_name_as_directory): Fix argument name in docstring.
	(file_name_as_directory): Use literal '/' instead of DIRECTORY_SEP.

	* xdisp.c (syms_of_xdisp): Remove redundant deprecation info.

	* fileio.c (syms_of_fileio): Likewise.

2002-07-18  Richard M. Stallman  <rms@gnu.org>

	* data.c (Fdefalias): Doc fix.

2002-07-17  Dave Love  <fx@gnu.org>

	* intervals.h (text_property_stickiness): Use P_.

	* ccl.c: Remove `emacs' conditionals.
	(ccl_backtrace_table): Fix size spec.
	(ccl_driver): Fix type errors.

2002-07-16  Ken Raeburn  <raeburn@gnu.org>

	* alloc.c (xstrdup, make_string, make_unibyte_string)
	(make_multibyte_string, build_string): String pointer args now
	point to const.
	* charset.c (find_charset_in_text, c_string_width):
	(chars_in_text, multibyte_chars_in_text, parse_str_as_multibyte):
	* fileio.c (report_file_error):
	* insdel.c (copy_text, count_size_as_multibyte, insert_1):
	(count_combining_before, count_combining_after, insert_1_both):
	(insert, insert_and_inherit, insert_string):
	(insert_before_markers, insert_before_markers_and_inherit):
	* lread.c (intern, oblookup, hash_string):
	* minibuf.c (temp_echo_area_glyphs):
	* search.c (fast_c_string_match_ignore_case):
	* sysdep.c (emacs_open, set_file_times):
	* xfaces.c (xstricmp):
	* xdisp.c (store_frame_title, string_char_and_length):
	(message_dolog, message2, message2_nolog, set_message): Likewise.
	(set_message_1): Cast message string argument to const pointer.
	* editfns.c (general_insert_function): Insertion function now
	takes pointer to const for input data.
	* charset.h (find_charset_in_text, c_string_width):
	(parse_str_as_multibyte): Declarations updated.
	* dispextern.h (xstricmp): Declaration updated.
	* lisp.h (chars_in_text, multibyte_chars_in_text, copy_text):
	(count_size_as_multibyte, count_combining_before):
	(count_combining_after, insert_1, insert_1_both, message_dolog):
	(insert, insert_and_inherit, insert_before_markers)
	(insert_before_markers_and_inherit, set_message, message2):
	(message2_dolog, build_string, make_string, make_unibyte_string):
	(make_multibyte_string, intern, oblookup, report_file_error):
	(fast_c_string_match_ignore_case, temp_echo_area_glyphs):
	(emacs_open, xstrdup): Declarations updated.
	* systime.h (set_file_times): Declaration updated.

	* charset.c (find_charset_in_text, lisp_string_width): Use const
	for pointer to lisp string data.
	* charset.h (FETCH_STRING_CHAR_ADVANCE):
	(FETCH_STRING_CHAR_ADVANCE_NO_CHECK):
	* coding.c (Ffind_coding_systems_region_interval):
	* fileio.c (Ffile_name_directory, Ffile_name_nondirectory):
	(Fmake_directory_internal, Fdelete_directory):
	(Ffile_name_absolute_p, Fwrite_region, double_dollars):
	* fontset.c (font_family_registry, fs_query_fontset):
	(list_fontsets):
	* frame.c (Fframe_parameter):
	* keyboard.c (cmd_error_internal):
	* keymap.c (Fdescribe_buffer_bindings):
	* lread.c (complete_filename_p, openp):
	* minibuf.c (Fminibuffer_complete_word):
	* xdisp.c (string_pos_nchars_ahead, init_from_display_pos):
	(face_before_or_after_it_pos, next_element_from_string):
	(get_overlay_arrow_glyph_row, display_mode_element):
	(decode_mode_spec_coding):
	* xterm.c (same_x_server): Likewise.

	* buffer.c (reset_buffer_local_variables): Delete "#if 0"
	settings of non-existent fields.

	* editfns.c (Fstring_to_char): Don't use XSTRING/XSETSTRING to
	copy a lisp value.

	* lread.c (Fintern_soft): Use string macros instead of
	Lisp_String fields.
	* keyboard.c (echo_char, parse_modifiers_uncached):
	(parse_solitary_modifier, Fexecute_extended_command): Likewise.
	* textprop.c (validate_interval_range, interval_of): Likewise.

	* fontset.c (Fset_fontset_font): Use SDATA instead of XSTRING()->data.

	* charset.h (FETCH_STRING_CHAR_ADVANCE)
	(FETCH_STRING_CHAR_ADVANCE_NO_CHECK): Use SBYTES instead of
	XSTRING()->size_byte.

	* lisp.h (SDATA, SREF): Produce rvalue.
	(SSET): New macro.
	* alloc.c (make_event_array): Use SSET for storing into a string.
	* buffer.c (Fother_buffer): Use SREF when retrieving a byte from
	a string.
	* casefiddle.c (casify_object): Use SSET.
	* charset.h (FETCH_STRING_CHAR_ADVANCE)
	(FETCH_STRING_CHAR_ADVANCE_NO_CHECK): Use SDATA when getting
	address of string contents.
	* data.c (Faref): Use SDATA.
	(Faset): Use SDATA, SSET.
	* dired.c (directory_files_internal): Use SSET.
	* fileio.c (Fmake_symbolic_link, Fexpand_file_name): Use SSET.
	(Fread_file_name): Use SREF, SSET.
	* fns.c (concat): Use SSET.
	(concat, Fdelete): Use SDATA.
	* insdel.c (insert_from_string_1): Use SDATA.
	* keyboard.c (Fevent_convert_list): Use SREF.
	* lread.c (Fload): Use SDATA, SSET.
	* macfns.c (validate_x_resource_name): Use SSET.
	* process.c (status_message): Use SSET.
	* search.c (wordify): Use SDATA.
	(Freplace_match): Use SREF.
	* w32fns.c (validate_x_resource_name): Use SSET.
	* xfns.c (validate_x_resource_name): Use SSET.
	* xterm.c (x_catch_errors, x_clear_errors): Use SSET.

2002-07-16  Richard M. Stallman  <rms@gnu.org>

	* s/hpux11.h (USG_SUBTTY_WORKS): Defined.

	* xdisp.c (reconsider_clip_changes):
	Don't test prevent_redisplay_optimizations_p.
	(redisplay_internal): Test prevent_redisplay_optimizations_p
	along with clip_changed in some cases.
	(try_window_id): Likewise.
	(redisplay_window): New local var buffer_unchanged_p.

	* keyboard.c (cmd_error) [HAVE_X_WINDOWS]: Maybe call cancel_houglass.

	* process.c (create_process): Test USG_SUBTTY_WORKS.
	(process_send_signal): Clean up handling of GID.
	Detect errors in ioctls meant to set GID.

	* window.c (temp_output_buffer_show):
	Don't set prevent_redisplay_optimizations_p.

2002-07-15  Juanma Barranquero  <lektu@terra.es>

	* eval.c (Fdefvaralias): Add docstring argument.

2002-07-15  Ken Raeburn  <raeburn@gnu.org>

	* lisp.h (STRING_INTERVALS): Produce rvalue.
	(STRING_SET_INTERVALS): New macro.
	* buffer.c (Fget_buffer_create, Fmake_indirect_buffer): Use it.
	* fns.c (Fstring_as_multibyte): Likewise.
	* intervals.c (balance_possible_root_interval, delete_interval)
	(create_root_interval, copy_intervals_to_string): Likewise.
	* textprop.c (set_text_properties): Likewise.  Use NULL_INTERVAL
	instead of 0.

2002-07-14  Ken Raeburn  <raeburn@gnu.org>

	* lisp.h (STRING_SET_CHARS): New macro.
	(SCHARS, SBYTES): Produce rvalues.
	* dired.c (directory_files_internal): Use STRING_SET_CHARS.
	* fns.c (concat): Likewise.
	* lread.c (read_vector): Likewise.

	* lisp.h (SMBP): Deleted.  All uses changed to STRING_MULTIBYTE.
	(STRING_SET_UNIBYTE): New macro.
	(SET_STRING_BYTES): Deleted.  Callers (all of which supplied a
	length of -1) changed to use STRING_SET_UNIBYTE.
	* abbrev.c, alloc.c, buffer.c, bytecode.c, callint.c, callproc.c,
	casefiddle.c, category.c, ccl.c, charset.c, charset.h, coding.c,
	composite.c, data.c, dired.c, dispnew.c, disptab.h, doc.c,
	dosfns.c, editfns.c, emacs.c, eval.c, fileio.c, filelock.c, fn.c,
	fontset.c, frame.c, indent.c, insdel.c, intervals.c, keyboard.c,
	keymap.c, lread.c, mac.c, macfns.c, macmenu.c, macterm.c,
	minibuf.c, msdos.c, print.c, process.c, search.c, sound.c,
	sunfns.c, syntax.c, syntax.h, sysdep.c, textprop.c, undo.c,
	w16select.c, w32.c, w32fns.c, w32menu.c, w32proc.c, w32select.c,
	w32term.c, window.c, xdisp.c, xfaces.c, xfns.c, xmenu.c,
	xselect.c, xsmfns.c, xterm.c: Most uses of XSTRING combined with
	STRING_BYTES or indirection changed to SCHARS, SBYTES,
	STRING_INTERVALS, SREF, SDATA; explicit size_byte references left
	unchanged for now.

2002-07-13  Kim F. Storm  <storm@cua.dk>

	* keyboard.c (command_loop_1): Invert check on Vmemory_full.

2002-07-12  Richard M. Stallman  <rms@gnu.org>

	* fileio.c (Fwrite_region): Doc fix.

	* print.c (print_error_message): Don't handle Vsignaling_function here.

	* keyboard.c (cmd_error_internal): Handle Vsignaling_function here.
	(command_loop_1): Avoid certain actions after memory-full error.

	* eval.c (Fsignal): Don't call cancel_hourglass.
	For a memory-full error, don't call Vsignal_hook_function
	and don't set Vsignaling_function.

	* process.c (process_send_signal): Add abort call.

2002-07-11  Markus Rost  <rost@math.ohio-state.edu>

	* keymap.c (Fkey_binding): Fix typo.

2002-07-11  Richard M. Stallman  <rms@gnu.org>

	* alloc.c (Vmemory_full): New variable.
	(Vmemory_signal_data): Renamed from memory_signal_data.
	Uses changed.
	(syms_of_alloc): Defvar them.
	(memory_full, buffer_memory_full): Set Vmemory_full.

	* lisp.h (Vmemory_full): Add declaration.
	(current_column, indented_beyond_p): Change declaration.

	* indent.c (last_known_column): Declare as double, not float.
	(current_column, current_column_1, string_display_width)
	(position_indentation): Return `double'.
	(indented_beyond_p): Arg `column' is `double'.  Callers changed.

	* xdisp.c (message_dolog): Do nothing if Vmemory_full is non-nil.
	(back_to_previous_visible_line_start)
	(reseat_at_next_visible_line_start, next_element_from_buffer):
	Use `double', not `float', when calling indented_beyond_p.

	* s/hpux11.h (BROKEN_SA_RESTART): Defined.

	* sysdep.c (sys_signal): Test BROKEN_SA_RESTART.

2002-07-11  Juanma Barranquero  <lektu@terra.es>

	* alloc.c, buffer.c, bytecode.c, callint.c, callproc.c, coding.c,
	* composite.c, dired.c, dispnew.c, editfns.c, emacs.c, eval.c,
	* fileio.c, fns.c, insdel.c, keyboard.c, keymap.c, lread.c, macfns.c,
	* macmenu.c, macros.c, minibuf.c, print.c, process.c, sound.c,
	* textprop.c, w32fns.c, w32menu.c, window.c, xfaces.c, xfns.c,
	* xmenu.c, xselect.c, xterm.c: Use SPECPDL_INDEX wherever makes sense.

2002-07-10  Juanma Barranquero  <lektu@terra.es>

	* lisp.h (SPECPDL_INDEX): Rename from BINDING_STACK_SIZE. All callers
	changed.

2002-07-09  Stefan Monnier  <monnier@cs.yale.edu>

	* data.c (Fdefalias): Add an optional `docstring' argument.
	(set_internal, Fsetq_default): Use XCAR/XCDR.

	* composite.c (HASH_VALUE, HASH_KEY):
	* ccl.c (HASH_VALUE): Remove (it's in lisp.h now).

2002-07-09  Kenichi Handa  <handa@etl.go.jp>

	* callproc.c (Fcall_process): Fix previous change.

2002-07-07  Stefan Monnier  <monnier@cs.yale.edu>

	* minibuf.c (Ftry_completion, Fall_completions, Ftest_completion):
	Add support for hash-tables.
	(Ftry_completion): Return t even if the string appears multiple times.

	* fns.c (Fnconc): Use XCDR.
	(Fprovide): Use CONSP and XCDR.
	(HASH_KEY, HASH_VALUE, HASH_NEXT, HASH_HASH, HASH_INDEX)
	(HASH_TABLE_SIZE): Delete: moved to lisp.h.
	(Fmake_hash_table): Accept `:size nil'.
	(Fmakehash): Delete: moved to subr.el.
	(syms_of_fns): Don't defsubr makehash.

	* lisp.h (HASH_KEY, HASH_VALUE, HASH_NEXT, HASH_HASH, HASH_INDEX)
	(HASH_TABLE_SIZE): Move from fns.c.

2002-07-07  Richard M. Stallman  <rms@gnu.org>

	* xdisp.c (make_cursor_line_fully_visible): Don't try short scrolls.
	Instead just return 0 when there is something to be done.
	(try_scrolling): If make_cursor_line_fully_visible returns 0,
	retry scrolling as if cursor were off the bottom.
	(try_cursor_movement): If make_cursor_line_fully_visible returns 0,
	return CURSOR_MOVEMENT_MUST_SCROLL.
	(redisplay_window): If make_cursor_line_fully_visible returns 0,
	go to try_to_scroll.

	* buffer.c (Fbuffer_local_value): Store current value into its binding
	so we get the up-to-date value for the binding that is loaded.

	* eval.c (Fdefmacro): Doc fix.

2002-07-05  Dave Love  <fx@gnu.org>

	* keyboard.c (read_key_sequence): Set initial_idleness_start_time
	correctly.

	* ccl.c (Vtranslation_hash_table_vector, GET_HASH_TABLE)
	(HASH_VALUE, CCL_LookupIntConstTbl, CCL_LookupCharConstTbl): New.
	(ccl_driver): Add cases for CCL_LookupIntConstTbl,
	CCL_LookupCharConstTbl.
	(syms_of_ccl): Defvar translation-hash-table-vector.

2002-07-05  Pavel Jan,Am(Bk  <Pavel@Janik.cz>

	* xdisp.c: Remove unused variable `face'.

2002-07-04  Juanma Barranquero  <lektu@terra.es>

	* keyboard.c (post_command_idle_hook): Remove redundant (and inexact)
	obsolescence information.

2002-07-03  Andrew Choi  <akochoi@shaw.ca>

	* macterm.c (x_list_fonts): Fix comment.  Cache fonts matching
	pattern.  Search cache first.
	(init_font_name_table): Also add entry for jisx0201.1976-0 coding
	for Japanese font.
	(XLoadQueryFont): Use it.

2002-07-02  Richard M. Stallman  <rms@gnu.org>

	* keymap.c (Fdefine_key): Doc fix.

	* xterm.c (x_term_init): Turn off polling around XtOpenDisplay.

2002-07-02  Juanma Barranquero  <lektu@terra.es>

	* keymap.c (syms_of_keymap): Fix typo.

2002-07-01  Andrew Choi  <akochoi@shaw.ca>

	* s/darwin.h: Define POSIX_SIGNALS.

	* macterm.c (do_ae_open_documents) [MAC_OSX]: Call FSpMakeFSRef
	and FSRefMakePath to convert FSSpec returned with Apple Event to
	Posix pathname.
	(mac_initialize) [TARGET_API_MAC_CARBON]:
	Call init_required_apple_events and disable the `Quit' menu item
	provided automatically by the Carbon Toolbox.

2002-07-01  Dave Love  <fx@gnu.org>

	* keyboard.c (kbd_buffer_store_event): Fix interrupt_signal decl
	for K&R.

	* xterm.c: Fix prototype for K&R.

	* term.c (costs_set): Declare static, non-initialized for pcc.

2002-07-01  Richard M. Stallman  <rms@gnu.org>

	* keyboard.c (timer_last_idleness_start_time): New variable.
	(timer_start_idle): Set that.
	(read_key_sequence): Use that to reset timer_idleness_start_time
	to previous value.

	* window.c (Frecenter): With arg, set optional_new_start.

	* xdisp.c (redisplay_internal): Make optional_new_start really work.

	* minibuf.c (Fminibuffer_complete_and_exit): Move to end of
	buffer for completion.

2002-06-29  Ken Raeburn  <raeburn@gnu.org>

	* xdisp.c (store_mode_line_string): Lisp_Object/int mixup.

2002-06-28  Jan Dj,Ad(Brv  <jan.h.d@swipnet.se>

	* keyboard.c (readable_filtered_events): New function that filters
	FOCUS_IN_EVENT depending on parameter.
	(readable_events): Calls readable_filtered_events, not filtering
	FOCUS_IN_EVENT.
	(get_filtered_input_pending): New function, filtering parameter passed
	to readable_filtered_events.
	(get_input_pending): Calls get_filtered_input_pending, not filtering
	FOCUS_IN_EVENT.
	(Finput_pending_p): Calls get_filtered_input_pending, DO filter
	FOCUS_IN_EVENT.

	* xterm.h (struct x_output): Add focus_state.

	* xterm.c (x_focus_changed): New function.
	(x_detect_focus_change): New function.
	(XTread_socket): Call x_detect_focus_change for FocusIn/FocusOut
	EnterNotify and LeaveNotify to track X focus changes.

2002-06-28  Andreas Schwab  <schwab@suse.de>

	* lisp.h: Remove duplicate declaration of code_convert_string_norecord.

2002-06-27  Kim F. Storm  <storm@cua.dk>

	* xdisp.c: (mode_line_string_list, mode_line_string_face)
	(mode_line_string_face_prop): New variables.
	(store_mode_line_string): New function.
	(display_mode_element): Use store_mode_line_string to
	add mode-line string elements to mode_line_string_list
	when mode_line_string_list is non-nil.
	(Fformat_mode_line): Now returns propertized string by
	default.  New arg NO-PROPS to ignore properties.
	(decode_mode_spec): Only add two dashes for %- in propertized
	mode-line string.
	(syms_of_xdisp): Init and staticpro mode_line_string_list.

2002-06-27  Stefan Monnier  <monnier@cs.yale.edu>

	* minibuf.c (minibuffer_completion_contents): Add return type.

2002-06-27  Juanma Barranquero  <lektu@terra.es>

	* charset.c (Fchar_bytes): Remove obsolescence info from docstring.

2002-06-26  Juanma Barranquero  <lektu@terra.es>

	* fileio.c (read_file_name_cleanup): Add missing return.

2002-06-26  Richard M. Stallman  <rms@gnu.org>

	* window.c (Frecenter): Don't set force_start flag.

	* minibuf.c (do_completion, Fminibuffer_complete_word)
	(Fminibuffer_completion_help): Complete just the text before point.
	(minibuffer_completion_contents): New function.

	* buffer.c (Fbury_buffer): Use frames_discard_buffer.

	* frame.c (frames_bury_buffer): Function deleted.

2002-06-25  Miles Bader  <miles@gnu.org>

	* callint.c (Fcall_interactively): When checking to see if doprnt hit
	the end of callint_message, allow for a terminating '\0'.

2002-06-24  Juanma Barranquero  <lektu@terra.es>

	* w32select.c: Include composite.h

	* w16select.c: Likewise.

2002-06-24  Kenichi Handa  <handa@etl.go.jp>

	* callproc.c (Fcall_process): If code detection is necessary,
	call detect_coding directly here.

	* coding.c (detect_eol): Preserve coding->cmp_data.

	* w16select.c (Fw16_get_clipboard_data):
	* w32fns.c (w32_to_x_font):
	* w32select.c (Fw32_get_clipboard_data):
	* xselect.c (selection_data_to_lisp_data):
	* xterm.c (XTread_socket): Disable composition handling.

2002-06-24  Stefan Monnier  <monnier@cs.yale.edu>

	* print.c (temp_output_buffer_setup): Kill all local variables.

2002-06-22  Stefan Monnier  <monnier@cs.yale.edu>

	* lread.c (Fread): Remove redundant and imprecise declaration.

	* xfns.c (check_x_display_info): Use check_x_frame.

	* .gdbinit (xprintsym): Use the new `xname' field.
	(xsymbol): Use it.

2002-06-22  Jason Rumney  <jasonr@gnu.org>

	* w32fns.c (file_dialog_callback): New function.
	(Fx_file_dialog): Allow selecting directories as well as files.

2002-06-21  Pavel Jan,Am(Bk  <Pavel@Janik.cz>

	* m/pmax.h (START_FILES): Define START_FILES for NetBSD and
	OpenBSD. Add support for mipseb-*-netbsd* machines.

2002-06-17  Andrew Choi  <akochoi@shaw.ca>

	* macterm.c (mac_scroll_area): Set foreground and backcolor to
	black and white before scrolling.  Restore frame background and
	foreground color after scrolling.
	(do_window_update): Call XClearWindow before calling expose_frame.
	(make_mac_frame): Don't set FRAME_BACKGROUND_PIXEL and
	FRAME_FOREGROUND_PIXEL of frame.

	* macterm.c (XTread_socket): If Vmac_command_key_is_meta is nil,
	test Mac command key as <ALT> key.

2002-06-17  Stefan Monnier  <monnier@cs.yale.edu>

	* window.c (Fset_window_configuration): Lisp_Object/int mixup.

	* keyboard.c (read_key_sequence): Be more careful with first_unbound.
	Lookup keys in function-key-map immediately so that key-translation-map
	can be applied earlier.
	Remove function_key_possible and key_translation_possible, replaced
	by checking `keytran_start < t'.

	* .gdbinit (xsymbol): Use the new `xname' field.

2002-06-17  Andrew Choi  <akochoi@shaw.ca>

	* macterm.c (XTread_socket): If Vmac_command_key_is_meta is nil,
	test Mac command key as <ALT> key.

	* mac.c (do_applescript): Call initialize_applescript if necessary
	when first called.  Dispose of result_desc only when there is no error.
	(Fdo_applescript): Use %d format specifier instead of %ld.

2002-06-16  Andrew Choi  <akochoi@shaw.ca>

	* macterm.c (XTread_socket): Call FrontNonFloatingWindow instead
	of FrontWindow for cases keyDown and autoKey.

	* fontset.c (syms_of_fontset) [MAC_OS]: Set ASCII font of
	Vdefault_fontset to Monaco with mac-roman coding.

	* mac.c, macfns.c, macmenu.c, macterm.c: Undefine and redefine
	init_process before and after inclusion of Carbon/Carbon.h, resp.

	* macterm.c (x_new_font): Set font for normal_gc, reverse_gc, and
	cursor_gc.
	(add_font_name_table_entry): New function.
	(init_font_name_table): Use add_font_name_table_entry; add italic,
	bold, and bold-italic entries for truetype fonts.

	* xfaces.c (init_frame_faces) [MAC_OS]: Call realize_basic_faces
	for Mac too.
	(try_font_list) [MAC_OS]: If no font matches given registry, try
	fonts with any registry matching face_family.
	(realize_x_face) [MAC_OS]: Remove old ad-hoc fix to load font here.

	* s/darwin.h: If autoconf detects the Ncurses library, define
	LIBS_TERMCAP to -lncurses to use it.

2002-06-16  Eli Zaretskii  <eliz@is.elta.co.il>

	* strftime.c [__hpux]: Include sys/_mbstate_t.h.

2002-06-15  Richard M. Stallman  <rms@gnu.org>

	* window.c (Fset_window_configuration): Explicitly preserve
	the point value that new_current_buffer had at the start.

2002-06-14  Juanma Barranquero  <lektu@terra.es>

	* composite.c (Fcompose_region_internal, Fcompose_string_internal):
	Fix typos.

2002-06-14  Kim F. Storm  <storm@cua.dk>

	* insdel.c (insert_1_both, insert_from_string_1)
	(insert_from_buffer_1): Recalculate END_UNCHANGED in case the
	insert happened in the end_unchanged region.  Otherwise, the
	redisplay may be confused and duplicate the last line in the
	buffer [seen after save-buffer when require-final-newline==t].

2002-06-13  Jason Rumney  <jasonr@gnu.org>

	* w32.c (init_environment): Remove EMACSLOCKDIR.
	(stat): Swap _S_IFDIR and _S_IFREG.

2002-06-13  Pavel Jan,Am(Bk  <Pavel@Janik.cz>

	* keyboard.c, macterm.c, macmenu.c, msdos.c, sysdep.c
	* termhooks.h, xmenu.c, xsmfns.c, xterm.h, xterm.c, w32term.c,
	* w32menu.c, w32inevt.c: Rename enum event_kind as follows:
	ascii_keystroke to ASCII_KEYSTROKE_EVENT, multibyte_char_keystroke
	to MULTIBYTE_CHAR_KEYSTROKE_EVENT, non_ascii_keystroke to
	NON_ASCII_KEYSTROKE_EVENT, timer_event to TIMER_EVENT, mouse_click
	to MOUSE_CLICK_EVENT, mouse_wheel to MOUSE_WHEEL_EVENT,
	language_change_event to LANGUAGE_CHANGE_EVENT, scroll_bar_click
	to SCROLL_BAR_CLICK_EVENT, w32_scroll_bar_click to
	W32_SCROLL_BAR_CLICK_EVENT, selection_request_event to
	SELECTION_REQUEST_EVENT, selection_clear_event to
	SELECTION_CLEAR_EVENT, buffer_switch_event to BUFFER_SWITCH_EVENT,
	delete_window_event to DELETE_WINDOW_EVENT, iconify_event to
	ICONIFY_EVENT, deiconify_event to DEICONIFY_EVENT,
	menu_bar_activate_event to MENU_BAR_ACTIVATE_EVENT, drag_n_drop to
	DRAG_N_DROP_EVENT, save_session_event to SAVE_SESSION_EVENT and
	no_event to NO_EVENT.

2002-06-12  Pavel Jan,Am(Bk  <Pavel@Janik.cz>

	* macmenu.c: Remove declaration of Qmouse_click and Qevent_kind.

2002-06-12  Stefan Monnier  <monnier@cs.yale.edu>

	* intervals.c (textget): Don't forget to `return'.
	(lookup_char_property): Use XCAR/XCDR.

2002-06-12  Juanma Barranquero  <lektu@terra.es>

	* xdisp.c (Fformat_mode_line): Fix typo.

2002-06-12  Kim F. Storm  <storm@cua.dk>

	* xdisp.c (Fformat_mode_line): New function.
	(frame_title_buf, frame_title_buf_end, frame_title_ptr)
	(store_frame_title_char, store_frame_title): Use unconditionally.
	(init_xdisp): Defsubr Fformat_mode_line.
	Initialize frame_title_buf etc. unconditionally.

2002-06-11  Stefan Monnier  <monnier@cs.yale.edu>

	* keyboard.c (read_key_sequence):
	Remove prev_(fkey|keytran}_(map|start|end) since we don't want to pass
	things through those maps after downcasing events.
	Enforce that keytran_end <= fkey_start, i.e. that key-translation-map
	applies after function-key-map.
	Make sure that keytran can be done in the middle in the sequence.
	Be careful not to throw away events past the one we downcase.

	* lread.c (read_integer): Remove unused var `tem'.
	(read1): Fix int/Lisp_Object mixup.

	* xfaces.c (tty_lookup_color): Type bool/Lisp_Object mismatch fixed.

2002-06-11  Richard M. Stallman  <rms@gnu.org>

	* keyboard.c (readable_events): Ignore any number of
	FOCUS_IN_EVENT events and return 0 if nothing else in buffer.

2002-06-09  Miles Bader  <miles@gnu.org>

	* xfaces.c (Ftty_supports_face_attributes_p): New function.
	(parse_rgb_list, tty_lookup_color): New functions.
	(tty_defined_color): Use `tty_lookup_color' to do all the work.
	(color_distance, Fcolor_distance): New functions.
	(TTY_SAME_COLOR_THRESHOLD): New macro.
	(Qtty_color_standard_values): New variable.
	(syms_of_xfaces): Initialize new vars & functions.

2002-06-08  Colin Walters  <walters@verbum.org>

	* textprop.c (Vchar_property_alias_alist): New variable.
	(syms_of_textprop) <Vchar_property_alias_alist>: DEFVAR_LISP.

	* intervals.c (lookup_char_property): New function for looking up
	overlay and text properties, created from textget.
	(textget): Use it.

	* intervals.h (lookup_char_property): Declare.
	(Vchar_property_alias_alist): Declare.

	* buffer.c (Foverlay_get): Use lookup_char_property.

2002-06-07  Sam Steingold  <sds@gnu.org>

	* xselect.c (lisp_data_to_selection_data): Fix last change:
	*data_ret is not a Lisp string, while unibyte_string is.

2002-06-07  Eli Zaretskii  <eliz@is.elta.co.il>

	* xselect.c (lisp_data_to_selection_data): Fix last change:
	set size_ret.

2002-06-07  Andreas Schwab  <schwab@suse.de>

	* m/amdx86-64.h: New file.

2002-06-05  Eli Zaretskii  <eliz@is.elta.co.il>

	* fns.c (Fstring_make_unibyte): Doc fix.

	* xselect.c (lisp_data_to_selection_data): If the requested type
	 is STRING, call string_make_unibyte to encode the selected text
	 as a string.

	* window.c (Fset_window_hscroll): Doc fix.

2002-06-05  Pavel Jan,Am(Bk  <Pavel@Janik.cz>

	* fileio.c (choose_write_coding_system):
	Call select-safe-coding-system properly.

2002-06-03  Richard M. Stallman  <rms@gnu.org>

	* xdisp.c (message_with_string): Error if STRING is not a string.

	* fns.c (md5): Pass FILE arg to Vselect_safe_coding_system_function.

	* fileio.c (choose_write_coding_system): Pass FILE arg to
	Vselect_safe_coding_system_function.

2002-06-03  Ken Raeburn  <raeburn@gnu.org>

	* buffer.c (fix_overlays_before): Fix list-walking bug in 05-19 change.

2002-06-02  Thien-Thi Nguyen  <ttn@gnu.org>

	* bytecode.c (Fbyte_code): Cast `current_column' return value to int.
	* cmds.c (Fdelete_backward_char, internal_self_insert): Likewise.
	* keymap.c (describe_command): Likewise.
	* minibuf.c (read_minibuf): Likewise.

	* xdisp.c (redisplay_internal, redisplay_window, decode_mode_spec):
	Cast `current_column' return value to int.
	(back_to_previous_visible_line_start)
	(reseat_at_next_visible_line_start, next_element_from_buffer):
	Cast `indented_beyond_p' 3rd arg to float.

	* indent.c (last_known_column): Now a float.
	(current_column_1, position_indentation, current_column)
	(string_display_width): Return float.
	(Fcurrent_column): Cast `current_column' return value to int.
	(Fcurrent_indentation): Cast `position_indentation' retval to int.
	(indented_beyond_p): Third arg now a float.
	(compute_motion, vmotion): Cast `indented_beyond_p' 3rd arg to float.

	* lisp.h (current_column): Now returns float.
	(indented_beyond_p): 3rd arg now a float.

2002-05-31  Eli Zaretskii  <eliz@is.elta.co.il>

	* xfns.c (x_encode_text): Return stringp non-NULL if coding_system
	is Qcompound_text_with_extensions.

	* xselect.c (lisp_data_to_selection_data): Always set selection
	type as string if x_encode_text returns streingp non-NULL.

	* s/netbsd.h: Include /usr/pkg in the run time shared library path.

2002-05-30  Richard M. Stallman  <rms@gnu.org>

	* window.c (Fset_window_configuration): Correct the handling
	of point in current buffer, to work with multiple windows.

2002-05-29  Colin Walters  <walters@verbum.org>

	* lread.c (Fread_from_string): Don't depend on order of evaluation
	for C function parameters.

2002-05-28  Richard M. Stallman  <rms@gnu.org>

	* xterm.c (x_display_and_set_cursor): Change the cursor in the same
	way for blinked-off state and for a nonselected window.

	* window.c (window_scroll_pixel_based): Don't call Fbolp;
	instead, see if the new start pos is at beginning of line.

	* fileio.c (Fwrite_region): If START is a string, don't
	make any annotations.

	* eval.c (syms_of_eval): Doc fix.

2002-05-28  Colin Walters  <walters@debian.org>

	* emacs.c (USAGE1): Add --no-splash.
	(standard_args): Ditto.

2002-05-28  Colin Walters  <walters@gnu.org>

	* lread.c (readchar_count): New variable.
	(readchar): Increment it.
	(unreadchar): Decrement it.
	(read_multibyte): Decrement it.
	(Vread_with_symbol_positions): New variable.
	(Vread_symbol_positions_list): New variable.
	(read_internal_start): New function, created from Fread and
	Fread_from_string.  Handle Vread_symbol_positions_list and
	Vread_with_symbol_positions.
	(readevalloop, Fread, Fread_from_string): Use it.
	(read1): Use readchar_count to add symbol positions to
	Vread_symbol_positions_list if Vread_with_symbol_positions is non-nil.
	(syms_of_lread): DEFVAR_LISP and initialize them.

	* lread.c (read0, read1, read_list, read_vector, read_multibyte)
	(substitute_object_recurse, substitute_object_in_subtree)
	(substitute_in_interval): Prototype.
	(read_multibyte): Return c if it's less than zero.

2002-05-28  Kim F. Storm  <storm@cua.dk>

	* fileio.c (Fread_file_name_internal): Added brute-force
	speed up for using predicate file-directory-p.

2002-05-28  Kim F. Storm  <storm@cua.dk>

	* fileio.c (Vread_file_name_function, Vread_file_name_predicate):
	New variables.
	(syms_of_fileio): DEFVAR_LISP them.
	(read_file_name_cleanup): New unwind function.
	(Fread_file_name_internal): Only return completions satifying
	Vread_file_name_predicate.  Temporarily unwind protect and rebind
	default-directory while checking completions against the predicate.
	(Fread_file_name): Added PREDICATE argument.  Specbind it to
	Vread_file_name_predicate during completion.
	Call Vread_file_name_function to read the file name if non-nil.

	* lisp.h (Fread_file_name): Now has 6 args.

	* callint.c (Fcall_interactively) <"D">: Supply Qfile_directory_p
	predicate for Fread_file_name when reading directory name.
	Supply Qnil for predicate in other calls to Fread_file_name.

2002-05-26  Miles Bader  <miles@gnu.org>

	* term.c (tty_capable_p): New function.
	* dispextern.h (tty_capable_p): New function declaration.
	(TTY_CAP_INVERSE, TTY_CAP_UNDERLINE, TTY_CAP_BOLD, TTY_CAP_DIM)
	(TTY_CAP_BLINK, TTY_CAP_ALT_CHARSET): New macros.

2002-05-23  Stefan Monnier  <monnier@cs.yale.edu>

	* fileio.c (read_non_regular, Finsert_file_contents): Use BEG_BYTE.
	(Finsert_file_contents, build_annotations): Use XCAR, XCDR.
	(Vwrite_region_annotate_functions): Docstring fix.

2002-05-23  Kim F. Storm  <storm@cua.dk>

	* xterm.c (x_write_glyphs): Clear phys_cursor_on_p if current
	phys_cursor's hpos is overwritten.  This is still not completely
	correct, as it doesn't really make sense to use hpos at all to
	get the cursor glyph (as that is relative to the width of the
	characters on the line, which may have changed during the update).

2002-05-22  Jason Rumney  <jasonr@gnu.org>

	* w32fns.c (enumfont_t): Remove tail, make pattern a normal
	Lisp_Object.
	(enum_font_cb2, enum_font_maybe_add_to_list, w32_list_fonts):
	Use modified enumfont_t struct.

	* w32term.h (text_cursor_kinds): New enumeration member HBAR_CURSOR.

	* w32term.c (x_draw_bar_cursor): New argument KIND; callers changed.
	Handle the `hbar' cursor type.
	(x_display_and_set_cursor): Handle the HBAR_CURSOR case.

	* w32fns.c (Qhbar): New variable.
	(x_specified_cursor_type): Use it.

2002-05-21  Ken Raeburn  <raeburn@gnu.org>

	* w32fns.c (enum_font_maybe_add_to_list): Use XCDR_AS_LVALUE for
	now, when the address is needed.

2002-05-21  Colin Walters  <walters@gnu.org>

	* Makefile.in (shortlisp): Add font-core.el.

2002-05-20  Richard M. Stallman  <rms@gnu.org>

	* buffer.c (syms_of_buffer) <cursor-type>: Doc fix.

	* keyboard.c (read_char_minibuf_menu_prompt): Don't list
	equivalent key bindings here.

2002-05-20  Ken Raeburn  <raeburn@gnu.org>

	Change symbol structure to contain a lisp object for the symbol
	name:
	* lisp.h (struct Lisp_Symbol): Replace field "name" with a lisp
	object field named "xname".
	(SYMBOL_NAME): New macro.
	* abbrev.c (write_abbrev): Use SYMBOL_NAME instead of XSYMBOL and
	name field.
	* alloc.c (Fmake_symbol): Set symbol xname field instead of name.
	(mark_object, gc_sweep): Use symbol xname field and XSTRING
	instead of name field.
	* buffer.c (buffer_slot_type_mismatch): Use XSTRING and
	SYMBOL_NAME instead of XSYMBOL and name field.
	* callint.c (Fcall_interactively): Use XSTRING and SYMBOL_NAME
	instead of XSYMBOL and name field.
	* charset.c (Fdefine_charset, Fdeclare_equiv_charset): Use XSTRING
	and SYMBOL_NAME instead of XSYMBOL and name field.
	* coding.c (Fread_coding_system, code_convert_region1)
	(code_convert_string1, code_convert_string_norecord)
	(Ffind_operation_coding_system): Use SYMBOL_NAME instead of
	XSYMBOL and name field.
	* data.c (Fkeywordp, Fsymbol_name, store_symval_forwarding)
	(Fmake_variable_buffer_local, Fmake_local_variable)
	(Fmake_variable_frame_local): Use SYMBOL_NAME and XSTRING instead
	of XSYMBOL and name field.
	* editfns.c (Fformat): Use SYMBOL_NAME and XSTRING instead of
	XSYMBOL and name field.
	* emacs.c (shut_down_emacs) [#if 0]: Use SYMBOL_NAME and XSTRING
	instead of XSYMBOL and name field.
	* eval.c (do_autoload): Use SYMBOL_NAME and XSTRING instead of
	XSYMBOL and name field.
	* fns.c (Fstring_equal, Fstring_lessp, Frequire, sxhash):
	Use SYMBOL_NAME and XSTRING instead of XSYMBOL and name field.
	* fontset.c (Fset_fontset_font): Use SYMBOL_NAME and XSTRING
	instead of XSYMBOL and name field.
	* keyboard.c (echo_char, record_char, parse_modifiers_uncached)
	(parse_modifiers, apply_modifiers, Fevent_convert_list)
	(parse_solitary_modifier, Fexecute_extended_command):
	Use SYMBOL_NAME and XSTRING instead of XSYMBOL and name field.
	* keymap.c (silly_event_symbol_error, Fsingle_key_description)
	(Fdescribe_buffer_bindings): Use SYMBOL_NAME and XSTRING instead
	of XSYMBOL and name field.
	(describe_command, describe_translation): Use SYMBOL_NAME and
	assignment instead of XSYMBOL and name field and XSETSTRING.
	* lread.c (Fintern_soft, oblookup): Use SYMBOL_NAME and XSTRING
	instead of XSYMBOL and name field.
	(Funintern): Use SYMBOL_NAME and assignment instead of XSYMBOL and
	name field and XSETSTRING.
	* macfns.c (parse_image_spec): Use SYMBOL_NAME and XSTRING instead
	of XSYMBOL and name field.
	* minibuf.c (Fread_command, Fread_variable): Use SYMBOL_NAME and
	assignment instead of XSYMBOL and name field and XSETSTRING.
	* print.c (print_error_message, print_object): Use SYMBOL_NAME and
	XSTRING instead of XSYMBOL and name field.
	* process.c (set_socket_options, Fsignal_process): Use SYMBOL_NAME
	and XSTRING instead of XSYMBOL and name field.
	* w32fns.c (parse_image_spec, w32_parse_hot_key): Use SYMBOL_NAME
	and XSTRING instead of XSYMBOL and name field.
	* xfaces.c (merge_face_vector_with_property): Use SYMBOL_NAME and
	XSTRING instead of XSYMBOL and name field.
	* xfns.c (parse_image_spec): Use SYMBOL_NAME and XSTRING instead
	of XSYMBOL and name field.
	* xselect.c (symbol_to_x_atom, x_get_foreign_selection):
	Use SYMBOL_NAME and XSTRING instead of XSYMBOL and name field.

2002-05-19  Ken Raeburn  <raeburn@gnu.org>

	* lisp.h (LISP_MAKE_RVALUE): Delete disabled version, making XCAR
	and XCDR real rvalues in most configurations.

	* buffer.c (fix_overlays_in_range, fix_overlays_before):
	Don't take the address of the cdr part of a cons cell; instead, track
	the parent cell and call XSETCDR, or set the variable for the head
	of the list if we haven't started down the list yet.

2002-05-19  Richard M. Stallman  <rms@gnu.org>

	* doc.c (reread_doc_file): Don't ask for confirmation.

2002-05-18  Jason Rumney  <jasonr@gnu.org>

	* w32fns.c (w32_create_pixmap_from_bitmap_data): New function.
	(xbm_load_image): Use it.
	(xbm_load): Ditto.
	(xbm_read_bitmap_data): Reverted to xfns.c version.
	From David Ponce <david@dponce.com>.

2002-05-17  Eli Zaretskii  <eliz@is.elta.co.il>

	* msdos.c (sig_suspender, sigprocmask): Don't define for DJGPP
	2.02 and later.

2002-05-16  Juanma Barranquero  <lektu@terra.es>

	* keyboard.c (Fthis_command_keys, Fthis_command_keys_vector): Fix typo.

2002-05-15  Stefan Monnier  <monnier@cs.yale.edu>

	* keyboard.c (read_char_x_menu_prompt): Use an equivalent but more
	meaningful test.
	(read_char_minibuf_menu_prompt): Fix typo.

2002-05-15  Eli Zaretskii  <eliz@is.elta.co.il>

	* eval.c (Fcommandp): Doc fix.

2002-05-13  Stefan Monnier  <monnier@cs.yale.edu>

	* keymap.c (keymap_parent): New fun, extracted from Fkeymap_parent.
	(Fkeymap_parent, keymap_memberp, fix_submap_inheritance): Use it.
	(Fset_keymap_parent): Gcpro a bit more.
	(access_keymap): Gcpro around meta_map call and around the main loop.
	(get_keyelt): Gcpro when following indirect references.
	(copy_keymap_item): New fun, extracted from Fcopy_keymap.
	(copy_keymap_1, Fcopy_keymap): Use it.  Don't copy the parent map.
	(Fdefine_key, Flookup_key): Gcpro before calling get_keymap.
	Remove useless ad-hoc remap code.

2002-05-13  Richard M. Stallman  <rms@gnu.org>

	* search.c (search_buffer): Give up boyer moore search if inverse
	translation change charset_base.

2002-05-12  Eli Zaretskii  <eliz@is.elta.co.il>

	* coding.c (decode_coding) <coding_type_ccl>: If a lone CR
	characters is carried over from the previous block of text, adjust
	coding->produced to account for the extra character.

2002-05-11  Andreas Schwab  <schwab@suse.de>

	* coding.c (intersection): Keep the elements of the returned list
	in the same order as in the first list.

2002-05-11  Kim F. Storm  <storm@cua.dk>

	* keymap.c (current_minor_maps): Fixed resizing of cmm_maps;
	only update cmm_size if realloc actually succeeds.
	Testing with initial size of 2 elements revealed that using
	realloc on GNU/Linux would cause a random trap in xmalloc
	later on, so I rewrote the code to use malloc/bcopy/free instead
	of realloc.

2002-05-10  Jason Rumney  <jasonr@gnu.org>

	* w32fns.c (enum_font_cb2): Avoid DBCS raster fonts.

2002-05-10  Eli Zaretskii  <eliz@is.elta.co.il>

	* coding.c (encode_coding_sjis_big5): Enclose bitwise AND in
	parens, to ensure correct evaluation order.

2002-05-10  Kim F. Storm  <storm@cua.dk>

	* keymap.c (Vemulation_mode_map_alists): New variable.
	(syms_of_keymap): DEFVAR_LISP it.
	(current_minor_maps): Process keymap alists in that list before
	minor-mode-overriding-map-alist and minor-mode-map-alist.

2002-05-09  Richard M. Stallman  <rms@gnu.org>

	* search.c (Freplace_match): Doc fix.

2002-05-09  Kim F. Storm  <storm@cua.dk>

	* macterm.c (x_draw_image_foreground, x_draw_image_foreground_1):
	Enlarge cursor rectangle drawn around image with non-zero relief.

	* w32term.c (x_draw_image_foreground, w32_draw_image_foreground_1):
	Enlarge cursor rectangle drawn around image with non-zero relief.

	* xterm.c (x_draw_image_foreground, x_draw_image_foreground_1):
	Enlarge cursor rectangle drawn around image with non-zero relief.

2002-05-07  Eli Zaretskii  <eliz@is.elta.co.il>

	* xselect.c (lisp_data_to_selection_data): Don't set selection
	type if comes from the Lisp object's car.  If the selection
	contains a pure ASCII text, always return QSTRING as its type.

2002-05-06  Pavel Jan,Am(Bk  <Pavel@Janik.cz>

	* mac.c (mac-cut-function): Doc fix.

2002-05-05  Richard M. Stallman  <rms@gnu.org>

	* s/gnu.h [DOUG_LEA_MALLOC] (REL_ALLOC): Undefine it.

2002-05-04  Jason Rumney  <jasonr@gnu.org>

	* keyboard.c (make_lispy_event) <mouse-wheel>: Set count to 1
	for event-click-count.

	* process.c (init_process): Only add server subfeature if we can
	use non-blocking I/O.

2002-05-04  Andrew Choi  <akochoi@shaw.ca>

	* macterm.c (XTread_socket): Call WaitNextEvent once instead of
	repeatedly.

2002-05-03  Jason Rumney  <jasonr@gnu.org>

	* process.c (Fmake_network_process): Only support server sockets
	when we can make them non-blocking.

	* s/ms-w32.h (HAVE_SELECT): Define.

	* w32.h (FILE_NDELAY): New flag.

	* w32.c (sys_getpeername, fcntl): New functions.
	(_sys_read_ahead): Temporarily block on non-blocking sockets.

	* w32proc.c: include sys/file.h.

2002-05-03  Colin Walters  <walters@verbum.org>

	* callproc.c (Vgame_score_directory): Renamed to
	Vshared_game_score_directory.

2002-04-30  Richard M. Stallman  <rms@gnu.org>

	* s/gnu.h [emacs]: Include stdio.h.
	(GNU_LIBRARY_PENDING_OUTPUT_COUNT): New definition, conditional.

	* eval.c (do_autoload): Error if called while preparing to dump.

	* fns.c (Frequire): Error if need to load while preparing to dump.

2002-04-28  Colin Walters  <walters@verbum.org>

	* callproc.c (Vgame_score_directory) [!HAVE_SHARED_GAME_DIR]:
	Default to "~/.emacs.d/games".

2002-04-29  Stefan Monnier  <monnier@cs.yale.edu>

	* lread.c (openp): Change arg exec_only to predicate.
	(build_load_history): Use XCAR/XCDR.
	(Flocate_file_internal): New fun.
	(syms_of_lread): Defsubr it.
	(Fload): Update call to openp.

	* lisp.h (openp): Update prototype.

	* xfns.c (x_create_bitmap_from_file, x_find_image_file):
	* w32proc.c (sys_spawnve):
	* w32fns.c (x_create_bitmap_from_file, x_find_image_file):
	* w32.c (check_windows_init_file):
	* sound.c (Fplay_sound_internal):
	* process.c (Fstart_process):
	* macfns.c (x_create_bitmap_from_file, x_find_image_file):
	* mac.c (run_mac_command):
	* emacs.c (init_cmdargs):
	* callproc.c (Fcall_process): Update call to openp.

	* textprop.c (remove_properties): Don't use XCAR without CONSP.

	* xterm.c (XTread_socket): Disable the Xutf8LookupString code.

2002-04-29  Pavel Jan,Am(Bk  <Pavel@Janik.cz>

	* dispextern.h (DEFAULT_TOOL_BAR_BUTTON_MARGIN)
	(DEFAULT_TOOL_BAR_BUTTON_RELIEF): Change default values.

2002-04-28  Richard M. Stallman  <rms@gnu.org>

	* minibuf.c (Fall_completions, Ftry_completion): New arg to Fcommandp.

	* eval.c (Fcommandp): New arg for_call_interactively.
	* lisp.h (Fcommandp): Declare new arg.

2002-04-28  Jason Rumney  <jasonr@gnu.org>

	* w32proc.c (syms_of_w32proc): Get true file attributes by default.

	* w32.c (stat, fstat): Use file index information to generate
	inodes for directories where available.

2002-04-26  Andrew Choi  <akochoi@shaw.ca>

	* Makefile.in (C_SWITCH_SYSTEM_TEMACS): Add.
	[HAVE_CARBON]: Include Mac object files.

	* alloc.c, callproc.c, dispextern.h, dispnew.c, emacs.c,
	fontset.c, frame.c, frame.h, keyboard.c, sysdep.c, term.c,
	termcap.c, window.c, xdisp.c, xfaces.c: Use macros MAC_OS8,
	MAC_OSX, and MAC_OS instead of macintosh.

	* editfns.c [MAC_OS8]: Include stdio.h.

	* emacs.c [MAC_OS8]: Call mac_initialize instead of x_term_init.

	* fontset.c [MAC_OS]: Set Vdefault_fontset to ETL Fixed instead of
	Apple Monaco.

	* process.c: Declare QCfamily and QCfilter as extern.
	(wait_reading_process_input) [MAC_OSX]: Clear bit for stdin before
	calling select.

	* termcap.c [MAC_OSX]: Don't define tgetnum, PC, tputs, and tgetent.

	* tparam.c [MAC_OSX]: Don't define BC and UP.

	* config.in [HAVE_CARBON]: Add.

	* mac.c, macgui.h, macfns.c, macmenu.c, macterm.c, macterm.h:
	Move here from mac/src and mac/inc.

	* s/darwin.h, m/powermac.h, unexmacosx.c: New files.

2002-04-26  Gerd Moellmann  <gerd@gnu.org>

	* xterm.c (x_draw_phys_cursor_glyph): Undo last change.
	Compute phys_cursor_width from the x position returned
	by x_draw_glyhs, which is cheaper.
	(x_display_and_set_cursor): Compute the buffer-local value
	of `cursor-in-non-selected-windows' only when needed.

2002-04-25  Gerd Moellmann  <gerd@gnu.org>

	* xterm.c (x_draw_phys_cursor_glyph): Take into account that a box
	cursor on a stretch glyph has a width that depends on
	x_stretch_cursor_p.

2002-04-25  Pavel Jan,Am(Bk  <Pavel@Janik.cz>

	* abbrev.c (abbrev-start-location): Doc fix.

	* indent.c (Fvertical_motion): Fix last change.

2002-04-25  Gerd Moellmann  <gerd@gnu.org>

	* indent.c (Fvertical_motion): Move to the start of the line
	containing PT before moving up or down.

2002-04-24  Gerd Moellmann  <gerd@gnu.org>

	* dispnew.c (update_text_area): Set phys_cursor_on_p to 0 in the
	case of writing a whole row, more or less analogous to the case of
	writing only parts of a row.

	* xterm.c (x_display_and_set_cursor): Set phys_cursor_width to
	0 for NO_CURSOR.

	* xterm.c (notice_overwritten_cursor): Fix an off by 1 error.

2002-04-23  Colin Walters  <walters@verbum.org>

	* buffer.c (syms_of_buffer): Doc fix.

2002-04-23  Gerd Moellmann  <gerd@gnu.org>

	* xterm.c (notice_overwritten_cursor): Handle the special case
	of the cursor being in the first blank non-text line at the
	end of a window.

	* xterm.c (x_draw_hollow_cursor, x_draw_bar_cursor)
	(x_draw_phys_cursor_glyph): Set phys_cursor_width here.
	(x_display_and_set_cursor): Don't set phys_cursor_width here, for
	bar cursors only, to make phys_cursor_width contain what its name
	suggests.
	(notice_overwritten_cursor): Consider the cursor image erased if
	the output area intersects the cursor image in y-direction.

2002-04-23  Simon Marshall  <simon@gnu.org>

	* xfns.c (x_set_mouse_color): Change default for cross_cursor
	to XC_hand2.

2002-04-23  Pavel Jan,Am(Bk  <Pavel@Janik.cz>

	* xdisp.c: Remove unused global variable `minibuf_prompt_pixel_width'.

2002-04-22  Kim F. Storm  <storm@cua.dk>

	* textprop.c (remove_properties): Fixed trap for malformed plist.

2002-04-22  Richard M. Stallman  <rms@gnu.org>

	* cmds.c (Fend_of_line): Handle intangible text in mid line.

	* window.c (make_window): Initialize height_fixed_p,
	last_cursor_off_p, and p->cursor_off_p slots.

2002-04-20  Pavel Jan,Am(Bk  <Pavel@Janik.cz>

	* fns.c (use-dialog-box): Doc fix.

2002-04-19  Pavel Jan,Am(Bk  <Pavel@Janik.cz>

	* xterm.c (note_mode_line_or_margin_highlight): Remove unused
	variables `row', `i' and `area'.
	(XTread_socket) <KeyPress>: Pass KeyPress events when in menu to
	toolkit library.

2002-04-19  Stefan Monnier  <monnier@cs.yale.edu>

	* xfaces.c (clear_font_table): Don't free the default font of
	a frame even if it's on another display.
	(Finternal_set_lisp_face_attribute): Don't use XFRAME on something
	that could be Qt.

2002-04-19  Juanma Barranquero  <lektu@terra.es>

	* indent.c (Fmove_to_column): Remove unused local variable
	`next_boundary_byte'.
	(current_column_1): Likewise.

2002-04-19  Eli Zaretskii  <eliz@is.elta.co.il>

	* msdos.c (Qhbar): New variable.
	(syms_of_msdos): Intern and staticpro it.
	(IT_set_cursor_type, IT_set_frame_parameters): Handle the `hbar'
	cursor type.

2002-04-19  Dave Lambert  <dlambert@acm.org>

	Theses change implement an underscore-like (`hbar') cursor.

	* xterm.h (text_cursor_kinds): New enumeration member HBAR_CURSOR.

	* xterm.c (x_draw_bar_cursor): New argument KIND; callers changed.
	Handle the `hbar' cursor type.
	(x_display_and_set_cursor): Handle the HBAR_CURSOR case.

	* xfns.c (Qhbar): New variable.
	(syms_of_xfns): Intern and staticpro it.
	(x_specified_cursor_type): Handle `hbar' cursor.

	* s/sol2-5.h (bcopy, bzero, bcmp): Define only if HAVE_BCOPY is
	not defined.

2002-04-18  Richard M. Stallman  <rms@gnu.org>

	* textprop.c (remove_properties): New arg LIST allows scanning
	either a list or a plist.
	(interval_has_some_properties_list): New function, like
	interval_has_some_properties using list instead of plist.
	All callers changed.
	(Fremove_list_of_text_properties): New function.
	(syms_of_textprop): Defsubr it.

2002-04-17  Eli Zaretskii  <eliz@is.elta.co.il>

	* s/sol2.h (HAVE_LIBKSTAT): Define only if not already defined.

2002-04-17  Juanma Barranquero  <lektu@terra.es>

	* indent.c (Fmove_to_column): Remove unused local variable `end_byte'.

2002-04-17  Eli Zaretskii  <eliz@is.elta.co.il>

	* window.c (coordinates_in_window): Don't report on margin area
	if its width is zero.

2002-04-16  Jason Rumney  <jasonr@gnu.org>

	* w32fns.c (Fx_file_dialog): Decode file name before using.

	* w32term.c (construct_drag_n_drop): Likewise.

2002-04-16  Eli Zaretskii  <eliz@is.elta.co.il>

	* puresize.h (BASE_PURESIZE): Increase to 830000, since we now
	store load-history in pure space.

	* s/msdos.h (SYSTEM_PURESIZE_EXTRA): Reduce to 50000.

2002-04-16  Stefan Monnier  <monnier@cs.yale.edu>

	* xterm.c (Qlatin_1, Qutf_8): New vars.
	(syms_of_xterm): Initialize them.
	(XTread_socket): Eliminate incorrect optimization that tried to avoid
	decoding the output of X*LookupString.
	Always use latin-1 to decode the output of XLookupString.
	Try Xutf8LookupString if XmbLookupString failed.

	* region-cache.c (new_region_cache): Use BEG.

2002-04-16  Gerd Moellmann  <gerd@gnu.org>

	* buffer.c (MMAP_ALLOCATED_P): New macro to be set from system
	configuration files.
	(mmap_enlarge): Enlarge mapped regions only if MMAP_ALLOCATED_P
	returns 0.

2002-04-15  Andreas Schwab  <schwab@suse.de>

	* config.in: Regenerated using autoheader.

	* m/7300.h, m/acorn.h, m/alliant-2800.h, m/alliant.h, m/alpha.h,
	m/altos.h, m/amdahl.h, m/apollo.h, m/arm.h, m/att3b.h, m/aviion.h,
	m/celerity.h, m/clipper.h, m/cnvrgnt.h, m/convex.h, m/cydra5.h,
	m/delta.h, m/delta88k.h, m/dpx2.h, m/elxsi.h, m/gec63.h,
	m/gould.h, m/hp800.h, m/hp9000s300.h, m/i860.h, m/ia64.h,
	m/ibmps2-aix.h, m/ibmrs6000.h, m/ibmrt-aix.h, m/ibmrt.h,
	m/ibms390.h, m/intel386.h, m/iris4d.h, m/irist.h, m/isi-ov.h,
	m/m68k.h, m/macppc.h, m/masscomp.h, m/mg1.h, m/mips-siemens.h,
	m/mips.h, m/news-r6.h, m/news.h, m/next.h, m/nh3000.h, m/nh4000.h
	m/ns32000.h, m/orion.h, m/pfa50.h, m/plexus.h, m/pmax.h,
	m/powerpcle.h, m/pyrmips.h, m/sequent-ptx.h, m/sequent.h,
	m/sparc.h, m/sr2k.h, m/symmetry.h, m/tad68k.h, m/tahoe.h,
	m/targon31.h, m/tek4300.h, m/tekxd88.h, m/template.h, m/tower32.h,
	m/tower32v3.h, m/ustation.h, m/vax.h, m/wicat.h, m/windowsnt.h,
	m/xps100.h, s/aix3-2.h, s/aix4-2.h, s/irix4-0.h, s/irix5-0.h,
	s/sco5.h, s/unixware.h: Don't set HAVE_ALLOCA, C_ALLOCA and
	STACK_DIRECTION, now set by autoconf.

2002-04-14  Pavel Jan,Am(Bk  <Pavel@Janik.cz>

	* dispnew.c (marginal_area_string): Sort arguments.

	* dispextern.h (marginal_area_string): Add prototype.

2002-04-13  Richard M. Stallman  <rms@gnu.org>

	* fileio.c (Finsert_file_contents):
	Don't call temp_output_buffer_setup--do just part, by hand.

	* coding.c (run_pre_post_conversion_on_str):
	Don't call temp_output_buffer_setup--do just part, by hand.

	* keyboard.c (command_loop_1): Don't call start_hourglass
	or cancel_hourglass when executing a macro.

	* marker.c (count_markers): New function.

	* xdisp.c (display_mode_element): Don't let mode_line_proptrans_alist
	grow without limit.  Move recently used elements to the front.

2002-04-13  Eli Zaretskii  <eliz@is.elta.co.il>

	* unexelf.c (unexec) [__sgi]: Undo the change from 2002-01-20.

2002-04-12  Gerd Moellmann  <gerd@gnu.org>

	* xdisp.c (sync_frame_with_window_matrix_rows): Don't give frame
	rows marginal areas.
	(Fdump_frame_glyph_matrix) [GLYPH_DEBUG]: New function.
	(syms_of_xdisp) [GLYPH_DEBUG]: Defsubr it.

	* dispnew.c (marginal_area_string): Check that glyph row is enabled.

2002-04-12  Dave Love  <fx@gnu.org>

	* dispnew.c (marginal_area_string): New.

	* window.c (window_part): Add ON_LEFT_MARGIN, ON_RIGHT_MARGIN.
	(Qleft_margin, Qright_margin): Declare.
	(coordinates_in_window, (Fcoordinates_in_window_p): Deal with margins.

	* xterm.c (note_mode_line_or_margin_highlight): Renamed from
	note_mode_line_highlight and extended.

	* keyboard.c (Qleft_margin, Qright_margin): Declare.
	(make_lispy_event): Deal with mouse events in margins.

2002-04-12  Stefan Monnier  <monnier@cs.yale.edu>

	* msdos.c (dos_rawgetc): Use a single event for HELP_EVENT.

	* keyboard.c (command_loop_1): Turn off transient-mark-mode rather
	than deactivating the mark if tmm is set to `lambda'.
	(gen_help_event, kbd_buffer_store_help_event, kbd_buffer_get_event):
	Use a single event for HELP_EVENT.
	(Fexecute_extended_command): Save last_point_position.

2002-04-12  Pavel Jan,Am(Bk  <Pavel@Janik.cz>

	* lisp.h (Fpropertize): Add prototype.

	* fns.c (Fy_or_n_p): Use `minibuffer-prompt' face for prompt.

2002-04-10  Colin Walters  <walters@verbum.org>

	* config.in: Add HAVE_SHARED_GAME_DIR.

	* callproc.c: (Vgame_score_directory): New variable.
	(syms_of_callproc) <Vgame_score_directory>: DEFVAR_LISP.

2002-04-10  Richard M. Stallman  <rms@gnu.org>

	* puresize.h (BASE_PURESIZE): Reduce again to avoid big excess.

2002-04-09  Stefan Monnier  <monnier@cs.yale.edu>

	* minibuf.c (read_minibuf): Use empty_string.
	(Ftry_completion): Allow lambda forms and lists of strings for `alist'.
	Short-circuit the search as soon as it "failed".
	(Fall_completions): Allow lambda forms and lists of strings for alist.
	(Fcompleting_read): Set Qminibuffer_completion_confirm to nil
	when require_match is nil.
	(Ftest_completion): Rename from `test_completion' and export to elisp.
	Call the predicate also when alist is a list.
	Obey Vcompletion_regexp_list.
	(do_completion, Fminibuffer_complete_and_exit): Use it.
	(Fassoc_string): Rename from `assoc_for_completion'.
	Allow list of strings as well and export to elisp.

2002-04-08  Stefan Monnier  <monnier@cs.yale.edu>

	* puresize.h (BASE_PURESIZE): Increase to 900KB.

2002-04-08  Juanma Barranquero  <lektu@terra.es>

	* w32.c (sys_accept): Don't hide variable `s'.

2002-04-05  Gerd Moellmann  <gerd@gnu.org>

	* callint.c (Fcall_interactively): Use INTEGERP instead of
	NUMBERP for checking Vhistory_length.

2002-04-05  Pavel Jan,Am(Bk  <Pavel@Janik.cz>

	* sound.c (Fplay_sound_internal): Renamed from Fplay_sound.
	Doc fix to reflect it.

2002-04-04  Richard M. Stallman  <rms@gnu.org>

	* xdisp.c (display_mode_element): New arg RISKY.
	Disregard text props found or specified within a variable
	that isn't marked risky-local-variable.
	(Qrisky_local_variable): New variable.
	(syms_of_xdisp): Init and staticpro it.

2002-04-04  Stefan Monnier  <monnier@cs.yale.edu>

	* undo.c (record_point): New fun.
	(record_delete, record_insert): Use it.

2002-04-03  Juanma Barranquero  <lektu@terra.es>

	* doc.c (Fdocumentation): Add missing parentheses.
	(Fdocumentation_property): Likewise.

2002-04-03  Stefan Monnier  <monnier@cs.yale.edu>

	* doc.c (Fdocumentation, Fdocumentation_property): When the doc
	data is 0, just return nil.

2002-04-03  Eli Zaretskii  <eliz@is.elta.co.il>

	* msdos.c (syms_of_msdos): Fix last change with
	mouse_autoselect_window.

2002-04-03  Pavel Jan,Am(Bk  <Pavel@Janik.cz>

	* w32term.c, xterm.c, msdos.c: Rename autoselect_window_p to
	mouse_autoselect_window.

2002-04-02  Stefan Monnier  <monnier@cs.yale.edu>

	* keyboard.c (make_lispy_event): Handle unknown keysyms together
	with system-specific keysyms.  Use it also for unknown function keys.

	* doc.c (reread_doc_file): Return whether reload was attempted.
	(Fdocumentation, Fdocumentation_property): Don't try to reload
	if the doc is 0 and only ask once.

	* Makefile.in (lisp, shortlisp): Add ucs-tables.elc.

2002-04-02  Eli Zaretskii  <eliz@is.elta.co.il>

	* keyboard.c (read_char): If the event was Qselect_window,
	restore timer_idleness_start_time to its previous value.

	* msdos.c (dos_rawgetc): Generate SELECT_WINDOW_EVENTs when required.

2002-04-01  Stefan Monnier  <monnier@cs.yale.edu>

	* region-cache.c (new_region_cache): Use BEG.

	* marker.c (buf_charpos_to_bytepos, buf_bytepos_to_charpos):
	Use BEG and BEG_BYTE.

	* doc.c (get_doc_string): Return nil if the location is wrong.
	(reread_doc_file): New fun.
	(Fdocumentation, Fdocumentation_property):
	Call it if get_doc_string fails.
	(Fsnarf_documentation): Make it work for a dumped Emacs.

	* charset.h (DEC_POS, BUF_DEC_POS): Use BEG_BYTE.
	Bound the search with MAX_MULTIBYTE_LENGTH to avoid pathological case.

	* charset.c (Fstring): Allow 0 arguments.

	* xterm.c (XTread_socket): Fix int/Lisp_Object confusion.

	* process.c (DATAGRAM_CONN_P, list_processes_1)
	(Fprocess_datagram_address, Fset_process_datagram_address)
	(Fset_network_process_options, server_accept_connection):
	Fix some int/Lisp_Object confusions (thank you union types).

2002-04-01  Pavel Jan,Am(Bk  <Pavel@Janik.cz>

	* msdos.c: Rename x_autoselect_window_p to autoselect_window_p.

	* w32term.c: Likewise.
	(note_mouse_movement): Put code for x_autoselect_window_p in #if 0.

	* keyboard.c (Qselect_window): New symbol.
	(head_table): Use it.
	(keys_of_keyboard): Bound select-window event to handle-select-window.
	(kbd_buffer_get_event): Make a Lisp event from SELECT_WINDOW_EVENT.

	* xterm.c: Rename x_autoselect_window_p to autoselect_window_p.
	(last_window): New variable.
	(XTread_socket): Generate SELECT_WINDOW_EVENTs.
	(note_mouse_movement): Remove reimplemented code in #if 0.
	(XTread_socket): Generate SELECT_WINDOW_EVENTs only for
	Emacs windows.

	* termhooks.h (enum event_kind): New event type `SELECT_WINDOW_EVENT'.

2002-03-31  Gerd Moellmann  <gerd@gnu.org>

	* xterm.c (x_get_char_face_and_encoding): Add parameter DISPLAY_P.
	Callers changed.

2002-03-30  Richard M. Stallman  <rms@gnu.org>

	* window.c (window_scroll_pixel_based): Exit the move_it_by_lines
	loop whenever it stops making progress.

	* widget.c (set_frame_size): Don't call change_frame_size.

2002-03-30  Gerd Moellmann  <gerd@gnu.org>

	* dispnew.c (direct_output_for_insert):
	Call mark_window_display_accurate.

2002-03-29  Jason Rumney  <jasonr@gnu.org>

	* w32term.c (w32_draw_relief_rect): Fix calculations of line lengths.

2002-03-29  Eli Zaretskii  <eliz@is.elta.co.il>

	* Makefile.in (lread.o): Depend on coding.h.

	* lread.c (openp, Fload): Encode the file name before passing it
	to `stat', `access', and `emacs_open'.
	(openp): GCPRO the encoded file name.  Don't recompute Lisp
	strings unnecessarily.

2002-03-29  Kim F. Storm  <storm@cua.dk>

	* fns.c (Flax_plist_put): Doc fix.

2002-03-28  Miles Bader  <miles@gnu.org>

	* process.c (DATAGRAM_CONN_P): Make sure PROC is really a process.

2002-03-27  Pavel Jan,Am(Bk  <Pavel@Janik.cz>

	* process.c (set-network-process-options): Add usage.
	(make-network-process): Doc fix.

2002-03-26  Eli Zaretskii  <eliz@is.elta.co.il>

	* emacs.c (Fdump_emacs): Fix a typo in "command-line-processed".

2002-03-26  Richard M. Stallman  <rms@gnu.org>

	* fns.c (Fsubstring_no_properties): New function.
	(Flax_plist_get, Flax_plist_put): New functions.
	(syms_of_fns): defsubr them.

	* xdisp.c (update_menu_bar): Test only update_mode_lines;
	don't test or alter w->update_mode_line.

	* window.c (Fdisplay_buffer): Doc fix.

2002-03-24  Richard M. Stallman  <rms@gnu.org>

	* regex.c (GET_UNSIGNED_NUMBER): Give proper error for spaces.

2002-03-24  Gerd Moellmann  <gerd@gnu.org>

	* eval.c (Qdeclare, Vmacro_declaration_function): New variables.
	(Fdefmacro): Handle `(declare ...)'.
	(syms_of_eval) <Qdeclare>: Initialize and staticpro.
	(syms_of_eval) <Vmacro_declaration_function>: DEFVAR_LISP.

2002-03-24  Jason Rumney  <jasonr@gnu.org>

	* w32fns.c (xbm_scan, xbm_load_image, xbm_read_bitmap_data)
	(xbm_file_p): Add prototypes.
	(xbm_format, xbm_image_p): Sync with xfns.c.
	(reflect_byte): New function.
	(xbm_read_bitmap_data): Sync with xfns.c, adapt for Windows.
	(xbm_load_image): Create bitmaps with a depth of 1.
	(init_xfns): Enable XBM images.

2002-03-23  Jason Rumney  <jasonr@gnu.org>

	* w32term.c (w32_handle_tool_bar_click): Detect up and down events
	correctly.  Do not pass up_modifier to keyboard buffer.

	* w32fns.c [HAVE_IMAGES, HAVE_PBM]: Remove conditionals.

2002-03-22  Stefan Monnier  <monnier@cs.yale.edu>

	* Makefile.in (bootstrapclean): New target.
	(bootstrap-temacs, bootstrap-doc): Remove.
	(bootstrap-emacs): Use a bog-standard `temacs'.
	Don't bother to build a DOC file.

	* sysdep.c (wait_for_termination): Use sigsuspend rather than sigpause.

	* emacs.c (main): Handle --unibyte, --multibyte, and --no-loadup
	in temacs even if !CANNOT_DUMP.
	(standard_args): Keep --no-loadup even if !CANNOT_DUMP.

	* alloc.c (check_pure_size): Only output a warning.

2002-03-22  Jason Rumney  <jasonr@gnu.org>

	* w32fns.c (Fx_create_frame): Enable tool-bar when images are
	supported.

	* w32term.c (zv_bits): Declare as short, for word alignment.
	(w32_read_socket) <WM_XBUTTONUP>: Fix last change.
	(syms_of_w32term): Define x-use-underline-position-properties.

	* w32fns.c (x_set_cursor_color): Set cursor_gc as well.
	(clear_image_cache): Block input, fix logic, clear matrices in
	all frames that share this cache.

2002-03-22  Eli Zaretskii  <eliz@is.elta.co.il>

	* emacs.c (main): Update the Copyright year in the blurb printed
	by "emacs --version".

	* xdisp.c (message_with_string): Fix syntax of a call to GCPRO2.

	* xterm.c (XTread_socket): If XK_ISO_Lock and
	XK_ISO_Last_Group_Lock are defined, handle keysyms between
	XK_ISO_Lock and XK_ISO_Last_Group_Lock similarly to Mode_switch.

2002-03-21  Kim F. Storm  <storm@cua.dk>

	* keyboard.c (menu_bar_items): Mostly undo 2002-02-20 patch, so
	menu-bar bindings in keymap and local-map properties _are_ used.
	But try keymap property first in accordance with 2002-01-03 patch.
	Added comment describing why this is not always reliable.
	(tool_bar_items): Ditto for tool-bar.

2002-03-21  Jason Rumney  <jasonr@gnu.org>

	* w32fns.c (x_clear_image_1): Disable color table code.

2002-03-21  Kim F. Storm  <storm@cua.dk>

	* lisp.h (DEFUN) [USE_NONANSI_DEFUN]: The 2001-10-17 patch
	removed the wrong version of the DEFUN macro; fixed it.

	* fns.c (Ffeaturep): Allow subfeature to be a list (test using
	Fmember rather than Fmemq).
	(Fprovide): Check that subfeatures is a list.

	* process.c (QCfeature, QCdatagram): Removed variables.
	(QCtype, Qdatagram): New variables.
	(network_process_featurep): Removed function.
	(Fmake_network_process): Removed :feature check.
	Use :type 'datagram instead of :datagram t to create a datagram
	socket.  This allows us to add other connection types (e.g. raw
	sockets) later in a consistent manner.
	(init_process) [subprocess, HAVE_SOCKETS]: Provide list of
	supported subfeatures for feature make-network-process.
	(syms_of_process) [subprocess]: Remove QCfeature and QCdatagram.
	Intern and staticpro QCtype and Qdatagram.
	(syms_of_process) [!subprocess]: Intern and staticpro QCtype.

	* xfns.c: (QCtype): Remove duplicate declaration and
	initialization (is now declared in process.c).

	* w32fns.c: (QCtype): Remove duplicate declaration and
	initialization (is now declared in process.c).

2002-03-21  Richard M. Stallman  <rms@gnu.org>

	* regex.c (DISCARD_FAILURE_REG_OR_COUNT): New macro.
	(CHECK_INFINITE_LOOP): Use DISCARD_FAILURE_REG_OR_COUNT
	when jumping to `fail' to avoid undoing reg changes in the
	last iteration of the loop.
	(GET_UNSIGNED_NUMBER): Skip spaces around the number.

	* Makefile.in (dispnew.o, sysdep.o, xdisp.o, xselect.o, alloc.o):
	Depend on process.h.

2002-03-20  Jason Rumney  <jasonr@gnu.org>

	Most of the following changes are still conditional on HAVE_IMAGES
	which is not set by default on Windows.

	* emacs.c (main) [WINDOWSNT]: Call init_xfns.

	* w32fns.c (x_set_cursor_color): Set foreground of cursor, not frame.
	(Fimage_size, Fimage_mask_p, XPutPixel): New functions.
	(four_corners_best, x_clear_image_1, x_clear_image)
	(x_alloc_image_color, postprocess_image)
	(x_create_x_image_and_pixmap, x_destroy_x_image, xbm_load_image)
	(x_from_x_colors, x_disable_image, pbm_load): Adapt for Windows.
	(init_xfns, syms_of_w32fns): Initialize image functions and constants.

	* w32gui.h (struct XImage): Define.

	* w32term.c (w32_read_socket) <WM_XBUTTONUP>: Use XFASTINT to
	extract mouse co-ordinates.

2002-03-20  Jason Rumney  <jasonr@gnu.org>

	* w32.c (init_winsock): Dynamically load new server and UDP
	socket functions.
	(socket_to_fd): New function.
	(sys_socket): Use it.
	(sys_setsockopt, sys_listen, sys_getsockname, sys_accept)
	(sys_recvfrom, sys_sendto): New wrapper functions.

	* process.c (QCfamily, QCfilter): Remove duplicate declaration
	and initialization.

	* makefile.w32-in (LIBS): Remove $(WSOCK32).

2002-03-20  Eli Zaretskii  <eliz@is.elta.co.il>

	* process.c (conv_sockaddr_to_lisp, conv_lisp_to_sockaddr):
	Don't use "sun" as a variable, it's a predefined constant on Sun
	machines.

2002-03-20  Pavel Jan,Am(Bk  <Pavel@Janik.cz>

	* bytecode.c (Fbyte_code): Revert last change.

2002-03-19  Kim F. Storm  <storm@cua.dk>

	* makefile.w32-in (LIBS): Add $(WSOCK32).
	From David Ponce <dponce@voila.fr>.

2002-03-18  Pavel Jan,Am(Bk  <Pavel@Janik.cz>

	* process.c (wait_reading_process_input): Move variables `pname'
	and `pnamelen' down where they are used.

	* bytecode.c (Fbyte_code): Discard unused computed value to
	prevent gcc warning.

	* lisp.h (Fplist_member): Add prototype.

2002-03-18  Kim F. Storm  <storm@cua.dk>

	* config.in: Add HAVE_SENDTO, HAVE_RECVFROM, HAVE_SETSOCKOPT,
	HAVE_GETSOCKOPT, HAVE_GETPEERNAME, HAVE_GETSOCKNAME, and HAVE_SYS_UN_H.

	* process.c: Define HAVE_LOCAL_SOCKETS based on HAVE_SYS_UN_H.
	Remove explicit GNU_LINUX settings for datagram support.

2002-03-18  Pavel Jan,Am(Bk  <Pavel@Janik.cz>

	* process.c (Fmake_network_process): Remove unused variable `sa'.
	Doc fix.  Add usage:.
	(set_socket_options): Remove unused variables `optnum' and `opttype'.

2002-03-17  Richard M. Stallman  <rms@gnu.org>

	* xdisp.c (cursor_type_changed): New variable.
	(redisplay_internal): Redisplay all windows if cursor_type_changed.
	Clear it when clearing windows_or_buffers_changed.
	(try_cursor_movement, redisplay_window, try_window_id)
	(try_window_reusing_current_matrix): Test cursor_type_changed
	along with windows_or_buffers_changed.

	* window.h (cursor_type_changed): New variable.

	* xfns.c (x_set_cursor_type): Set cursor_type_changed,
	not update_mode_lines, and always set it to 1.

	* xdisp.c (clear_garbaged_frames): Don't set windows_or_buffers_changed
	if no frames needed redrawing.

2002-03-17  Kim F. Storm  <storm@cua.dk>

	The following changes add support for network server processes,
	datagram connections, and local (unix) sockets.

	* process.h (struct Lisp_Process): New member log.
	Doc fix: Member command used to indicate stopped network process.
	Doc fix: Member childp contains plist for network process.
	Doc fix: Member kill_without_query is inverse of query-on-exit flag.

	* process.c (Qlocal, QCname, QCbuffer, QChost, QCservice, QCfamily)
	(QClocal, QCremote, QCserver, QCdatagram, QCnowait, QCnoquery,QCstop)
	(QCcoding, QCoptions, QCfilter, QCsentinel, QClog, QCfeature):
	New variables.
	(NETCONN1_P): New macro.
	(DATAGRAM_SOCKETS): New conditional symbol.
	(datagram_address): New array.
	(DATAGRAM_CONN_P, DATAGRAM_CHAN_P): New macros.
	(status_message): Use concat3.
	(Fprocess_status): Add `listen' status to doc string.  Return `stop'
	for a stopped network process.
	(Fset_process_buffer): Update contact plist for network process.
	(Fset_process_filter): Ditto.  Don't enable input for stopped
	network processes.  Server must listen, even if filter is t.
	(Fset_process_query_on_exit_flag, Fprocess_query_on_exit_flag):
	New functions.
	(Fprocess_kill_without_query): Removed.  Now defined in simple.el.
	(Fprocess_contact): Added KEY argument.  Handle datagrams.
	(list_processes_1): Optionally show only processes with the query
	on exit flag set.  Dynamically adjust column widths.  Omit tty
	column if not needed.  Report stopped network processes.
	Identify server and datagram network processes.
	(Flist_processes): New optional arg `query-only'.
	(conv_sockaddr_to_lisp, get_lisp_to_sockaddr_size)
	(conv_lisp_to_sockaddr, set_socket_options)
	(network_process_featurep, unwind_request_sigio): New helper functions.
	(Fprocess_datagram_address, Fset_process_datagram_address):
	(Fset_network_process_options): New lisp functions.
	(Fopen_network_stream): Removed.  Now defined in simple.el.
	(Fmake_network_process): New lisp function.  Code is based on previous
	Fopen_network_stream, but heavily reworked with new property list based
	argument list, support for datagrams, server processes, and local
	sockets in addition to old client-only functionality.
	(server_accept_connection): New function.
	(wait_reading_process_input): Use it to handle incoming connects.
	Do not enable input on a new connection if process is stopped.
	(read_process_output): Handle datagram sockets. Use 2k buffer for them.
	(send_process): Handle datagram sockets.
	(Fstop_process, Fcontinue_process): Apply to network processes.  A stopped
	network process is indicated by setting command field to t .
	(Fprocess_send_eof): No-op if datagram connection.
	(Fstatus_notify): Don't read input for a stream server socket or a
	stopped network process.
	(init_process): Initialize datagram_address array.
	(syms_of_process): Intern and staticpro new variables, defsubr new
	functions.

2002-03-16  Jason Rumney  <jasonr@gnu.org>

	* w32fns.c (w32_to_all_x_charsets): Return correct type in
	startup case.

2002-03-16  Richard M. Stallman  <rms@gnu.org>

	* xdisp.c (redisplay_internal, redisplay_windows):
	Use list_of_error to call internal_condition_case_1.
	(safe_eval, safe_call): Pass Qt to internal_condition_case_{1,2}
	so as to catch all errors with no possibility of debugger redisplay.
	(list_of_error): New variable.
	(syms_of_xdisp): Init and staticpro it.

	* print.c (print_object): Delete `\ ' from printed rep of frame.

2002-03-15  Eli Zaretskii  <eliz@is.elta.co.il>

	* msdos.c (dos_rawgetc): Disable the x-autoselect-window feature,
	until its implementation is fixed.

2002-03-14  Pavel Jan,Am(Bk  <Pavel@Janik.cz>

	* xfns.c (png_load): Remove unused variable `gamma_str'.

2002-03-14  Richard M. Stallman  <rms@gnu.org>

	* xfns.c (x_real_positions): Handle failure in XQueryTree.

2002-03-14  Miles Bader  <miles@gnu.org>

	* intervals.c (adjust_for_invis_intang): New function.
	(set_point_both): Use `adjust_for_invis_intang' to do most of the
	work for dealing with invisible+intangible regions.  Do so before
	and after both forward and backward movements, to handle both
	front-sticky and rear-sticky cases.
	* textprop.c (text_property_stickiness): Function moved here from
	`editfns.c'.
	* intervals.h (text_property_stickiness): New declaration.
	* editfns.c (char_property_eq): Function removed.
	(text_property_stickiness): Function moved to `textprop.c'.

2002-03-13  Jason Rumney  <jasonr@gnu.org>

	* config.in: Add STRFTIME_NO_POSIX2.

	* strftime.c (my_strftime) [STRFTIME_NO_POSIX2]: Handle %h, %EX
	and %OX when underlying strftime does not.

2002-03-13  Stefan Monnier  <monnier@cs.yale.edu>

	* xterm.c (x_set_toolkit_scroll_bar_thumb) <USE_MOTIF>:
	Use a fixed-size thumb (based on an ad-hoc estimate of 30 chars per
	line) to avoid annoying flicker.
	(xm_scroll_callback): Get rid of the now unnecessary kludge.
	(XTread_socket): Mark it static.

	* xdisp.c (display_mode_element): Fix int/Lisp_Object mixup.

2002-03-13  Kim F. Storm  <storm@cua.dk>

	* puresize.h (BASE_PURESIZE): Increase to 775000.

2002-03-12  Juanma Barranquero  <lektu@terra.es>

	* editfns.c (syms_of_editfns): Fix typo.

2002-03-12  Gerd Moellmann  <gerd@gnu.org>

	* xsmfns.c: Include stdio.h because termhooks.h needs it.
	Include termopt.h for interrupt_input.

2002-03-11  Andreas Schwab  <schwab@suse.de>

	* coding.c (syms_of_coding) <file-coding-system-alist>: Doc fix.

2002-03-11  Gerd Moellmann  <gerd@gnu.org>

	* xterm.c (note_mouse_movement): Put code for
	x_autoselect_window_p in #if 0.

	* lread.c (Fload): Don't assume that message_with_string uses the
	string it is given like a C string.

2002-03-10  Jan Dj,Ad(Brv  <jan.h.d@swipnet.se>

	* xterm.h (x_session_check_input, x_session_initialize): Declared.

	* xterm.c: (XTread_socket): Add call to x_session_check_input and
	x_session_have_connection.
	(x_initialize): Add call to x_session_initialize.

	* termhooks.h (enum event_kind): Add save_session_event.

	* keyboard.c: Add Emacs event save_session_event.

	* emacs.c (main): Add call to syms_of_xsmfns.

	* lisp.h: Declare syms_of_xsmfns as extern.

	* config.in: Add HAVE_X_SM.

	* Makefile.in (LIBXT): Add -lSM -lICE
	if HAVE_X_SM and not USE_X_TOOLKIT.
	(XOBJ): New file xsmfns.c added.

	* xsmfns.c: New file for X session management.

2002-03-09  Jason Rumney  <jasonr@gnu.org>

	* fileio.c (Fcopy_file) [WINDOWS_NT]: Ensure file is not
	read-only when setting modified time.

2002-03-08  Gerd Moellmann  <gerd@gnu.org>

	* xdisp.c (move_it_vertically_backward): At the end of the function,
	when moving forward by lines, treat terminal frames specially.

	* keyboard.c (echo_char): Make sure to add a separator between
	keys even if echo_dash hasn't been called.

	* xdisp.c: Use new string macros.
	(update_echo_area): Pass number of bytes to message3 instead of
	number of chars.
	(set_message_1): Don't access a string's size_byte directly.
	(decode_mode_spec_coding): Use number of bytes of eoltype string
	instead number of chars.

	* lisp.h (SREF, SDATA, SCHARS, SBYTES, SMBP): New macros.

2002-03-08  Juanma Barranquero  <lektu@terra.es>

	* w32fns.c (Fx_display_color_cells): Force 24+ bit color depths to
	24-bit.

2002-03-06  Jason Rumney  <jasonr@gnu.org>

	* w32term.c (x_draw_hollow_cursor): Draw same size as block cursor.

2002-03-06  Gerd Moellmann  <gerd@gnu.org>

	* keyboard.c (echo_prompt, echo_char, echo_dash, echo_now)
	(cancel_echoing, echo_length, echo_truncate): Changed to
	work with new kboard definition.
	(echo_now): Use message3_nolog instead of message2_nolog.

	* alloc.c (mark_kboards): Mark echo_string.

	* keyboard.h (ECHOBUFSIZE): Removed.
	(struct kboard): Member echoptr removed, member echobuf renamed
	to echo_string.

	* xdisp.c (message_with_string): Use Fformat instead of doprnt and
	message3 instead of message2 to display the message using STRING's
	text properties.

2002-03-05  Andreas Schwab  <schwab@suse.de>

	* xdisp.c (hscroll_margin): Change to EMACS_INT.

2002-03-05  Per Abrahamsen  <abraham@dina.kvl.dk>

	* frame.c (default-frame-alist): Explain that setting it doesn't
	affect existing frames.

2002-03-05  Stefan Monnier  <monnier@cs.yale.edu>

	* indent.c (skip_invisible): Fix my brain fart.

	* dispnew.c (sit_for): Don't wait if executing a kbd macro.

2002-03-04  Stefan Monnier  <monnier@cs.yale.edu>

	* dosfns.c, dosfns.h, dispnew.c, dispextern.h, commands.h, charset.c,
	* alloc.c, abbrev.c, emacs.c, eval.c, keyboard.c, keyboard.h,
	* lisp.h, lread.c, sysdep.c, termcap.c, termchar.h, w32term.c,
	* window.c, xdisp.c, xselect.c, xterm.c: Change defvar_int definition
	and variables to use EMACS_INT instead of just int.

	* buffer.c (syms_of_buffer): Allow non-string `mode-name'.

2002-03-04  Eli Zaretskii  <eliz@is.elta.co.il>

	* sysdep.c (sys_subshell) [MSDOS]: If PWD is set in the
	environment, pass it down with corrected value.

2002-03-04  Pavel Jan,Am(Bk  <Pavel@Janik.cz>

	* lread.c (read_filtered_event): Do not call start_hourglass
	before returning.

2002-03-04  Juanma Barranquero  <lektu@terra.es>

	* w32term.c (x_display_and_set_cursor): Fix typo.

2002-03-03  Richard M. Stallman  <rms@gnu.org>

	* fileio.c (Fmake_temp_name): Doc fix.

2002-03-03  Gary Wong  <gtw@gnu.org>

	* termcap.c [!emacs]: Replace ospeed for building standalone
	libtermcap, for binary compatibility.

	* tparam.c [!emacs]: Move #define of bcopy to after string.h.

2002-03-03  Richard M. Stallman  <rms@gnu.org>

	* xrdb.c (file_p): Rename arg `path' to `filename'.

	* abbrev.c (Fexpand_abbrev): Increment plist as use count
	only if it is an integer.

	* xfns.c (png_load): Set screen_gamma based on f->gamma.
	If png_get_sRGB gives an answer, call png_set_gamma
	using the default image gamma value.

	* lread.c (read1): When reading from a file, default string to
	multibyte only if it has some multibyte characters.

	* print.c (print_object): Output multibyte chars 128...255
	using \x even if ! print_escape_multibyte.

	* xdisp.c (display_mode_element): Move the places where
	bytepos, charpos, this, and lisp_string are set.
	Use lisp_string to set bytepos.

	* xdisp.c (redisplay_internal):
	Call clear_image_cache only if HAVE_WINDOW_SYSTEM.

	* xdisp.c (display_mode_element): Merge properties specified with
	:propertize onto those that come with the string.

2002-03-03  Eli Zaretskii  <eliz@is.elta.co.il>

	* xdisp.c (syms_of_xdisp) <auto-hscroll-mode>: Renamed from
	automatic-hscrolling.  Users changed.
	<hscroll-margin>: Renamed from automatic-hscroll-margin.
	Users changed.
	<hscroll-step>: Renamed from automatic-hscroll-step.  Users changed.

2002-03-02  Eli Zaretskii  <eliz@is.elta.co.il>

	* buffer.c (syms_of_buffer) <buffer-file-coding-system>: Doc fix.

2002-03-02  Kim F. Storm  <storm@cua.dk>

	* window.c (Fminibuffer_selected_window): New function.
	(syms_of_window): Defsubr it.

2002-03-01  Kim F. Storm  <storm@cua.dk>

	* window.h (struct window): New member phys_cursor_width.

	* window.c (make_window, replace_window): Init phys_cursor_width.

	* xterm.c (x_display_and_set_cursor): Blink box cursor using
	hollow box cursor.  Blink bar cursor using 1 pixel wide bar.

	* w32term.c (x_display_and_set_cursor): Blink box cursor using
	hollow box cursor.  Blink bar cursor using 1 pixel wide bar.

	* lisp.h (GCPRO6): New macro.

	* process.c (Fopen_network_stream): Use GCPRO6.

2002-03-01  Kim F. Storm  <storm@cua.dk>

	* process.c (Qconnect, Qfailed): New variables.
	(syms_of_process): Intern and staticpro them.
	(Fprocess_status): Document connect and failed return values.
	[NON_BLOCKING_CONNECT]: New conditional.
	(connect_wait_mask, num_pending_connects): New variables.
	(status_message): Convert Qfailed status.
	(Fopen_network_stream): Added support for non-blocking connect.
	New optional args: filter, sentinel, non_blocking.  Doc updated.
	[HAVE_GETADDRINFO, !HAVE_GETADDRINFO]: Merged common code.
	(deactivate_process): Handle pending non-blocking connect.
	(wait_reading_process_input): Poll for status of non-blocking
	connects.  Exec sentinel directly when connect succeeds.
	(status_notify): Don't read process output if not yet connected.

2002-02-28  Kim F. Storm  <storm@cua.dk>

	* window.c: (minibuf_selected_window): Renamed from
	Vminibuf_selected_window.  Users changed.
	(syms_of_window): Staticpro it.

2002-02-26  Kim F. Storm  <storm@cua.dk>

	The following changes add a new Vminibuf_selected_window variable
	which is similar to Vminibuf_scroll_window, but which is only set
	on entry to the minibuffer (from a non-minibuffer window):

	* window.c: (Vminibuf_selected_window): New variable.
	(struct save_window_data): New member minibuf_selected_window.
	(Fset_window_configuration): Restore Vminibuf_selected_window.
	(Fcurrent_window_configuration): Save Vminibuf_selected_window.
	Set minibuf_scroll_window member to nil if minibuf_level is 0.
	(compare_window_configurations): Compare minibuf_selected_window.

	* window.h: (Vminibuf_selected_window): Declare extern.

	* minibuf.c (read_minibuf): Set Vminibuf_selected_window on first
	entry to minibuffer or on entry from a non-minibuffer window.

	* dispextern.h (CURRENT_MODE_LINE_FACE_ID_3): Compare with
	Vminibuf_selected_window instead of Vminibuf_scroll_window.

	* xdisp.c (init_iterator): Compare with Vminibuf_selected_window
	instead of Vminibuf_scroll_window when deciding in which window
	the region should be highlighted.  Consequently, the region remains
	highlighteded even when a completion buffer is also displayed.

2002-02-26  Eli Zaretskii  <eliz@is.elta.co.il>

	* fileio.c (Fsubstitute_in_file_name): Fix the change from 2002-02-08.

	* xselect.c (Qcompound_text_with_extensions): Renamed from
	Qcompound_text_no_extensions.
	(lisp_data_to_selection_data, syms_of_xselect): Use the new name.

2002-02-26  Juanma Barranquero  <lektu@terra.es>

	* w32proc.c (syms_of_ntproc): Doc fix.

2002-02-24  Pavel Jan,Am(Bk  <Pavel@Janik.cz>

	* intervals.h: Include "dispextern.h" unconditionally.

2002-02-24  Jason Rumney  <jasonr@gnu.org>

	* Makefile.in (WINNT_SUPPORT) [WINDOWSNT]: Add w32-vars.elc
	and disp-table.elc.
	(lisp): Add emacs-lisp/backquote.elc.

2002-02-24  Kim F. Storm  <storm@cua.dk>

	* keymap.c (Flookup_key): Fixed problem in 2001-12-28 patch:
	The validation of the event type was too strict as it didn't
	allow string events; buffer names are used in bindings for
	menu-bar-select-buffer (see `menu-bar-update-buffers').

2002-02-23  Kim F. Storm  <storm@cua.dk>

	The following changes rework my patch of 2002-02-06 which
	added command remapping by entering the commands directly into
	the keymaps.  Now, command remapping uses an explicit `remap'
	prefix in the keymaps, i.e. [remap COMMAND].

	* keymap.c (Qremap, remap_command_vector): New variables.
	(is_command_symbol): Removed function.
	(Fdefine_key): No longer accept a symbol for KEY.
	Added validation of [remap COMMAND] argument for KEY.
	The DEF is no longer required to be a symbol when remapping a command.
	(Fremap_command): New function to remap command through keymaps.
	(Flookup_key): Perform command remapping initiated by
	Fremap_command directly for speed.
	(Fkey_binding): Use Fremap_command for command remapping.
	(where_is_internal): Handle new command remapping representation.
	(syms_of_keymap): Intern Qremap, initialize remap_command_vector,
	staticpro them.  Defsubr Fremap_command.

	* keymap.h (Fremap_command): Declare extern.
	(is_command_symbol): Remove extern.

	* keyboard.c (command_loop_1): Use Fremap_command for command
	remapping; now try command remapping for all symbols.

2002-02-23  Eli Zaretskii  <eliz@is.elta.co.il>

	* coding.h (run_pre_post_conversion_on_str): Add prototype.

2002-02-23  Jason Rumney  <jasonr@gnu.org>

	* w32select.c (Fw32_set_clipboard_data): Run pre-write-conversion
	on the string before encoding it.
	(Fw32_get_clipboard_data): Run post-read-conversion on the string
	after decoding it.

	* w32fns.c (w32_wnd_proc) <WM_TIMER>: Fix last change.

2002-02-23  Pavel Jan,Am(Bk  <Pavel@Janik.cz>

	* w32term.c (enter_timestamp): Remove unused static variable to
	prevent warning.

	* xterm.c (enter_timestamp): Put in #if 0 to prevent warning.

2002-02-23  Eli Zaretskii  <eliz@is.elta.co.il>

	* w16select.c (Fw16_get_clipboard_data): Fix last change.

	* xselect.c (selection_data_to_lisp_data): Fix last change.

2002-02-22  Jason Rumney  <jasonr@gnu.org>

	* w32term.h (struct w32_output): New member menu_command_in_progress.

	* w32menu.c (menubar_selection_callback): Free the menu and
	clear the menu_command_in_progress flag.

	* w32fns.c (mouse_move_timer, mouse_button_timer): Initialize.
	(menu_free_timer): New variable.
	(MENU_FREE_ID, MENU_FREE_DELAY): New constants.
	(w32_wnd_proc) <WM_TIMER>: Handle menu_free_timer.
	<WM_EXITMENULOOP>: Delay before freeing menu.  Do nothing if a
	menu command is in progress.
	<WM_COMMAND>: Set the menu_command_in_progress flag.
	Kill any menu_free_timer that is running.

	* w32term.c (w32_text_out): Renamed from W32_TEXTOUT.
	Call ExtTextOutA rather than ExtTextOut.

2002-02-22  Eli Zaretskii  <eliz@gnu.org>

	* puresize.h (BASE_PURESIZE): Increase to 755000.

2002-02-22  Eli Zaretskii  <eliz@is.elta.co.il>

	* w16select.c (Fw16_set_clipboard_data): Run pre-write-conversion
	on the string before encoding it.
	(Fw16_get_clipboard_data): Run post-read-conversion on the string
	after decoding it.

2002-02-22  Eli Zaretskii  <eliz@is.elta.co.il>

	Support for ICCCM  Extended Segments in X selections:

	* xselect.c <Qcompound_text_no_extensions>: New variable.
	(syms_of_xselect): Intern and staticpro it.
	(selection_data_to_lisp_data): Run post-read-conversion on decoded
	selection text.
	(lisp_data_to_selection_data): If next-selection-coding-system is
	compound-text-no-extensions, set the type of selection to be
	compound-text.

	* xterm.h (x_encode_text): Update prototype.

	* xfns.c (x_encode_text): Accept additional arg SELECTIONP; all
	callers changed.  If SELECTIONP is non-zero, run the
	pre-write-conversion function before encoding the selection text.

2002-02-21  Kim F. Storm  <storm@cua.dk>

	* frame.c (syms_of_frame): Change mouse-highlight default to t.

	* keyboard.c (kbd_buffer_get_event) [WINDOWSNT]:
	Correct composing of language-change event.

2002-02-20  Kim F. Storm  <storm@cua.dk>

	* keyboard.c (menu_bar_items): Don't include keymap or local-map
	bindings at PT when building menu (the menu is not updated often
	enough for this to work reliable).
	(tool_bar_items): Likewise.
	(current_active_maps): Removed unused (and buggy) function.

2002-02-20  Pavel Jan,Am(Bk  <Pavel@Janik.cz>

	* xfns.c (gif_load): Use correct width and height for GIF images.

2002-02-19  Eli Zaretskii  <eliz@is.elta.co.il>

	* floatfns.c (Fatan): Accept an optional second arg and call
	atan2 if passed 2 args.

2002-02-18  Jason Rumney  <jasonr@gnu.org>

	* w32term.c (glyph_rect): Determine the row and glyph more precisely.

2002-02-17  Jason Rumney  <jasonr@gnu.org>

	* w32term.c (x_autoselect_window_p): New variable.
	(syms_of_w32term): DEFVAR_BOOL and initialize it.
	(note_mouse_movement): Use it.

	* w32fns.c (w32_load_system_font): Never set fonts_changed_p to zero.

	* w32bdf.c (w32_load_bdf_font): Maybe set fonts_changed_p.

	* w32fns.c (Qfullscreen, Qfullwidth, Qfullheight, Qfullboth):
	New variables.
	(syms_of_w32fns): Intern and staticpro them.
	(x_frame_parms) <"fullscreen">: New parameter.
	(x_fullscreen_move, x_set_fullscreen): New functions.
	(x_set_frame_parameters): Support Qfullscreen.
	(x_real_positions): Save x/y_pixels_diff frame params.
	(x_figure_window_size): Support full-screen frames.
	(Fx_create_frame): Default the fullscreen parameter.

	* w32term.c (x_check_fullscreen, x_check_fullscreen_move)
	(x_fullscreen_adjust): New functions.
	(w32_read_socket) <WM_WINDOWPOSCHANGED>: Don't	resize to
	fullscreen.  Call x_check_fullscreen_move, and set the
	want_fullscreen member of output_data.w32
	<WM_ACTIVATE, WM_ACTIVATEAPP>: Call x_check_fullscreen.

	* w32term.h: New enum for FULLSCREEN_* constants.
	(struct w32_output): New members want_fullscreen, x_pixels_diff,
	y_pixels_diff, x_pixels_outer_diff, and y_pixels_outer_diff.
	(x-fullscreen-adjust): New prototype.

2002-02-17  Kim F. Storm  <storm@cua.dk>

	* frame.c: (Vmouse_highlight): New variable.
	(syms_of_frame): DEFVAR_LISP it.

	* frame.h: (Vmouse_highlight): Declare extern.

	* xterm.h (struct x_display_info): Add mouse_face_hidden.

	* xterm.c (disable_mouse_highlight): Removed variable.
	(note_mouse_highlight): Don't highlight if Vmouse_highlight is nil.
	(show_mouse_face): Don't show highlight if mouse_face_hidden is	set.
	(XTread_socket): Turn mouse_face_hidden off after mouse movement,
	and on after keyboard input.
	(x_term_init): Initialize mouse_face_hidden.

	* msdos.h (struct display_info): Add mouse_face_hidden.

	* msdos.c (disable_mouse_highlight): Removed variable.
	(show_mouse_face): Don't show highlight if mouse_face_hidden is	set.
	(IT_note_mouse_highlight): Don't highlight if Vmouse_highlight is nil.
	(internal_terminal_init): Initialize mouse_face_hidden.
	(dos_rawgetc): Turn mouse_face_hidden off after mouse movement,
	and on after keyboard input.

	* w32term.h (struct w32_display_info): Add mouse_face_hidden.

	* w32term.c (disable_mouse_highlight): Removed variable.
	(note_mouse_highlight): Disable highlight if Vmouse_highlight is nil.
	(show_mouse_face): Don't show highlight if mouse_face_hidden is	set.
	(w32_read_socket): Turn mouse_face_hidden off after mouse movement,
	and on after keyboard input.
	(w32_initialize_display_info): Initialize mouse_face_hidden.

2002-02-16  Eli Zaretskii  <eliz@is.elta.co.il>

	* msdos.c (last_mouse_window): New variable.
	(dos_rawgetc): Fix last change--if the mouse is in the same window
	as recorded in last_mouse_window, don't select this window.

	* Makefile.in (lisp, shortlisp): Use cus-start.elc, not cus-start.el.

	* msdos.c (x_autoselect_window_p): New variable.
	(syms_of_msdos): Defvar it.
	(dos_rawgetc): If x_autoselect_window_p is set, select the window in
	which the last mouse movement occured, unless it is already selected.

	* xdisp.c (automatic_hscroll_margin, Vautomatic_hscroll_step):
	New variables.
	(syms_of_xdisp): DEVFAR them.
	(hscroll_window_tree): Use automatic_hscroll_margin and
	Vautomatic_hscroll_step to compute the amount of window scrolling.

2002-02-16  Pavel Jan,Am(Bk  <Pavel@Janik.cz>

	* xterm.c (x-autoselect-window): New variable.
	(note_mouse_movement): Use it.

	* keyboard.c: Do not include "systime.h" twice.

2002-02-15  Andreas Schwab  <schwab@suse.de>

	* puresize.h (BASE_PURESIZE): Increase to 9/5.

	* alloc.c (NSTATICS): Increase to 1280.

2002-02-15  Kai Gro,A_(Bjohann  <Kai.Grossjohann@CS.Uni-Dortmund.DE>

	* alloc.c (NSTATICS): Bump to 1026.

	* xterm.c (Vx_alt_keysym, Vx_hyper_keysym, Vx_meta_keysym)
	(Vx_super_keysym): New variables.
	(syms_of_xterm): DEFVAR_LISP them.
	(x_x_to_emacs_modifiers, x_emacs_to_x_modifiers): Use the
	variables to determine which keys to use for the various modifiers.

2002-02-13  Kim F. Storm  <storm@cua.dk>

	* window.c: (Vmode_line_in_non_selected_windows): Removed.
	(mode_line_in_non_selected_windows): New variable.
	(syms_of_window): DEFVAR_BOOL it.

	* dispextern.h (CURRENT_MODE_LINE_FACE_ID_3):
	Use mode_line_in_non_selected_windows.
	(mode_line_in_non_selected_windows): Declare extern.
	(Vmode_line_in_non_selected_windows): Removed extern.

2002-02-13  Richard M. Stallman  <rms@gnu.org>

	* keyboard.c (Fthis_command_keys, Fthis_command_keys_vector)
	(Fthis_single_command_keys, Fthis_single_command_raw_keys)
	(Fclear_this_command_keys): Doc fixes.

	* xfaces.c (Finternal_make_lisp_face, Finternal_copy_lisp_face)
	(update_face_from_frame_parameter): Increment face_change_count
	and windows_or_buffers_changed to force redisplay using changed faces.

	* xdisp.c (QCpropertize): New variable.
	(mode_line_proptrans_alist): New variable.
	(display_mode_element): New arg PROPS; all calls changed.
	Implement this, for strings.
	Handle literal output of strings by sharing the
	main-line code for strings, using local var `literal'.
	Handle :propertize feature.
	(syms_of_xdisp): Initialze and staticpro QCpropertize and
	mode_line_proptrans_alist.

2002-02-11  Kim F. Storm  <storm@cua.dk>

	* window.c: (Vmode_line_in_non_selected_windows): New variable.
	(syms_of_window): DEFVAR_LISP it.

	* dispextern.h (CURRENT_MODE_LINE_FACE_ID_3): New macro.
	(CURRENT_MODE_LINE_FACE_ID): Use it.
	(Vmode_line_in_non_selected_windows): Declare extern.

	* xdisp.c (display_mode_lines): Use CURRENT_MODE_LINE_FACE_ID_3
	to get mode line face.

2002-02-11  Eli Zaretskii  <eliz@is.elta.co.il>

	* msdos.c (Vx_bitmap_file_path, x_stretch_cursor_p): Remove these
	variables; cus-start.el doesn't need them anymore.

2002-02-09  Kim F. Storm  <storm@cua.dk>

	* insdel.c (make_gap_smaller): Preserve BEG_UNCHANGED during gap
	reduction.  This fixes a display problem where stray newlines were
	inserted in the window (corrected by C-l).  Clarified code (IMHO).

2002-02-09  Eli Zaretskii  <eliz@is.elta.co.il>

	* dispextern.h (CURRENT_MODE_LINE_FACE_ID): Fix last change.

	* xdisp.c (display_mode_lines): Fix last change.

2002-02-09  Jason Rumney  <jasonr@gnu.org>

	* w32fns.c (enum_font_cb2): Don't let charsets unknown to Windows
	match each other.
	(w32_load_system_font): Prevent Cleartype fonts from loading.
	(Fx_show_tip): Ensure tip frames are above other topmost windows.

2002-02-09  Kim F. Storm  <storm@cua.dk>

	* dispextern.h (CURRENT_MODE_LINE_FACE_ID): New macro.
	(CURRENT_MODE_LINE_HEIGHT): Use it.
	(enum face_id): Add MODE_LINE_INACTIVE_FACE_ID.

	* xdisp.c (window_box_height): Use CURRENT_MODE_LINE_FACE_ID.
	(pos_visible_p, handle_face_prop): Likewise.
	(display_mode_lines): Likewise, but for the real selected window.
	(init_iterator) [row == NULL]: Handle MODE_LINE_INACTIVE_FACE_ID.

	* xfaces.c (Qmode_line_inactive): New face variable for mode-line
	in non-selected windows.
	(realize_basic_faces): Realize it.
	(syms_of_term): Intern and staticpro it.

2002-02-08  Kim F. Storm  <storm@cua.dk>

	* alloc.c (SETJMP_WILL_LIKELY_WORK, SETJMP_WILL_NOT_WORK):
	Changed mail addresses to emacs-devel@gnu.org.

2002-02-08  Eli Zaretskii  <eliz@is.elta.co.il>

	* fileio.c (Fsubstitute_in_file_name): If the file name includes
	~user, and there's no such user, don't discard everything before ~user.

	* floatfns.c (Fround): Doc fix.

2002-02-08  Pavel Jan,Am(Bk  <Pavel@Janik.cz>

	* sysdep.c (init_system_name): Put unused variable `p' in #if 0.

2002-02-07  Stefan Monnier  <monnier@cs.yale.edu>

	* lisp.h (Fx_file_dialog): Add extern decl (used in fileio.c).

2002-02-07  Kim F. Storm  <storm@cua.dk>

	* keymap.c (where_is_internal): Only check whether definition is
	remapped if it fulfills is_command_symbol.

2002-02-07  Andreas Schwab  <schwab@suse.de>

	* s/gnu-linux.h (GC_LISP_OBJECT_ALIGNMENT): Define to 2 for m68k.

	* alloc.c (mark_stack): Don't assume sizeof (Lisp_Object) is 4.

2002-02-06  Kim F. Storm  <storm@cua.dk>

	* keymap.c (Fdefine_key): Allow symbol as KEY argument for
	defining command remapping.  Doc updated.
	(Flookup_key): Remap command through keymap if KEY is a symbol.
	(is_command_symbol): New function.
	(Fkey_binding): Use it.  New optional argument NO-REMAP.
	Doc updated.  Callers changed.  Perform command remapping via
	recursive call unless that arg is non-nil.
	(where_is_internal): New argument no_remap.  Callers changed.
	Call recursively to find original key bindings for a remapped
	comand unless that arg is non-nil.
	(Fwhere_is_internal): New optional argument NO-REMAP.
	Doc updated.  Callers changed.  Pass arg to where_is_internal.

	* keymap.h (Fkey_binding, Fwhere_is_internal): Update prototype.
	(is_command_symbol): Added prototype.

	* keyboard.c (Vthis_original_command): New variable.
	(syms_of_keyboard): DEFVAR_LISP it.
	(command_loop_1): Set it, and perform command remapping.

2002-02-06  Pavel Jan,Am(Bk  <Pavel@Janik.cz>

	* keyboard.c (recursive_edit_1): Call cancel_hourglass unconditionally.

2002-02-06  Jason Rumney  <jasonr@gnu.org>

	* w32term.c (w32_native_per_char_metric): Disable 2002-01-20 change.

2002-02-06  Eli Zaretskii  <eliz@is.elta.co.il>

	* charset.c (get_charset_id): Use if-else instead of ?:.

2002-02-06  Richard M. Stallman  <rms@gnu.org>

	* filelock.c (S_ISLNK): Define if not defined.

2002-02-03  Richard M. Stallman  <rms@gnu.org>

	* fileio.c (Fdo_auto_save): Improve "auto save disabled" msg.

	* lread.c (read1): Redesign strategy for force_multibyte and
	force_singlebyte.  Now is_multibyte records whether read_buffer
	is multibyte.  Encountering any multibyte character makes it so.

2002-02-02  Stefan Monnier  <monnier@cs.yale.edu>

	* term.c (term_get_fkeys_1): If `k0' and `k;' are both specified and
	with the same sequence, map that sequence to f10 rather than f0.

2002-02-03  Andreas Schwab  <schwab@suse.de>

	* s/gnu-linux.h: Check for __mc68000__ instead of __m68k__, the
	latter never being defined on GNU/Linux.

2002-02-02  Eli Zaretskii  <eliz@is.elta.co.il>

	* xfaces.c (realize_default_face): Don't set the weight and slant of
	the default face to Qnormal, unless these attributes are unspecified.

2002-02-02  Pavel Jan,Am(Bk  <Pavel@Janik.cz>

	* keyboard.c (command_loop_1) [HAVE_X_WINDOWS]:
	Call cancel_hourglass unconditionally.

	* eval.c (Fsignal): Remove duplicated declaration of
	the variable `display_hourglass_p'.

2002-01-31  Richard M. Stallman  <rms@gnu.org>

	* editfns.c (region_limit): Nicer error message.

	* coding.c (decode_composition_emacs_mule):
	Give up if NCOMPONENT gets too large to index `component'.

	* callint.c (check_mark): New arg to specify clearer error message.
	Callers changed.

2002-01-27  Richard M. Stallman  <rms@gnu.org>

	* minibuf.c (Fcompleting_read): Doc fix.

2002-01-27  Pavel Jan,Am(Bk  <Pavel@Janik.cz>

	* minibuf.c (Fread_from_minibuffer, Fread_command, Fread_function)
	(Fread_variable, Fread_buffer, minibuffer-completion-confirm):
	Fix doc-strings.

2002-01-26  Richard M. Stallman  <rms@gnu.org>

	* buffer.c (syms_of_buffer): Doc fixes for scroll-...-aggressively.

	* xdisp.c (try_scrolling): Exchange uses of scroll_down_aggressively
	and scroll_up_aggressively.

2002-01-26  Pavel Jan,Am(Bk  <Pavel@Janik.cz>

	* keyboard.c (parse_tool_bar_item): Remove duplicated prototypes.

2002-01-25  Stefan Monnier  <monnier@cs.yale.edu>

	* textprop.c (Fnext_property_change, Fnext_single_property_change)
	(Fprevious_property_change, Fprevious_single_property_change):
	Stay within the narrowed-buffer boundaries.

2002-01-25  Eli Zaretskii  <eliz@is.elta.co.il>

	* term.c (Ftty_display_color_cells): New function.
	(syms_of_term): Defsubr it.
	(Ftty_display_color_cells, Ftty_display_color_p): Change the
	argument name to DISPLAY.  Doc fix.

	* dispextern.h: Add prototype for set_tty_color_mode and
	tty_setup_colors.

2002-01-24  Jason Rumney  <jasonr@gnu.org>

	* w32term.c (x_scroll_run): Use ScrollWindowEx in place of BitBlt.
	If region left to draw is not what was expected, mark the frame as
	garbaged.

	* w32fns.c (w32_wnd_proc) <WM_PAINT>: Initialize update_rect.
	Combine the regions returned by BeginPaint and GetUpdateRect.

2002-01-23  Jason Rumney  <jasonr@gnu.org>

	* w32term.c (x_update_window_begin): Only hide caret if
	w32_use_visible_system_caret is set.
	(x_update_window_end): Only show caret if
	w32_use_visible_system_caret is set.
	(syms_of_w32term): Handle SystemParametersInfo call failing.

	* w32fns.c (syms_of_w32fns): Initialize w32_visible_system_caret_hwnd.

2002-01-22  Richard M. Stallman  <rms@gnu.org>

	* unexelf.c (unexec): Define n so as to cause compilation error
	for the code where people have often written n instead of nn.

	* .gdbinit (hookpost-run): Defined.

2002-01-22  Jan Dj,Ad(Brv  <jan.h.d@swipnet.se>

	* xfns.c (x_set_frame_parameters): Typo in previous fix corrected.

2002-01-21  Jan Dj,Ad(Brv  <jan.h.d@swipnet.se>

	* xfns.c (x_set_frame_parameters): Just call x_fullscreen_adjust
	if fullscreen is being set.

2002-01-21  Pavel Jan,Am(Bk  <Pavel@Janik.cz>

	* minibuf.c (Fminibuffer_contents)
	(Fminibuffer_contents_no_properties, Fread_from_minibuffer)
	(Fread_string, Fread_no_blanks_input, Fcompleting_read): Doc fixes.

2002-01-21  Richard M. Stallman  <rms@gnu.org>

	* window.c (check_frame_size): Fix minimum height calculation.

2002-01-20  Ken Raeburn  <raeburn@gnu.org>

	* dispextern.h (WINDOW_WANTS_MODELINE_P): Use XFASTINT on window
	height before comparison.
	(WINDOW_WANTS_HEADER_LINE_P): Likewise.

2002-01-20  Jason Rumney  <jasonr@gnu.org>

	* w32term.c (w32_system_caret_width): Remove.
	(w32_use_visible_system_caret): New user flag.
	(syms_of_w32term): DEFVAR_BOOL it.  Initialize based on whether
	Windows reports a screen reader running.
	(x_update_window_begin): Hide the system caret.
	(x_update_window_end): Show the system caret.
	(x_display_and_set_cursor): Don't draw a cursor when
	w32_use_visible_system_caret is set.  Do not adjust width.

	* w32fns.c (w32_visible_system_caret_hwnd): New static variable.
	(w32_wnd_proc) <WM_KILL_FOCUS, WM_EMACS_DESTROY_CARET>: Set it.
	<WM_EMACS_TRACK_CARET>: Arrange for system caret to be visible if
	the user requests it.  Use system default width when creating.
	<WM_EMACS_HIDE_CARET, WM_EMACS_SHOW_CARET>: Handle new messages.

	* w32term.h (WM_EMACS_SHOW_CARET, WM_EMACS_HIDE_CARET):
	New window messages.

2002-01-20  Richard M. Stallman  <rms@gnu.org>

	* window.c (MIN_SAFE_WINDOW_HEIGHT): Value now 1.

2002-01-20  Pavel Jan,Am(Bk  <Pavel@Janik.cz>

	* doprnt.c (doprnt1): Fix typos in error call.

2002-01-20  Eli Zaretskii  <eliz@is.elta.co.il>

	* unexelf.c (unexec) [__sgi]: Support the .got sections.

2002-01-20  Jason Rumney  <jasonr@gnu.org>

	* w32term.c (w32_native_per_char_metric): Don't trust the metrics
	that Windows returns.  If a double check fails, try to guess how
	ExtTextOut is going to act.

	* w32fns.c (w32_load_system_font, w32_to_x_charset): Use strnicmp
	in place of stricmp.
	(w32_list_synthesized_fonts): Removed.
	(w32_to_all_x_charsets, enum_font_maybe_add_to_list): New functions.
	(struct enumfont_t): New element; list.
	(enum_font_cb2): List all style and charset variations of a font.
	(Fw32_select_font): New optional argument; include_proportional.
	Exclude vertical fonts.  Exclude proportional fonts unless
	include_proportional is non-nil.
	(w32_enable_synthesized_fonts): Change to a boolean.
	(Fw32_send_sys_command): Doc fix.

2002-01-19  Pavel Jan,Am(Bk  <Pavel@Janik.cz>

	* dispnew.c (update_frame): Move the variable `tem' to the block
	where it is used.

2002-01-19  Jason Rumney  <jasonr@gnu.org>

	* w32fns.c (Fx_create_frame): Bind redisplay-dont-pause around
	call to face-set-after-frame-default.

2002-01-18  Richard M. Stallman  <rms@gnu.org>

	* dispextern.h (WINDOW_WANTS_MODELINE_P): Check window height > 1.
	(WINDOW_WANTS_HEADER_LINE_P): Check window height provides room.

2002-01-17  Richard M. Stallman  <rms@gnu.org>

	* window.c (enlarge_window): When exceeding size of parent,
	directly delete all the siblings instead of trying to resize it.

2002-01-17  Pavel Jan,Am(Bk  <Pavel@Janik.cz>

	* term.c (set_tty_color_mode): Remove unused variable `tem'.

2002-01-16  Henrik Enberg  <henrik@enberg.org>

	* lread.c (init_lread): Move the installed-lisp dirs later in the path.

2002-01-16  Kim F. Storm  <storm@cua.dk>

	* xterm.c (x_erase_phys_cursor): Don't erase cursor if cursor row
	is invisible.  This can happen if cursor is on top line of a
	window, and we switch to a buffer with a header line.

	* w32term.c (x_erase_phys_cursor): Ditto.

2002-01-16  Pavel Jan,Am(Bk  <Pavel@Janik.cz>

	* xterm.c (XTread_socket) [!USE_X_TOOLKIT]: Compute the value of
	`dont_resize' only when used.

	* xdisp.c: Remove forgotten extern declaration of `Qimage'.

2002-01-15  Eli Zaretskii  <eliz@is.elta.co.il>

	* xdisp.c (display_mode_element): When computing charpos, depend
	on multibyteness of elt, not the text in field.

2002-01-15  Pavel Jan,Am(Bk  <Pavel@Janik.cz>

	* buffer.c (Fkill_all_local_variables):
	Increment `update_mode_lines' only once.

2002-01-14  Pavel Jan,Am(Bk  <Pavel@Janik.cz>

	* lisp.h (adjust_after_replace_noundo)
	(Fupdate_coding_systems_internal): Add prototypes.

	* sound.c (Fplay_sound): Initialize header_size also for :data case.

2002-01-14  Eli Zaretskii  <eliz@is.elta.co.il>

	Support for the --color command-line argument and tty-color-mode
	frame parameter:

	* term.c (tty_default_color_capabilities, tty_setup_colors)
	(set_tty_color_mode): New functions.
	(term_init): Call tty_default_color_capabilities.
	(Qtty_color_mode_alist): New variable.
	(syms_of_term): Intern and staticpro it.

	* frame.c (store_frame_param): Call set_tty_color_mode for termcap
	frames.
	(do_switch_frame): For termcap frames, switch the tty
	color mode as specified by the frame's parameters.
	(Qtty_color_mode): New variable.
	(syms_of_frame): Intern and staticpro it.

	* emacs.c (USAGE2): Add the --color option.
	(standard_args): Ditto.

2002-01-13  Jan Dj,Ad(Brv  <jan.h.d@swipnet.se>

	* xterm.h (struct x_output): New members want_fullscreen,
	x_pixels_diff, y_pixels_diff, x_pixels_outer_diff, and
	y_pixels_outer_diff.
	New enum for FULLSCREEN_* constants.
	(FRAME_OUTER_WINDOW): Handle the case where output_data.x->widget
	is NULL.
	(x_fullscreen_adjust): Add prototype.

	* emacs.c (USAGE2): Add the new full-screen arguments.
	(standard_args): Ditto.

	* xfns.c (Qfullscreen, Qfullwidth, Qfullheight, Qfullboth):
	New variables.
	(syms_of_xfns): Intern and staticpro them.
	(x_frame_parms) <"fullscreen">: New parameter.
	(x_fullscreen_move, x_set_fullscreen): New functions.
	(x_set_frame_parameters): Support for Qfullscreen.
	(x_real_positions): More accurate computation of the frame position.
	(x_figure_window_size): Support full-screen frames.
	(Fx_create_frame): Default the fullscreen parameter.

	* xterm.c (x_check_fullscreen, x_fullscreen_adjust): New functions.
	(XTread_socket) <Expose>: Call x_check_fullscreen.
	<ConfigureNotify>: Don't resize to fullscreen.
	Call x_check_fullscreen_move, and set the want_fullscreen member of
	output_data.x.

2002-01-13  Jason Rumney  <jasonr@gnu.org>

	* w32term.h (WM_XBUTTONDOWN, WM_XBUTTONUP): New window messages
	for mice with more than 3 buttons.

	* w32term.c (parse_button): New parameter xbutton.  Callers changed.
	(w32_read_socket): Handle new "XBUTTON" messages.

	* w32fns.c (w32_pass_extra_mouse_buttons_to_system): New user option.
	(syms_of_w32fns): DEFVAR_BOOL it.
	(w32_wnd_proc): Handle new "XBUTTON" messages.

2002-01-13  Pavel Jan,Am(Bk  <Pavel@Janik.cz>

	* keyboard.c (read_key_sequence): Remove unused variable `extra_maps'.

2002-01-13  Andreas Schwab  <schwab@suse.de>

	* xterm.c (x_load_font): Never set fonts_changed_p to zero.

2002-01-12  Andreas Schwab  <schwab@suse.de>

	* .gdbinit (xbuffer): Remove address operator since data is now a
	pointer.

2002-01-11  Richard M. Stallman  <rms@gnu.org>

	* insdel.c (adjust_after_replace_noundo): New function.

	* coding.c (code_convert_region): Don't copy old text if undo disabled.

2002-01-09  Jason Rumney  <jasonr@gnu.org>

	* xdisp.c (x_consider_frame_title): Don't count the tooltip frame
	when checking for multiple frames.

2002-01-08  Richard M. Stallman  <rms@gnu.org>

	* window.c (delete_window): Rewrite the code for changing the
	selected window to handle the case where WINDOW is not a leaf.

2002-01-07  Eli Zaretskii  <eliz@is.elta.co.il>

	* process.c (send_process): Set src_multibyte to 1 after the call
	top setup_coding_system, not before the call.

2002-01-07  Jason Rumney  <jasonr@gnu.org>

	* xmenu.c (set_frame_menubar, xmenu_show):
	(xdialog_show):	Initialize wv->help to Qnil.

	* w32menu.c (single_submenu, set_frame_menubar, w32_menu_show):
	(w32_dialog_show): Initialize wv->help to Qnil.

2002-01-06  Jason Rumney  <jasonr@gnu.org>

	* xmenu.c (single_submenu): Initialize wv->help to Qnil.

	* w32menu.c (w32_menu_display_help): Revert last change.

	* xmenu.c (menu_highlight_callback): Revert last change.

2002-01-06  Andreas Schwab  <schwab@suse.de>

	* insdel.c (make_gap_larger): Make sure buffer size does not
	overflow range of int.

2002-01-05  Jason Rumney  <jasonr@gnu.org>

	* w32term.c (x_draw_glyphs): Don't call notice_overwritten_cursor if
	OVERLAPS_P.

	* w32menu.c (w32_menu_display_help): Hide any tooltip window.

	* w32fns.c (compute_tip_xy): If tooltip won't fit on the screen
	to the left or to the right of the pointer, put it against
	the left screen edge.
	(x_frame_parms): Add missing braces around initializer.

	* w32term.c (x_setup_relief_colors): Don't compute an image's
	background color if it doesn't have a Pixmap.
	(notice_overwritten_cursor): Don't depend on
	output_cursor and updated_area.  Compare pixel coordinates with
	window's cursor pixel coordinates.
	(x_draw_glyphs, x_clear_end_of_line, show_mouse_face):
	Call notice_overwritten_cursor with new arg list.
	(show_mouse_face): Fix bug setting a row's mouse_face_p flag
	unconditionally.
	(x_draw_image_relief): Use predefined macro instead of
	constant when the value of `tool_bar_button_relief' is negative.

	* w32term.c (x_display_and_set_cursor): Fix PostMessage arg types.

2002-01-04  Richard M. Stallman  <rms@gnu.org>

	* xmenu.c (menu_highlight_callback): Hide any tooltip window.

2002-01-03  Richard M. Stallman  <rms@gnu.org>

	* keymap.c (Fcurrent_active_maps): Put the `keymap' property map first.
	(Fkey_binding): Try the `keymap' property map first.
	(Fdescribe_buffer_bindings): Show `keymap' property bindings before
	minor mode bindings.

2002-01-03  Kim F. Storm  <storm@cua.dk>

	* keyboard.c (read_key_sequence): Fixed cast of submaps arg to bcopy.

2002-01-02  Richard M. Stallman  <rms@gnu.org>

	* keyboard.c (read_key_sequence): Handle the keymap property
	before minor mode maps.

	* editfns.c (Fformat): Update thissize from field_width
	based on the actual width, in the string case.

2002-01-01  Pavel Jan,Am(Bk  <Pavel@Janik.cz>

	* charset.h (UNIBYTE_STR_AS_MULTIBYTE_P): Parenthesize assignment
	when used as truth value to prevent gcc warnings.

	* sysdep.c, unexapollo.c, w32.c, w32bdf.c, w32heap.c, w32inevt.c,
	* w32proc.c: Include <config.h>.

2002-01-01  Andreas Schwab  <schwab@suse.de>

	* eval.c (max_specpdl_size, max_lisp_eval_depth): Define as int,
	not EMACS_INT, to make them compatible with DEFVAR_INT.
	* lisp.h (max_specpdl_size): Adjust declaration.

2002-01-01  Richard M. Stallman  <rms@gnu.org>

	* print.c (print_object): Test print_escape_nonascii only for
	unibyte strings.
	(PRINTPREPARE): Once again bind Qprint_escape_nonascii
	when outputting to a multibyte buffer.

2001-12-29  Richard M. Stallman  <rms@gnu.org>

	* print.c (print_object): In multibyte string, use hex escapes.
	Use octal only for unibyte strings.
	(PRINTPREPARE): Don't ever set Qprint_escape_nonascii.

	* lread.c (read_escape): New arg BYTEREP for reporting whether
	escape forces unibyte or multibyte.
	(read1): When reading a string, take note of that info.

2001-12-29  Ken Raeburn  <raeburn@gnu.org>

	* abbrev.c (Fexpand_abbrev): Use NILP instead of implicit zero
	comparison to test lisp value returned by Fget.

2001-12-29  Richard M. Stallman  <rms@gnu.org>

	* lisp.h (max_specpdl_size): Add declaration.

	* fileio.c (Fdo_auto_save): If NO_MESSAGE, don't call push_message.

	* keymap.c (silly_event_symbol_error): New subrtn, from Fdefine_key.
	Handle modifier bits.  Correct typo in error message.

2001-12-28  Richard M. Stallman  <rms@gnu.org>

	* abbrev.c: Use the plist of an abbrev for multiple params if nec.
	(Fdefine_abbrev): New arg SYSTEM-FLAG for a system abbrev.
	(Fdefine_global_abbrev, Fdefine_mode_abbrev):
	Update calls to Fdefine_abbrev.
	(write_abbrev): Update for changed data format.
	Don't list "system" abbrevs.
	(Fexpand_abbrev): Update use count with new data format.
	(describe_abbrev): Update for changed data format.
	(Fdefine_abbrev_table): Handle the new SYSTEM-FLAG.

	* config.in (HAVE_MBSINIT): Add #undef.

	* strftime.c (mbsinit): Define as no-op if not available.

	* s/sco5.h (LIBX11_SYSTEM) [MOTIF]: Add -lgen.
	(sigprocmask_set): Conditionalize decl on ! NOT_C_CODE.

	* keymap.c (Flookup_key): Error message if key has wrong data type.
	(Fdefine_key): Add error message for trying to bind [DEL], [RET], etc.
	(exclude_key): New variable.

2001-12-28  Gerd Moellmann  <gerd@gnu.org>

	* xterm.c (x_setup_relief_colors): Don't compute an image's
	background color if it doesn't have a Pixmap.

	* xterm.c (notice_overwritten_cursor): Don't depend on
	output_cursor and updated_area.  Compare pixel coordinates with
	window's cursor pixel coordinates.
	(x_draw_glyphs, x_clear_end_of_line, show_mouse_face):
	Call notice_overwritten_cursor with new arg list.
	(show_mouse_face): Fix bug setting a row's mouse_face_p flag
	unconditionally.

	* xdisp.c (try_scrolling) <PT below scroll margin>: Add the
	height of the cursor line to the amount to scroll.

2001-12-27  Richard M. Stallman  <rms@gnu.org>

	* intervals.c (set_point_both): The position after an invisible,
	intangible character is not an acceptable stopping point.

2001-12-27  Ken Raeburn  <raeburn@gnu.org>

	* window.c (enlarge_window): In new preserve_before code, convert
	CURBEG from lisp object to integer before doing arithmetic.

2001-12-27  Richard M. Stallman  <rms@gnu.org>

	* bytecode.c (Fbyte_code): Undo previous change.

2001-12-26  Kim F. Storm  <storm@cua.dk>

	* keyboard.c (record_char): Ignore duplicate help-echo events only
	separated by mouse-movement.  When tracking mouse, only record
	first and last mouse-movement event in same window.
	Don't record mouse-movement events in keyboard macros.

2001-12-25  Richard M. Stallman  <rms@gnu.org>

	* window.c (enlarge_window): New arg PRESERVE_BEFORE.  Callers changed.
	(Fenlarge_window): New arg PRESERVE_BEFORE.

	* bytecode.c (Fbyte_code): Use Fstring_make_unibyte
	instead of Fstring_as_unibyte.

2001-12-22  Pavel Jan,Am(Bk  <Pavel@Janik.cz>

	The following changes remove mocklisp support:

	* mocklisp.h, mocklisp.c: Files removed.

	* lisp.h: Remove declarations of variables `Vmocklisp_arguments',
	`Qmocklisp' and `Qmocklisp_arguments'.
	Remove prototype of syms_of_mocklisp.

	* makefile.nt, makefile.w32-in, Makefile.in: Remove mocklisp files.

	* callint.c: Do not include mocklisp.h.
	(Fcall_interactively): Do not test for mocklisp case.

	* eval.c: Remove variables `Qmocklisp_arguments',
	`Vmocklisp_arguments' and `Qmocklisp'.  Remove prototype of ml_apply.
	(Fprogn, Fwhile, Fcommandp, Feval, Ffuncall, funcall_lambda):
	Do not test for mocklisp case.
	(Fwhile): Remove unused variable `tem'.
	(syms_of_eval): Remove variable `moclisp-arguments'.

	* data.c (wrong_type_argument): Remove mocklisp case.

	* doc.c (Fdocumentation): Remove mocklisp case.

	* emacs.c (main): Do not call syms_of_mocklisp.

2001-12-21  Richard M. Stallman  <rms@gnu.org>

	* xfns.c (compute_tip_xy): If tooltip won't fit on the screen
	to the left or to the right of the pointer, put it against
	the left screen edge.

2001-12-21  Eli Zaretskii  <eliz@is.elta.co.il>

	* Makefile.in (distclean): Remove .gdbinit if we are building
	outside the source tree.

2001-12-19  Eli Zaretskii  <eliz@is.elta.co.il>

	* w32.c (emacs_root_dir): New function.

	* msdos.c (emacs_root_dir): New function.

	* fileio.c (Fexpand_file_name) [DOS_NT]: Use the root directory
	of the current drive as the fallback for default_directory.

	* dired.c (file_name_completion): Run the elements of
	completion-ignored-extensions through ENCODE_FILE.

	* lisp.h (scmp): Remove prototype, since it's now a static
	function private to dired.c.

2001-12-18  Richard M. Stallman  <rms@gnu.org>

	* dired.c (scmp): Function moved from minibuf.c.
	Delete multibyte handling--used only on encoded strings.

	* minibuf.c (scmp): Function moved to dired.c.

	* fns.c (merge): Add QUIT call.

2001-12-18  Dave Love  <fx@gnu.org>

	* Makefile.in (lisp, shortlisp): Add language/utf-8-lang.el,
	language/georgian.el.

2001-12-18  Eli Zaretskii  <eliz@is.elta.co.il>

	* Makefile.in (lisp, shortlisp): Synchronize with changes to
	lisp/Makefile.in:DONTCOMPILE.

2001-12-18  Pavel Jan,Am(Bk  <Pavel@Janik.cz>

	* xdisp.c (window_box_height): Do not return negative values.
	From Gerd Moellmann <gerd@gnu.org>.

	* keyboard.c (head_table): Add missing braces around initializer.

	* term.c (keys): Likewise.

	* xfns.c (x_frame_parms, visual_classes): Likewise.

2001-12-17  Sam Steingold  <sds@gnu.org>

	* coding.c (DECODE_COMPOSITION_END): Fixed a typo in the last
	patch (COMPOSING_P, not COMPOSING).

2001-12-17  Richard M. Stallman  <rms@gnu.org>

	* editfns.c (Fcompare_buffer_substrings): Add QUIT to main loop.

	* coding.c (code_convert_region): Update coding->cmp_data->char_offset
	before calling decode_coding.

	* charset.c (Fdefine_charset): Call Fupdate_coding_systems_internal.

	* coding.c (DECODE_COMPOSITION_END): Check for ! COMPOSING_P (coding)
	instead of only for COMPOSITION_DISABLED.

2001-12-16  Richard M. Stallman  <rms@gnu.org>

	* alloc.c (pure_alloc): After overflow, allocate just a small block.

	* Makefile.in (xmenu.o, xterm.o, fontset.o): Depend on buffer.h.

	* buffer.h (struct buffer): New field `display_error_modiff'.
	* buffer.c (reset_buffer): Initialize `display_error_modiff'.

	* window.c (Frecenter): Clear display_error_modiff field.

	* xdisp.c (redisplay_window_0, redisplay_window_1): New functions.
	Call redisplay_window, but not if display_error_modiff field says no.
	(redisplay_window_error): New function.
	(displayed_buffer): New variable.
	(redisplay_internal, redisplay_windows): Call the new functions
	instead of redisplay_window directly.

2001-12-15  Richard M. Stallman  <rms@gnu.org>

	* keyboard.c (syms_of_keyboard) <double-click-fuzz>: Doc fix.

2001-12-14  Andrew Innes  <andrewi@gnu.org>

	* makefile.w32-in (EMACSLOADPATH): Define.
	($(EMACS)): Run `list-load-path-shadows' after dumping emacs.
	(bootstrap-temacs): Remove dependency on bootstrap-clean.

2001-12-13  Eli Zaretskii  <eliz@is.elta.co.il>

	* xfns.c (x_report_frame_params): Make the scroll-bar-width frame
	parameter have a numeric value all the time.

	* w32fns.c (x_report_frame_params): Likewise.

2001-12-12  Richard M. Stallman  <rms@gnu.org>

	* fileio.c (Fwrite_region): Doc fix.

	* xdisp.c (CLEAR_FACE_CACHE_COUNT): Redefine as 500.
	(redisplay_internal): Call clear_image_cache only for window terminals.

2001-12-12  Gerd Moellmann  <gerd@gnu.org>

	* xdisp.c (move_it_vertically_backward): Change heuristic
	for the case that we didn't move far enough initially.

	* window.c (Frecenter): Simplify computation in the case of window
	system frames and ARG < 0; use window_box_height.

2001-12-11  Richard M. Stallman  <rms@gnu.org>

	* Makefile.in, mem-limits.h, dispnew.c, emacs.c, fileio.c:
	* process.c, sysdep.c, unexec.c: Test GNU_LINUX, not LINUX.

2001-12-11  Andrew Innes  <andrewi@gnu.org>

	* insdel.c (make_gap) [DOUG_LEA_MALLOC]: Call make_gap_smaller if
	arg is negative.

2001-12-11  Richard M. Stallman  <rms@gnu.org>

	* m/hp800.h: Split the __hpux conditional into the parts
	that are right for GNU/Linux too and the parts that are not.
	Use the former if GNU_LINUX.
	(HAVE_ALLOCA, LOAD_AVE_TYPE, LOAD_AVE_CVT): New defs for GNU/Linux.

	* s/gnu-linux.h (GNU_LINUX): Defined.

2001-12-11  Pavel Jan,Am(Bk  <Pavel@Janik.cz>

	* macros.c, msdos.c, w16select.c: Change doc-string comments to
	`new style' [w/`doc:' keyword].

2001-12-10  Jason Rumney  <jasonr@gnu.org>

	* w32menu.c (w32_free_submenu_strings): Clear menu item struct
	before using.

2001-12-09  Pavel Jan,Am(Bk  <Pavel@Janik.cz>

	* dosfns.c: Change doc-string comments to `new style' [w/`doc:'
	keyword].

2001-12-09  Eli Zaretskii  <eliz@is.elta.co.il>

	* dosfns.c (dos-display-scancodes, dos-decimal): Doc fix.

	* s/hpux10.h (srand48): Don't undefine.

2001-12-09  Jason Rumney  <jasonr@gnu.org>

	* w32menu.c (_widget_value): Make `help' field a Lisp_Object.
	Add	comment to explain where the struct came from.
	(single_submenu, w32_menu_show): Set `help' field as Lisp_Object.
	(add_menu_item): Process pop-up menus first to avoid memory leak.
	(add_menu_item, w32_menu_display_help): Use `help' field as
	Lisp_Object.
	(w32_free_submenu_strings): Only free owner-drawn strings.

2001-12-09  Pavel Jan,Am(Bk  <Pavel@Janik.cz>

	* COPYING: Moved back.

	* charset.c (char_to_string_1, translate_char, Fdefine_charset):
	Add parentheses around && within ||.

	* indent.c (compute_motion): Likewise.

	* intervals.c (merge_properties_sticky): Likewise.

	* coding.c (setup_coding_system, shrink_encoding_region)
	(Fdecode_sjis_char): Likewise.

2001-12-07  Andreas Schwab  <schwab@suse.de>

	* xdisp.c (display_mode_element): Don't read past end of string if
	it ends with '%'.

	* alloc.c (inhibit_garbage_collection): Don't exceed value an int
	can hold.

	* data.c (Vmost_positive_fixnum, Vmost_negative_fixnum):
	Rename from most_positive_fixnum and most_negative_fixnum, resp., and
	type changed to Lisp_Object.
	(syms_of_data): DEFVAR_LISP them.

2001-12-07  Richard M. Stallman  <rms@gnu.org>

	* callproc.c (init_callproc): Set Vdata_directory based on the source
	location whenever Emacs was run uninstalled.

2001-12-06  Paul Eggert  <eggert@twinsun.com>

	* config.in (HAVE_WORKING_VFORK): New #undefs.
	* process.c (create_process):
	Use HAVE_WORKING_VFORK, not HAVE_VFORK.
	* m/cnvrgnt.h (HAVE_VFORK): Remove #define.
	* m/ibm370aix.h (HAVE_VFORK): Remove #undef.
	* m/ibmps2-aix.h (HAVE_VFORK): Remove #define.
	* m/intel386.h (HAVE_VFORK): Likewise.
	* m/mips-siemens.h (HAVE_VFORK): Likewise.
	* m/mips.h (HAVE_VFORK): Likewise.
	* s/freebsd.h (vfork): Remove #define.
	* s/lynxos.h (HAVE_VFORK): Remove #undef.
	* s/usg5-4-2.h: Fix comment about vfork.

2001-12-06  Richard M. Stallman  <rms@gnu.org>

	* s/hpux10.h (random): Add undef.
	(HAVE_RANDOM): Define it just once.

2001-12-06  Stefan Monnier  <monnier@cs.yale.edu>

	* eval.c: Undo last change: the standard syntax is not wanted.

2001-12-06  Eli Zaretskii  <eliz@is.elta.co.il>

	* xterm.c (x_free_frame_resources) [USE_X_TOOLKIT]: Remove all the
	scroll bars of the frame before deleting the frame itself.  If the
	frame has a widget, delete the frame with XtDestroyWidget, and do
	not call XDestroyWindow before that.

2001-12-06  Kim F. Storm  <storm@cua.dk>

	* xfns.c (x_report_frame_params): Return actual fringe widths.

	* w32fns.c (x_report_frame_params): Return actual fringe widths.

2001-12-05  Andrew Innes  <andrewi@gnu.org>

	* alloc.c (Fgarbage_collect): Shrink buffer gaps that are
	excessively large.

	* insdel.c (make_gap_larger): New function.
	(make_gap_smaller): New function.
	(make_gap) [USE_MMAP_FOR_BUFFERS || REL_ALLOC]:
	Call make_gap_smaller if arg is negative.

2001-12-04  Stefan Monnier  <monnier@cs.yale.edu>

	* keyboard.c (kbd_buffer_store_event): Fix interrupt_signal prototype.
	Pass a dummy argument when calling interrupt_signal.
	(parse_menu_item): Mark disabled items before checking for empty def.
	(read_char_minibuf_menu_prompt): Make safety more visible.
	(read_key_sequence): Add a `first_unbound' variable.
	Use it to detect C-c ESC ESC ESC ESC ... cases and drop the
	unbound prefix as soon as we can detect it.

	* doc.c (Fsnarf_documentation): Add prototype.
	(get_doc_string): Handle negative arguments.
	(Fdocumentation): Use AREF and ASIZE.
	Move the calls to get_doc_string to a single place.
	Don't confuse an interactive-spec for a docstring reference.
	(Fdocumentation_property): Take advantage of the fact that
	get_doc_string now ignores the sign of the docstring position.

	* eval.c: Use standard syntax for usage in docstrings.

2001-12-03  Pavel Jan,Am(Bk  <Pavel@Janik.cz>

	* xdisp.c (syms_of_xdisp): Make `tool-bar-button-relief` an option.

2001-12-02  Pavel Jan,Am(Bk  <Pavel@Janik.cz>

	* xterm.c (x_draw_image_relief): Use predefined macro instead of
	constant when the value of `tool_bar_button_relief' is negative.

2001-12-02  Richard M. Stallman  <rms@gnu.org>

	* xmenu.c (menu_highlight_callback): Use `help' field as Lisp_Object.
	(single_submenu, xmenu_show): Set `help' field as Lisp_Object.

	* fileio.c (read_non_regular): Delete Fsignal call.

2001-12-01  Stefan Monnier  <monnier@cs.yale.edu>

	* lisp.h (run_hook_list_with_args): Undo last change.

2001-12-01  Gerd Moellmann  <gerd@gnu.org>

	* xterm.c (x_draw_fringe_bitmap): Always undo clipping.

2001-12-01  Jason Rumney  <jasonr@gnu.org>

	* window.c (Qleft_fringe, Qright_fringe): Remove. Now in frame.c.

	* w32term.h (WM_MOUSELEAVE, TME_LEAVE, TRACKMOUSEEVENT)
	[!WM_MOUSELEAVE]: Define.

	* w32menu.c (current_popup_menu, get_menu_item_info):
	(set_menu_item_info): New vars.
	(set_frame_menubar): Doc fix clarifying GC interaction with menus.
	(w32_menu_show): Set current_popup_menu.
	(add_menu_item): Allocate new strings for owner-drawn menu items
	and help strings.
	Use owner-draw for disabled menu items again.
	(w32_menu_display_help): Ignore owner-drawn items and popup menus.
	(w32_free_submenu_strings, w32_free_menu_strings): New functions.

	* w32fns.c (trackmouse_window, track_mouse_event_fn): New vars.
	(w32_wnd_proc) <WM_MOUSEMOVE>: Notice when mouse enters frame.
	<WM_EXITMENULOOP>: Free menu strings.
	<WM_MOUSELEAVE>: Stop tracking mouse.
	(x_create_tip_frame): Specify no minibuffer, modeline or fringes.

	* w32term.c (w32_read_socket) <WM_MOUSELEAVE>: Cancel help echo
	and mouse face.

2001-12-01  Kim F. Storm  <storm@cua.dk>

	The following changes add left-fringe and right-fringe
	frame parameters to adjust fringe widths, or remove one or
	both fringes.

	* frame.h (struct frame): Remove trunc_area_pixel_width and
	trunc_area_cols fields.
	(Qleft_fringe, Qright_fringe): Declare.
	(FRAME_RIGHT_FRINGE_WIDTH): New macro.

	* frame.c (Qleft_fringe, Qright_fringe): New vars.
	(syms_of_frame): Initialize them.

	* window.c (coordinates_in_window): Handle separate left and right
	fringe widths.

	* xterm.h (struct x_output): Add left_fringe_width, right_fringe_width,
	and fringe_cols fields.
	(FRAME_FRINGE_BITMAP_WIDTH, FRAME_FRINGE_BITMAP_HEIGHT): Remove macros.
	(FRAME_X_FRINGE_COLS): Use fringe_cols field.
	(FRAME_X_FRINGE_WIDTH): Use fringes_extra field.
	(FRAME_X_LEFT_FRINGE_WIDTH): Use left_fringe_width field.
	(FRAME_X_RIGHT_FRINGE_WIDTH): Use right_fringe_width field.
	(x_compute_fringe_widths): Add prototype.

	* xterm.c (zv_height, zv_bits, zv_period): Changed zv bitmap to
	fill fringe evenly with small dashes.
	(x_draw_fringe_bitmap): Clear background if necessary. Align and
	clip the new ZV bitmap to avoid jitter between rows.
	(x_draw_row_fringe_bitmaps): Rely on x_draw_fringe_bitmap to clear
	background.  Don't draw fringe bitmaps if fringe width is zero.
	(x_compute_fringe_widths): New function.
	(x_new_font, x_set_window_size_1): Use it.

	* xfns.c (x_frame_parms): Add `left-fringe' and `right-fringe' parms.
	(x_set_frame_parameters): Process `font' parameter before other
	parameters as fringe widths depend on it.
	(x_set_fringe_width): New function.
	(x_figure_window_size): Use x_compute_fringe_widths.
	(Fx_create_frame): Process `left-fringe' and `right-fringe' frame
	parameters.

	* widget.c (set_frame_size): Use x_compute_fringe_widths.
	(EmacsFrameSetCharSize): Ditto.

	* w32term.h: Merged changes from xterm.h.
	* w32term.c: Merged changes from xterm.c.
	* w32fns.c: Merged changes from xfns.c.

2001-11-29  Pavel Jan,Am(Bk  <Pavel@Janik.cz>

	* COPYING: Removed.

2001-11-29  Dave Love  <fx@gnu.org>

	* coding.c (syms_of_coding) <Qchar_coding_system>: Give it an
	extra extra slot.
	(detect_coding_mask): Fix call of detect_coding_iso2022.

2001-11-29  Pavel Jan,Am(Bk  <Pavel@Janik.cz>

	* fileio.c (file-name-coding-system)
	(default-file-name-coding-system): Doc fix (links to referenced
	variables added).

2001-11-28  Stefan Monnier  <monnier@cs.yale.edu>

	* lisp.h (GCPRO1, GCPRO2, GCPRO3, GCPRO4, GCPRO5):
	Add dummy uses of gcproN variables.

	* category.c (describe_category, describe_category_1)
	(Fdescribe_categories): Remove.  (Moved to lisp/help-fns.el.)
	(syms_of_category): Don't defsubr Sdescribe_categories.

2001-11-28  Richard M. Stallman  <rms@gnu.org>

	* fileio.c (Ffind_file_name_handler): Avoid initializer for `result'.

	* Makefile.in (lispdir): New variable, referring to build dir.
	(TAGS-LISP): Find Makefile in $(lispdir), not $(lispsource).

2001-11-28  Andrew Innes  <andrewi@gnu.org>

	* w32menu.c (w32_menu_display_help): Actually add the new argument
	OWNER.

2001-11-28  Jason Rumney  <jasonr@gnu.org>

	* w32menu.c (add_menu_item): Do not use owner-draw for disabled
	menu items.  From David Ponce <dponce@wanadoo.fr>.
	(w32_dialog_show) [HAVE_DIALOGS]: Compile whole function
	conditionally.
	(w32_menu_display_help): New argument OWNER. Rewritten to store a
	help event in the owner frame's keyboard buffer.

	* w32fns.c (w32_wnd_proc) <WM_MENUSELECT>: Display help directly.
	(Fx_show_tip): Don't subtract last width from row width.

	* w32term.c (w32_read_socket) <WM_MENUSELECT>: Remove.
	(w32_read_socket): Use EQ to compare frames.

2001-11-28  Gerd Moellmann  <gerd@gnu.org>

	* xterm.c (x_draw_glyphs): Don't call notice_overwritten_cursor if
	OVERLAPS_P.

2001-11-28  Pavel Jan,Am(Bk  <Pavel@Janik.cz>

	* xdisp.c (message_dolog): Remove unused variables `gcpro2',
	`gcpro3' and `gcpro4'.

	* coding.c (decode_coding_string): Remove unused variable `gcpro1'.

2001-11-28  Stefan Monnier  <monnier@cs.yale.edu>

	* ccl.c: Use AREF and ASIZE.

2001-11-27  Stefan Monnier  <monnier@cs.yale.edu>

	* lisp.h (run_hook_list_with_args): Remove.
	(LIST_END_P): Fix call to wrong_type_argument.
	(make_fixnum_or_float): Use EMACS_INT rather than int.

2001-11-26  Stefan Monnier  <monnier@cs.yale.edu>

	* syntax.c (syms_of_syntax): Remove defsubr of Sdescribe_syntax.
	(describe_syntax, describe_syntax_1, Fdescribe_syntax): Remove.

	* eval.c: Use AREF and ASIZE.
	(Ffetch_bytecode): Add the file name to the error message.

	* fileio.c (Ffind_file_name_handler): Give precedence to handlers
	which match the end of the file-name.
	(Fsubstitute_in_file_name): Don't signal an error if $ENVVAR
	is not a valid env var, but leave it as is instead.

	* keymap.c (access_keymap): Handle t bindings like nil bindings.
	Make nil bindings in char-tables transparent.
	(store_in_keymap): Turn a nil binding into a t binding for char-tables.

2001-11-26  Richard M. Stallman  <rms@gnu.org>

	* textprop.c (set_text_properties_1): Allow START, END in either order.
	Do nothing if range is empty.

	* Makefile.in (mallocobj): Simplify logic using auxiliary vars.

	* Makefile.in (mostlyclean): Delete bootstrap-emacs here.
	(clean): Not here.

2001-11-25  Stefan Monnier  <monnier@cs.yale.edu>

	* textprop.c (set_text_properties_1): Clearly mark that the
	interval should not be empty.

	* intervals.c (graft_intervals_into_buffer):
	Don't call set_text_properties_1 on an empty interval.

2001-11-25  Richard M. Stallman  <rms@gnu.org>

	* unexelf.c (unexec): Index by n, not nn, when checking for ".sbss".

	* callproc.c (Fcall_process): When we make a bigger buffer for bufptr,
	don't lose the data in it.

2001-11-25  Juanma Barranquero  <lektu@terra.es>

	* abbrev.c (Fexpand_abbrev): Use Frun_hooks instead of Vrun_hooks.

	* buffer.c (Fkill_buffer): Use Frun_hooks, not Vrun_hooks.

	* print.c (temp_output_buffer_setup): Use Frun_hooks, not Vrun_hooks.

2001-11-25  Stefan Monnier  <monnier@cs.yale.edu>

	* xfaces.c (merge_face_heights): Coerce back to int explicitly.

2001-11-25  Eli Zaretskii  <eliz@is.elta.co.il>

	* window.c (Fset_window_vscroll): Doc fix.  From Kalle Olavi
	Niemitalo <kon@iki.fi>.

2001-11-25  Jason Rumney  <jasonr@gnu.org>

	* w32term.h (FRAME_X_FRINGE_COLS): No fringe on tip frames.

	* w32fns.c (x_create_tip_frame): Set frame's fringes_extra to 0.
	(Fx_show_tip): Block input during frame creation.
	(Fx_show_tip, Fx_hide_tip): Enable.

2001-11-24  Richard M. Stallman  <rms@gnu.org>

	* lread.c (Fload): Detect recursive load error for more than 3
	nestings of the same file.
	(Vrecursive_load_depth_limit): Variable deleted.
	(syms_of_lread) <recursive-load-depth-limit>: Variable deleted.

2001-11-24  Jason Rumney  <jasonr@gnu.org>

	* xfns.c (compute_tip_xy): Initialize root_x and root_y from
	mouse position if either left or top is not specified.

	* w32fns.c (w32_wnd_proc) <WM_MENUSELECT>: Revert last change.
	<WM_WINDOWPOSCHANGING>: Let tip frames resize without restriction.
	(my_create_tip_window, Fx_show_tip): Adjust size for external border.
	(my_create_tip_window): Assign tip_window.
	(x_create_tip_frame): Use same defaults as X.
	(compute_tip_xy): Remove unused variable.  Use full screen width.
	(Fx_show_tip): Do not double height. Call ShowWindow directly.

	* w32term.c (x_after_update_window_line): Doc fix.
	(w32_read_socket): Doc fix.  Avoid SET_FRAME_GARBAGED for tip
	frames.
	<WM_SHOWWINDOW>: Redo mouse highlight when hiding tip frame.

	* xdisp.c (prepare_menu_bars) [HAVE_WINDOW_SYSTEM]: Use tip_frame
	for all Windowed systems.

2001-11-23  Eli Zaretskii  <eliz@is.elta.co.il>

	* msdos.c (IT_clear_screen): If the frame's faces are not yet
	realized, use the initial screen colors to clear the screen.

2001-11-23  Pavel Jan,Am(Bk  <Pavel@Janik.cz>

	* textprop.c (Fset_text_properties): Remove unused variables
	`unchanged', `prev_changed', `s' and `len'.

	* search.c (Freplace_match): Remove unused variable `inslen'.

	* keymap.c (access_keymap): Remove unused variables `c1' and `c2'.

2001-11-22  Jason Rumney  <jasonr@gnu.org>

	* w32fns.c (x_window_to_frame): Remove irrelevant TODO comment.
	(w32_wnd_proc) <WM_MENUSELECT>: Show help echo directly.
	(my_create_tip_window): New function.
	(x_create_tip_frame, compute_tip_xy): Adapt for Windows.
	(Fx_show_tip, Fx_hide_tip) [TEST_TOOLTIPS]: Adapt for Windows.

2001-11-20  Jason Rumney  <jasonr@gnu.org>

	* coding.h (Vw32_system_coding_system) [WINDOWSNT]: Remove.
	(ENCODE_SYSTEM, DECODE_SYSTEM) [WINDOWSNT]: Use Vlocale_coding_system.

	* w32fns.c (Vw32_system_coding_system): Remove.
	(w32_to_x_font, x_to_w32_font): Use Vlocale_coding_system.

2001-11-19  Stefan Monnier  <monnier@cs.yale.edu>

	* fileio.c (Fwrite_region): Move choose_write_coding_system to
	after build_annotations.

	* syntax.c (describe_syntax): Add dummy arg.
	(describe_syntax_1): Update call to describe_vector.

	* category.c (describe_category): Add dummy arg.
	(describe_category_1): Update call to describe_vector.

	* keymap.c (Fdescribe_vector): Add `describer' parameter.
	(describe_command, describe_translation): Add dummy second param.
	(describe_map): Call elt_describer with two arguments.
	(describe_vector_princ): Add `fun' parameter.
	Call it instead of the hardcoded `princ'.
	(describe_vector): Add arg `args'.
	Pass it as a new second argument to elt_describer.

	* keymap.h (describe_vector): Update prototype.

	* frame.c: Don't include keymap.h any more.
	(keys_of_frame): Remove.

	* lisp.h (keys_of_frame): Remove declaration.

	* emacs.c (main): Don't call `keys_of_frame' any more.

2001-11-14  Andreas Schwab  <schwab@suse.de>

	* unexelf.c [!defined MAP_ANON]: Define MAP_ANON to MAP_ANONYMOUS
	if defined, 0 otherwise.
	(MAP_FAILED): Define if not defined and use it to test mmap failure.
	(unexec) [!MAP_ANON]: Use /dev/zero as file to map.

2001-11-19  Richard M. Stallman  <rms@gnu.org>

	* indent.c (current_column_1): Fix handling of scan_bytes for mb chars.

2001-11-18  Jason Rumney  <jasonr@gnu.org>

	* w32term.c (note_mouse_highlight): Fix type of variable `ignore'.
	(x_draw_bar_cursor): If the background color of the glyph under
	the cursor equals the frame's cursor color, use the glyph's
	foreground color for drawing the bar cursor.
	(x_after_update_window_line): Clear internal border in different
	circumstances.
	(w32_set_vertical_scroll_bar): Check for width and height > 0.
	(w32_draw_relief_rect): Correct relief by 1 pixel.
	(x_set_glyph_string_background_width):
	Set extends_to_end_of_line_p if the row's fill_line_p is set and
	drawing the last glyph with DRAW_IMAGE_{RAISED,SUNKEN}.
	(x_display_and_set_cursor): If cursor_in_echo_area, use NO_CURSOR
	if cursor_in_non_selected_windows is false.
	(show_mouse_face): Clean up.  Recognize overwritten cursor differently.
	(x_draw_glyphs): Remove parameters REAL_START and REAL_END.
	Notice if cursor gets overwritten.
	(notice_overwritten_cursor): Renamed from
	note_overwritten_text_cursor.  Rewritten to take glyph widths
	into account, and to take X positions as parameters.
	(x_draw_phys_cursor_glyph): Save state of w->phys_cursor_on_p
	around call to x_draw_glyphs.
	(x_setup_relief_colors): Use `IMAGE_BACKGROUND' and
	`IMAGE_BACKGROUND_TRANSPARENT' to calculate the correct background
	color to use for image glyph reliefs.
	(x_draw_image_relief): Accept zero tool_bar_button_relief.
	(glyph_rect): Remove unused variable `area'.

	* w32fns.c (x_set_frame_parameters): Avoid infinite recursion for
	some items.
	(x_set_internal_border_width): Set frame garbaged when window
	doesn't exist yet.
	(Fx_create_frame): Accept zero tool_bar_button_relief.
	(x_clear_image_1, four_corners_best, image_background)
	(image_background_transparent): New functions.
	(xpm_format, png_format, jpeg_format, tiff_format, gif_format)
	(gs_format): Add `:background' entry.
	(lookup_image): Set IMG's background color if specified.
	(pbm_load, xbm_load_image, png_load): Set IMG's background field
	when appropriate.
	(x_clear_image_1): Reset `background_valid' and
	`background_transparent_valid' fields.
	(x_build_heuristic_mask): Use IMAGE_BACKGROUND instead of
	calculating it here.  Set IMG's background_transparent field.
	(enum xpm_keyword_index): Add XPM_BACKGROUND.
	(enum png_keyword_index): Add PNG_BACKGROUND.
	(enum jpeg_keyword_index): Add JPEG_BACKGROUND.
	(enum tiff_keyword_index): Add TIFF_BACKGROUND.
	(enum gif_keyword_index): Add GIF_BACKGROUND.
	(enum gs_keyword_index): Add GS_BACKGROUND.
	(pbm_load, png_load, jpeg_load, tiff_load, gif_load):
	Pre-calculate image background color where necessary.
	(x_create_x_image_and_pixmap, xbm_load, gs_load):
	Use display info's n_cbits entry for screen depth.
	(Fx_show_tip): Remove unused variables `buffer', `top',
	`left', `max_width' and `max_height'.

	* w32menu.c (w32_menu_show, push_menu_pane): Doc fixes.

2001-11-18  Gerd Moellmann  <gerd@gnu.org>

	* puresize.h (BASE_PURESIZE): Increase to 750000.

2001-11-18  Pavel Jan,Am(Bk  <Pavel@Janik.cz>

	* frame.c (Fframe_live_p): Doc fix.

2001-11-18  Richard M. Stallman  <rms@gnu.org>

	* xdisp.c (message_dolog_marker1, message_dolog_marker2)
	(message_dolog_marker3): New static variables hold three markers.
	(syms_of_xdisp): Initialize and staticpro them.
	(message_dolog): Use message_dolog_marker1..3 instead of
	allocating markers each time.  Unchain them when done.

2001-11-17  Richard M. Stallman  <rms@gnu.org>

	* doc.c (Fsnarf_documentation): Doc fix.

2001-11-17  Andreas Schwab  <schwab@suse.de>

	* xterm.c (note_mouse_highlight): Fix type of variable `ignore'.

2001-11-17  Richard M. Stallman  <rms@gnu.org>

	* fileio.c (Fwrite_region): Avoid initializer for Lisp_Object.

2001-11-17  Jason Rumney  <jasonr@gnu.org>

	* xterm.c (notice_overwritten_cursor): Take care of end < 0 case.

2001-11-17  Gerd Moellmann  <gerd@gnu.org>

	* xdisp.c (tool_bar_item_info): Avoid calling Fget_text_property
	with invalid position.

2001-11-16  Richard M. Stallman  <rms@gnu.org>

	* syswait.h: Delete conditionals for HPUX7, ISC 4.1, and convex.

	* s/isc4-1.h (HAVE_SYS_WAIT_H): Add #undef.
	* s/hpux.h (HAVE_SYS_WAIT_H): Add #undef.
	* s/hpux8.h (HAVE_SYS_WAIT_H): Define it.

	* m/convex.h (HAVE_SYS_WAIT_H): Add #undef.

2001-11-16  Stefan Monnier  <monnier@cs.yale.edu>

	* fileio.c (build_annotations): Split off the tail.
	(build_annotations_2): New fun.  Extracted from build_annotations.
	(Fwrite_region): Split the call to build_annotations into two
	calls to build_annotations and build_annotations_2.

2001-11-16  Pavel Jan,Am(Bk  <Pavel@Janik.cz>

	* sysdep.c (wait_for_kbd_input) [VMS]: Do not call
	clear_waiting_for_input with argument.

	* xterm.h (x_update_cursor): Remove duplicated prototype.

	* keyboard.h (clear_waiting_for_input): Remove duplicated prototype.

	* xterm.c (waiting_for_input): Remove unnecessary declaration.

	* data.c (Ftimes, Fquo, Frem, Fmod): Doc fix.

2001-11-16  Stefan Monnier  <monnier@cs.yale.edu>

	* fileio.c (choose_write_coding_system): New fun, extracted
	from Fwrite_region.
	(Fwrite_region): Use it.

	* eval.c (max_specpdl_size, max_lisp_eval_depth): Use EMACS_INT.
	(funcall_lambda, run_hook_with_args): Make static and add prototype.
	(ml_apply, find_handler_clause): Add prototype.

2001-11-16  Eli Zaretskii  <eliz@gnu.org>

	* config.in: Add #undef HAVE_COFF_H.

	* unexec.c (coff.h): Don't include unless HAVE_COFF_H is defined.
	Required for ISC 4.1.

2001-11-16  Eli Zaretskii  <eliz@is.elta.co.il>

	* syswait.h: (HAVE_SYS_WAIT_H): Undef for ISC 4.1.  Reported by
	Andrew Wiseman <a.wiseman@btclick.com>.

2001-11-16  Kim F. Storm  <storm@cua.dk>

	The following changes are made to clean up the various internal
	references to the fringes to actually use the term `fringe' for
	them.  Previously, they were called `flags areas', `bitmap areas',
	`left/right side of windows', or implicitly as `flags' or
	`bitmaps':

	* dispextern.h (FRINGE_FACE_ID): Renamed from BITMAP_AREA_FACE_ID.
	Comments fixed. Use renamed symbols.

	* dispnew.c: Comment fix. Use renamed symbols.

	* frame.h (FRAME_FRINGE_COLS): Renamed from FRAME_FLAGS_AREA_COLS.
	(FRAME_FRINGE_WIDTH): Renamed from FRAME_FLAGS_AREA_WIDTH.
	(FRAME_LEFT_FRINGE_WIDTH): Renamed from FRAME_LEFT_FLAGS_AREA_WIDTH.

	* msdos.c: Comment fix.

	* w32fns.c: Use renamed symbols.

	* w32term.c: Comment fixes. Use renamed symbols.
	(fringe_bitmap_type): Renamed from bitmap_type.
	(NO_FRINGE_BITMAP): Renamed from NO_BITMAP.
	(w32_draw_fringe_bitmap): Renamed from w32_draw_bitmap.
	(x_draw_row_fringe_bitmaps): Renamed from x_draw_row_bitmaps.

	* w32term.h: Comment fixes. Use renamed symbols.
	(fringes_extra): Renamed from flags_areas_extra.
	(FRAME_FRINGE_BITMAP_WIDTH): Renamed from FRAME_FLAGS_BITMAP_WIDTH.
	(FRAME_FRINGE_BITMAP_HEIGHT): Renamed from FRAME_FLAGS_BITMAP_HEIGHT.
	(FRAME_X_FRINGE_COLS): Renamed from FRAME_X_FLAGS_AREA_COLS.
	(FRAME_X_FRINGE_WIDTH): Renamed from FRAME_X_FLAGS_AREA_WIDTH.
	(FRAME_X_LEFT_FRINGE_WIDTH):
	Renamed from FRAME_X_LEFT_FLAGS_AREA_WIDTH.
	(FRAME_X_RIGHT_FRINGE_WIDTH):
	Renamed from FRAME_X_RIGHT_FLAGS_AREA_WIDTH.

	* widget.c: Use renamed symbols.

	* window.c: Comment fixes. Use renamed symbols.
	(coordinates-in-window-p): Doc fix.

	* xdisp.c: Comment fixes. Use renamed symbols.

	* xfaces.c (realize_basic_faces): Use FRINGE_FACE_ID.

	* xfns.c: Use renamed symbols.

	* xterm.c: Comment fixes. Use renamed symbols.
	(fringe_bitmap_type): Renamed from bitmap_type.
	(NO_FRINGE_BITMAP): Renamed from NO_BITMAP.
	(x_draw_fringe_bitmap): Renamed from x_draw_bitmap.
	(x_draw_row_fringe_bitmaps): Renamed from x_draw_row_bitmaps.

	* xterm.h: Comment fixes. Use renamed symbols.
	(fringes_extra): Renamed from flags_areas_extra.
	(FRAME_FRINGE_BITMAP_WIDTH): Renamed from FRAME_FLAGS_BITMAP_WIDTH.
	(FRAME_FRINGE_BITMAP_HEIGHT): Renamed from FRAME_FLAGS_BITMAP_HEIGHT.
	(FRAME_X_FRINGE_COLS): Renamed from FRAME_X_FLAGS_AREA_COLS.
	(FRAME_X_FRINGE_WIDTH): Renamed from FRAME_X_FLAGS_AREA_WIDTH.
	(FRAME_X_LEFT_FRINGE_WIDTH):
	Renamed from FRAME_X_LEFT_FLAGS_AREA_WIDTH.
	(FRAME_X_RIGHT_FRINGE_WIDTH):
	Renamed from FRAME_X_RIGHT_FLAGS_AREA_WIDTH.

2001-11-15  Jason Rumney  <jasonr@gnu.org>

	* w32menu.c (add-menu-item): Make help_echo and radio buttons
	work for most menu items.  From David Ponce
	<david.ponce@wanadoo.fr>.

2001-11-15  Gerd Moellmann  <gerd@gnu.org>

	* xfns.c (x_set_frame_parameters): Revert change of 2001-11-07.
	Some x_set_* function expect to be called even if old and new
	value are equal.

	* xdisp.c (build_desired_tool_bar_string): Accept zero
	tool_bar_button_relief.

	* xfns.c (Fx_create_frame): Accept zero tool_bar_button_relief.

	* xterm.c (x_draw_image_relief): Accept zero tool_bar_button_relief.

	* xterm.c (x_draw_bar_cursor): If the background color of the
	glyph under the cursor equals the frame's cursor color, use
	the glyph's foreground color for drawing the bar cursor.

	* dispnew.c (direct_output_forward_char): Fix character/byte
	position comparison.

2001-11-15  Miles Bader  <miles@gnu.org>

	* editfns.c (find_field): Add BEG_LIMIT and END_LIMIT parameters.
	(Fdelete_field, Ffield_string, Ffield_string_no_properties):
	Update arguments to find_field.
	(Ffield_beginning, Ffield_end): Add LIMIT param, pass to find_field.
	(Fconstrain_to_field): Use LIMIT arg to shorten search time.
	* lisp.h (Ffield_beginning, Ffield_end): Update EXFUN decl.
	* minibuf.c (Fminibuffer_prompt_end): Update args to Ffield_end.

2001-11-14  Richard M. Stallman  <rms@gnu.org>

	* editfns.c (Fpropertize): Allow call with 1 arg.

	* dispextern.h (image_background, image_background_transparent):
	Conditionalize on HAVE_X_WINDOWS.

2001-11-13  Richard M. Stallman  <rms@gnu.org>

	* print.c (Fprin1_to_string): Doc fix.

	* sunfns.c (Fsun_change_cursor_icon): Doc fix.

	* floatfns.c (Fceiling, Ffloor): Doc fixes.

	* filelock.c (Funlock_buffer, Ffile_locked_p): Doc fixes.

	* fileio.c (Ffile_accessible_directory_p): Doc fix.

	* eval.c (syms_of_eval): Doc fix.

	* coding.c (syms_of_coding): Doc fix.

	* doc.c (Fsnarf_documentation): Doc fix.

	* dispnew.c (syms_of_display): Doc fix.

	* category.c (Fget_unused_category): Doc fix.

	* buffer.c (syms_of_buffer): Doc fixes.

2001-11-14  Eli Zaretskii  <eliz@is.elta.co.il>

	* print.c (prin1, print): Doc fix.

2001-11-14  Pavel Jan,Am(Bk  <Pavel@Janik.cz>

	* fontset.h: Remove declarations of variables
	`Vhighlight_wrong_size_font' and `Vclip_large_size_font'.

	* fontset.c: Remove variables `Vhighlight_wrong_size_font' and
	`Vclip_large_size_font'.

2001-11-13  Jason Rumney  <jasonr@gnu.org>

	* w32fns.c: Doc fix.

2001-11-13  Pavel Jan,Am(Bk  <Pavel@Janik.cz>

	* xfaces.c (Fface_attributes_as_vector): Doc fix.

	* fns.c: Doc fix.

	* emacs.c: Doc fix.

	* coding.c: Doc fix.

	* cmds.c, composite.c, dired.c, doc.c, filelock.c, floatfns.c,
	* fontset.c, insdel.c, keymap.c: Change doc-string comments to
	`new style' [w/`doc:' keyword].

2001-11-12  Richard M. Stallman  <rms@gnu.org>

	* xterm.c (XTread_socket): Don't update focus for EnterNotify or
	LeaveNotify events.  Only FocusIn and FocusOut do that now.
	(x_display_and_set_cursor): Do display hollow cursors in active
	minibuffer windows when they are not selected.

2001-11-12  Jason Rumney  <jasonr@gnu.org>

	* w32console.c, w32fns.c, w32menu.c, w32proc.c, w32select.c,
	* w32term.c: Change doc-string comments to `new style'.
	[w/`doc:' keyword]. Doc fixes.

	* w32fns.c: Don't define max.
	(Fx_open_connection): Only execute once.

2001-11-12  Pavel Jan,Am(Bk  <Pavel@Janik.cz>

	* ccl.c: Change macros to use do-while block instead of if-else.
	Use braces to follow GNU Coding Standards.

2001-11-11  Richard M. Stallman  <rms@gnu.org>

	* sysdep.c (child_setup_tty): Don't clear ICRNL or INLCR.

	* lread.c (read_escape): Use end_of_file_error for reporting eof.

	* insdel.c (replace_range): Use adjust_markers_for_replace
	instead of adjust_markers_for_delete and adjust_markers_for_insert.

	* intervals.h: Declare set_text_properties and set_text_properties_1.

	* textprop.c (set_text_properties_1): New subroutine
	broken out of set_text_properties.
	(set_text_properties): Use set_text_properties_1.

	* intervals.c (graft_intervals_into_buffer):
	Use set_text_properties_1 to clear out properties.

	* search.c (Freplace_match): Use replace_range to insert
	and delete.  Don't request property inheritance from
	surrounding text.

2001-11-10  Jason Rumney  <jasonr@gnu.org>

	* w32fns.c (enum_font_cb2): Use leading @ on face name to detect
	vertical fonts. Allow them if face name is explicitly specified.
	Do not give up if we find a font that cannot be converted to an xlfd.

2001-11-10  Gerd Moellmann  <gerd@gnu.org>

	* unexelf.c (unexec): Use mmap/munmap to allocate buffers
	instead of malloc/free.

2001-11-09  Pavel Jan,Am(Bk  <Pavel@Janik.cz>

	* xfaces.c (merge_face_vectors): Use braces to follow GNU
	Coding Standards.
	(Finternal_set_lisp_face_attribute): Likewise.

	* buffer.c (Fbury_buffer): Likewise.

	* indent.c (current_column_1): Remove unused variable `prev_col'.

	* coding.c (encode_coding): Use precomputed value of `src'.
	(encode_coding): Remove unused variable `src_end'.
	(code_convert_region): Remove unused variables `count'.

2001-11-07  Jason Rumney  <jasonr@gnu.org>

	* w32term.c (x_display_and_set_cursor): Do not move system caret
	if cursor_glyph is NULL.

2001-11-07  Pavel Jan,Am(Bk  <Pavel@Janik.cz>

	* keymap.c (access_keymap): Fix compilation error.

2001-11-07  Miles Bader  <miles@gnu.org>

	* xfns.c (x_set_frame_parameters): Avoid infinite recursion.

2001-11-07  Pavel Jan,Am(Bk  <Pavel@Janik.cz>

	* intervals.c (graft_intervals_into_buffer):
	Remove #ifdef'd-out code.
	(graft_intervals_into_buffer): Remove unused variable `middle'.

	* lread.c (Feval_region): Remove obsolete #ifdef'd-out
	code (eval-current-buffer).
	Change doc-string comments to `new style' [w/`doc:' keyword].

2001-11-06  Richard M. Stallman  <rms@gnu.org>

	* keymap.c (access_keymap): Don't use initializers on Lisp_Object.

2001-11-06  Stefan Monnier  <monnier@cs.yale.edu>

	* lread.c (read1): Fix behavior with nested backquoting.

	* keyboard.c (make_lispy_event): Check integerness and fix
	Lisp_Object/int mixup.

2001-11-06  Pavel Jan,Am(Bk  <Pavel@Janik.cz>

	* fns.c (copy_hash_table): Remove unused variable `v'.

	* fontset.c (fontset_font_pattern): Remove unused variable
	`family_registry'.

	* indent.c (current_column_1): Remove unused variable `prev_col'.

2001-11-05  Richard M. Stallman  <rms@gnu.org>

	* m/news-risc.h (BROKEN_PROTOTYPES): Defined.

	* buffer.c (Fkill_buffer): Don't delete auto save file
	if buffer is modified.

2001-11-05  Andrew Innes  <andrewi@gnu.org>

	* w32proc.c (Fw32_set_keyboard_layout): Use CHECK_NUMBER_CAR and
	CHECK_NUMBER_CDR.

2001-11-05  Richard M. Stallman  <rms@gnu.org>

	* unexelf.c (unexec): Minor changes; clean up comments.

2001-11-05  Sam Steingold  <sds@gnu.org>

	* w32term.c (x_display_and_set_cursor): Fix w32 compilation error.

2001-11-05  Andreas Schwab  <schwab@suse.de>

	* sound.c (sound_perror): Save errno from being clobbered.

2001-11-05  Dale Hagglund  <rdh@yottayotta.com>

	* unexelf.c (unexec): Don't use `mmap'.  Instead, read and write
	the program image directly.

2001-11-05  Pavel Jan,Am(Bk  <Pavel@Janik.cz>

	* buffer.h (Fbuffer_local_value): Add prototype.

2001-11-04  Richard M. Stallman  <rms@gnu.org>

	* buffer.c (Fbuffer_local_value): Remove extra args from CHECK_SYMBOL
	and CHECK_BUFFER.

	* keyboard.c (read_char): Use Fcar and Fcdr, not Fnth.
	(record_char): Likewise.

	* keyboard.c (make_lispy_event): Don't insist a drag event must
	move to a different buffer position.  Instead, check for moving at
	least double_click_fuzz.

	* fns.c (Fmake_hash_table): Use XCAR and XCDR, not Fnth and Flength.

	* keyboard.c (echo-area-clear-hook): Undo Oct 29 change.

	* indent.c (current_column_1, Fmove_to_column): Separate the code
	for display-table glyphs from the code for buffer text, to fix
	bugs in the former.

2001-11-04  Michael Welsh Duggan  <md5i@cs.cmu.edu>

	* buffer.c (Fbuffer_local_value): New function.
	(syms_of_buffer): Defsubr it.

	* xterm.c, w32term.c (x_display_and_set_cursor): Use buffer-local
	value of `cursor-in-non-selected-windows'.

	* lisp.h (Qcursor_in_non_selected_windows): New declaration.
	* xdisp.c (Qcursor_in_non_selected_windows): New variable.
	(syms_of_xdisp): Initialize it.

2001-11-04  Pavel Jan,Am(Bk  <Pavel@Janik.cz>

	* xfns.c (Fx_create_frame): Doc fix.

	* coding.c: Change doc-string comments to `new style' [w/`doc:'
	keyword].

	* eval.c (top_level_value, top_level_set): Remove commented and
	#ifdef'd-out code.
	(Fdefvar): Fix usage in doc-string.

2001-11-03  Richard M. Stallman  <rms@gnu.org>

	* xfns.c: Include unistd.h, if it exists.

	* editfns.c: Move the include of ctype.h after unistd.h.

	* gmalloc.c: Test BROKEN_PROTOTYPES.

2001-11-03  Ken Raeburn  <raeburn@gnu.org>

	* lisp.h (CHECK_STRING_CAR): New macro.
	* lread.c (Fload): Use XSETCARFASTINT, XSETCDRFASTINT instead of
	treating XCAR and XCDR as lvalues.
	(openp): Use CHECK_STRING_CAR.
	(read_list): Use XSETCDR instead of treating XCDR as lvalue.

2001-11-03  Eli Zaretskii  <eliz@is.elta.co.il>

	* s/sco5.h (sigprocmask_set): Declare as extern SIGMASKTYPE.
	(SIGMASKTYPE): Define.

	* syssignal.h (sigunblock): Don't define if already defined.

2001-11-02  Pavel Jan,Am(Bk  <Pavel@Janik.cz>

	* eval.c (debugger_may_continue, Vdebug_ignored_errors)
	(call_debugger, Fcondition_case, skip_debugger, unbind_to):
	Fix typos in comments.

	* mocklisp.c (Fml_defun, Fml_while, Fml_substr): Remove commented
	and #ifdef'd-out code.
	Fix and reindent comments.

	* mocklisp.h: Remove comment which is a copy of comment in mocklisp.c.

	* category.h (CHECK_CATEGORY, CHECK_CATEGORY_SET): Remove unused
	argument `i' in macros.

	* frame.h (CHECK_FRAME, CHECK_LIVE_FRAME): Remove unused argument
	`i' in macros.

	* lisp.h (CHECK_STRING_OR_BUFFER, CHECK_HASH_TABLE, CHECK_LIST)
	(CHECK_STRING, CHECK_CONS, CHECK_SYMBOL, CHECK_CHAR_TABLE)
	(CHECK_VECTOR, CHECK_VECTOR_OR_CHAR_TABLE, CHECK_BUFFER)
	(CHECK_WINDOW, CHECK_LIVE_WINDOW, CHECK_PROCESS, CHECK_NUMBER)
	(CHECK_NATNUM, CHECK_MARKER, CHECK_NUMBER_COERCE_MARKER)
	(CHECK_FLOAT, CHECK_NUMBER_OR_FLOAT)
	(CHECK_NUMBER_OR_FLOAT_COERCE_MARKER, CHECK_OVERLAY)
	(CHECK_NUMBER_CAR, CHECK_NUMBER_CDR): Remove unused argument `i'
	in macros.

	* abbrev.c, alloc.c, buffer.c, bytecode.c, callint.c, callproc.c,
	* casefiddle.c, category.c, ccl.c, charset.c, cmds.c, coding.c,
	* composite.c, data.c, dired.c, dispnew.c, doc.c, dosfns.c, emacs.c,
	* eval.c, fileio.c, filelock.c, fns.c, fontset.c, frame.c, frame.h,
	* indent.c, keyboard.c, keymap.c, lread.c, macros.c, marker.c,
	* minibuf.c, mocklisp.c, msdos.c, print.c, process.c, search.c,
	* sunfns.c, syntax.c, textprop.c, undo.c, w16select.c, w32console.c,
	* w32fns.c, w32menu.c, w32proc.c, w32select.c, window.c, xdisp.c,
	* xfaces.c, xmenu.c, xselect.c: Update usage of CHECK_ macros
	(remove unused second argument).

2001-11-02  Stefan Monnier  <monnier@cs.yale.edu>

	* syntax.c (describe_syntax): New wrapper.
	(Finternal_describe_syntax_value): Rename from describe_syntax.
	Don't insert space at front and \n at the end.
	(syms_of_syntax): Defsubr Sinternal_describe_syntax_value.

	* regex.c (re_wctype): Try to fix some warnings.
	(regcomp, regexec): Don't forget the __restrict.

2001-11-02  Richard M. Stallman  <rms@gnu.org>

	* textprop.c (Fget_char_property): Doc fix.

2001-11-02  Pavel Jan,Am(Bk  <Pavel@Janik.cz>

	* process.c (Fstart_process): Add usage to doc-string.

	* data.c (Fsetq_default): Ditto.

	* callint.c (Finteractive): Ditto.

2001-11-01  Stefan Monnier  <monnier@cs.yale.edu>

	* macros.c: Don't include keymap.h any more.

2001-11-01  Richard M. Stallman  <rms@gnu.org>

	* data.c (Fmake_local_variable): Doc fix.

	* eval.c (Frun_hooks, Frun_hook_with_args_until_failure): Doc fix.
	(Frun_hook_with_args_until_success, Frun_hook_with_args): Doc fix.

	* keymap.c (Fdescribe_buffer_bindings): Print character property
	bindings along with or instead of the buffer local map.
	Make the overriding maps override what they should.

2001-11-01  Pavel Jan,Am(Bk  <Pavel@Janik.cz>

	* window.c (grow_mini_window): Fix typo in comment.

2001-11-01  Gerd Moellmann  <gerd@gnu.org>

	* xterm.c (x_scroll_bar_create): Check for width and height > 0.
	(XTset_vertical_scroll_bar): Likewise.

	* xfns.c (x_build_heuristic_mask): Use four_corners_best
	instead of IMAGE_BACKGROUND.

	* xfns.c (four_corners_best): Reindent.

	* xfaces.c (Finternal_set_lisp_face_attribute_from_resource):
	Handle :box so that it is possible to specify sexprs.

2001-10-31  Eli Zaretskii  <eliz@is.elta.co.il>

	* s/hpux11.h: New file.

2001-10-31  Pavel Jan,Am(Bk  <Pavel@Janik.cz>

	* emacs.c (USAGE1): Show command line option --no-window-system
	instead of --no-windows in usage.
	(standard_args): Rename --no-windows to --no-window-system.
	(bug_reporting_address): Follow Emacs coding conventions.

	* eval.c (Fcommandp): Doc fix.
	Change doc-string comments to `new style' [w/`doc:' keyword].

	* frame.c (Fframe_live_p): Doc fix.

	* buffer.c (selective-display-ellipses): Doc fix.

2001-10-31  Gerd Moellmann  <gerd@gnu.org>

	* lread.c (to_multibyte): Fix computation of new read_buffer_size.

	* xfaces.c (realize_x_face): If C is not a single-byte character,
	set the face's colors_copied_bitwise_p instead of the defaulted_p
	members which have a different meaning.
	(free_face_colors): Do nothing for a face whose colors have been
	copied bitwise.

	* dispextern.h (struct face) <colors_copied_bitwise_p>: New member.

2001-10-31  Pavel Jan,Am(Bk  <Pavel@Janik.cz>

	* marker.c, mocklisp.c: Change doc-string comments to `new style'
	[w/`doc:' keyword].

2001-10-31  Gerd Moellmann  <gerd@gnu.org>

	* fns.c (require_unwind): Return Lisp_Object.

2001-10-31  Pavel Jan,Am(Bk  <Pavel@Janik.cz>

	* keyboard.c (lucid-menu-bar-dirty-flag): Doc fix.
	(last-input-char): Revert doc-string to be the same as the
	doc-string of `last-input-event'.

	* xdisp.c: Fix typos in comments.

2001-10-31  Gerd Moellmann  <gerd@gnu.org>

	* window.c (grow_mini_window): Handle case that the root
	window is already smaller than the nominal mininum height.

2001-10-30  Stefan Monnier  <monnier@cs.yale.edu>

	* emacs.c (main): Don't call keys_of_macros any more.

	* lisp.h (keys_of_macros): Remove.

	* macros.c (keys_of_macros): Remove.

	* xfaces.c (Fface_attribute_relative_p): Declare args.

2001-10-30  Jason Rumney  <jasonr@gnu.org>

	* w32fns.c (w32_to_x_charset): Increase size of XLFD charset buffer.
	(enum_font_cb2): Ignore fonts with vertical orientation.

2001-10-30  Richard M. Stallman  <rms@gnu.org>

	* keyboard.c (Finput_pending_p): Doc fix.

2001-10-30  Gerd Moellmann  <gerd@gnu.org>

	* xterm.c (x_after_update_window_line): Don't run the code
	clearing in borders for rows whose visible height is 0.

	* xdisp.c (clear_garbaged_frames): Redraw the frame only if its
	resized_p flag is set.  If not set, use the much less flickering
	method previously used.

	* dispnew.c (change_frame_size_1): Set frame's resized_p.

	* frame.h (struct frame) <resized_p>: New member.

	* lread.c (to_multibyte): Ensure read_buffer is at least twice
	as large as the number of bytes to convert.

	* lread.c (to_multibyte): New function.
	(read1): Use it.

2001-10-30  Eli Zaretskii  <eliz@is.elta.co.il>

	* msdos.h (FRAME_LINE_HEIGHT): Define (it's used by xmenu.c).

2001-10-30  Gerd Moellmann  <gerd@gnu.org>

	* xterm.c (x_draw_relief_rect): Correct bottom relief by 1 pixel.
	(x_set_glyph_string_background_width): Set extends_to_end_of_line_p
	if the row's fill_line_p is set and drawing the last glyph with
	DRAW_IMAGE_{RAISED,SUNKEN}.

	* xdisp.c (clear_garbaged_frames): Call Fredraw_frame.

2001-10-29  Stefan Monnier  <monnier@cs.yale.edu>

	* xmenu.c: Include coding.h and charset.h.
	(Fx_popup_menu): Use FRAME_PTR and FRAME_FONT and FRAME_LINE_HEIGHT.
	(Fx_popup_dialog): Use FRAME_PTR and enum scroll_bar_part.
	(single_submenu, xmenu_show): Use ENCODE_SYSTEM.
	Explicitly set wv->help.  Use `TRUE' rather than `True'.
	(menu_help_callback): Use empty_string.

	* w32menu.c (Fx_popup_menu): Explicitly init f, xpos, and ypos.
	(Fx_popup_dialog): Explicitly init f.
	(w32_menu_display_help): Use empty_string.

2001-10-29  Richard M. Stallman  <rms@gnu.org>

	* fns.c (Frequire): Detect recursive try to require the same
	feature 3 or more levels deep, and get error.
	(require_unwind): New subroutine.
	(require_nesting_list): New variable.
	(syms_of_fns): Init and staticpro it.

	* print.c (print_object): Clarify indication of insertion type.

2001-10-29  Eli Zaretskii  <eliz@is.elta.co.il>

	* coding.c (syms_of_coding): Document that locale-coding-system is
	used for decoding input on X.

	* window.c (Fscroll_left, Fscroll_right): Doc fix.

2001-10-29  Pavel Jan,Am(Bk  <Pavel@Janik.cz>

	* keyboard.c (Finput_pending_p): Fix typo in doc-string.
	(echo-area-clear-hook): Properly DEFVAR_LISP and staticpro it.

2001-10-29  Gerd Moellmann  <gerd@gnu.org>

	* xterm.c (x_display_and_set_cursor): If cursor_in_echo_area,
	use NO_CURSOR if cursor_in_non_selected_windows is false.

	* xfaces.c (Fface_font): Use UNSPECIFIEDP instead of NILP for
	the slant attribute if FRAME is t.

	* xfns.c (x_set_internal_border_width): Set frame garbaged
	when X window doesn't exist yet.

	* xterm.c (x_after_update_window_line): Clear internal border
	in different circumstances.

	* xterm.c (XTread_socket) <KeyPress>: Don't use
	STRING_CHAR_AND_LENGTH if nchars == nbytes.  From Kenichi Handa
	<handa@etl.go.jp>.

2001-10-28  Eli Zaretskii  <eliz@is.elta.co.il>

	* m/ibms390.h: New file.  From Adam Thornton
	<athornton@sinenomine.net>.

2001-10-28  Gerd Moellmann  <gerd@gnu.org>

	* xfns.c (x_build_heuristic_mask): Use x_alloc_image_color.

	* xfns.c (x_build_heuristic_mask): Fix a bug not incrementing
	a loop counter.

2001-10-28  Pavel Jan,Am(Bk  <Pavel@Janik.cz>

	* emacs.c: Use argv[0] instead of emacs when -t was specified.

	* keyboard.c: Change doc-string comments to `new style' [w/`doc:'
	keyword].
	Fix typos in comments.

	* emacs.c (bug_reporting_address): New function.
	Use it when displaying usage message.

	* minibuf.c (read_minibuf): Remove unused external declaration of
	variable `Qread_only'.

	* keymap.c (access_keymap): Remove unused variable `charset'.

2001-10-28  Miles Bader  <miles@gnu.org>

	* xfaces.c (merge_face_heights): Handle TO being relative as well.
	Remove #ifdef'd-out code.
	(Fface_attribute_relative_p, Fmerge_face_attribute): New functions.
	(syms_of_xfaces): Initialize them.

2001-10-27  Jason Rumney  <jasonr@gnu.org>

	* w32fns.c (w32_wnd_proc) <WM_KILLFOCUS>: Destroy the system caret.
	<WM_EMACS_DESTROY_CARET, WM_EMACS_TRACK_CARET>: Track cursor
	position using the system caret.

	* w32term.c (w32_system_caret_hwnd, w32_system_caret_width)
	(w32_system_caret_height, w32_system_caret_x)
	(w32_system_caret_y): New variables for tracking system caret.
	(w32_initialize): Initialize them.
	(x_display_and_set_cursor): Make system caret follow the active cursor.

	* w32term.h (WM_EMACS_TRACK_CARET, WM_EMACS_DESTROY_CARET):
	New messages types.

	* w32term.c (note_mouse_highlight): Clear old help_echo.

2001-10-27  Pavel Jan,Am(Bk  <Pavel@Janik.cz>

	* xterm.c: Fix typo in a comment.

	* emacs.c: Fix typos in comments.
	Remove unnecessary spaces.
	Change doc-string comments to `new style' [w/`doc:' keyword].
	(USAGE2): Fix typos in usage string.

	* xterm.c: Fix typo in a comment.

	* lisp.h: (gdb_lisp_params): Remove code in #if 0 which is now in
	emacs.c.

2001-10-27  Gerd Moellmann  <gerd@gnu.org>

	* xdisp.c (move_it_vertically_backward): Use 2/3 line_height
	instead of 1/2 line_height in the heuristic for skipping
	farther backward when target_y was not reached.

	* sound.c (sound_perror): Unblock SIGIO, turn on atimers.
	Display errno only if non-zero.
	(sound_warning): New function.
	(vox_configure): Don't treat failing to set sample rate as error.
	(various places): Improve error messages.

2001-10-26  Eli Zaretskii  <eliz@is.elta.co.il>

	* fileio.c (Faccess_file): Run the argument filename through
	Fexpand_file_name, before using it.

	* dispnew.c (syms_of_display) <visible-bell>: Add a reference to
	ring-bell-function.  Suggested by Alf-Ivar Holm <alfh@ifi.uio.no>

2001-10-26  Gerd Moellmann  <gerd@gnu.org>

	* insdel.c (insert_1_both): Do nothing if NCHARS == 0.

	* xterm.c (XTset_vertical_scroll_bar) [!USE_TOOLKIT_SCROLL_BARS]:
	Fix clearing in the case of scroll bars on the right.

2001-10-26  Juanma Barranquero  <lektu@terra.es>

	* w32gui.h (XImage): Add a dummy typedef.

2001-10-26  Gerd Moellmann  <gerd@gnu.org>

	* xfns.c (XScreenNumberOfScreen): Fix struct to pointer comparison.

2001-10-25  Eli Zaretskii  <eliz@is.elta.co.il>

	* frame.c (Fframe_parameter): Fix last change.

	* fileio.c: Revert last change (which removed old commented-out
	version of expand-file-name).  Add a comment that explains why
	this old version should not be removed.

2001-10-25  Gerd Moellmann  <gerd@gnu.org>

	* frame.c (Fframe_parameter): Fix a bug whereby some
	``artificial'' frame parameters, like `minibuffer' were not
	obtained by calling Fframe_parameters.

	* xterm.c (show_mouse_face): Clean up.  Recognize overwritten
	cursor differently.

	* xdisp.c (move_it_vertically_backward): Compute line height
	differently.  Add heuristic to try to be more compatible to 20.x.

2001-10-25  Stefan Monnier  <monnier@cs.yale.edu>

	* lisp.h (make_fixnum_or_float): Coerce double to int explicitly.

	* editfns.c (text_property_stickiness): Fix Lisp_Object used as
	boolean.

2001-10-25  Miles Bader  <miles@gnu.org>

	* xfns.c (png_load): Make sure SPECIFIED_BG is a string.
	BG is a pointer to a structure, not a structure.
	(gif_format, png_format): Add missing commas.

2001-10-24  Richard M. Stallman  <rms@gnu.org>

	* xfaces.c (Fface_attributes_as_vector): New function.
	(syms_of_xfaces): Defsubr it.

2001-10-24  Pavel Jan,Am(Bk  <Pavel@Janik.cz>

	* dispnew.c (sync_window_with_frame_matrix_rows): Remove unused
	variable `area'.

2001-10-25  Pavel Jan,Am(Bk  <Pavel@Janik.cz>

	* search.c (scan_newline): Remove unused variable `selective_display'.

2001-10-25  Miles Bader  <miles@gnu.org>

	* dispextern.h (struct image): Add `background',
	`background_valid', and `background_transparent' fields.
	(image_background, image_background_transparent): New declarations.
	(IMAGE_BACKGROUND, IMAGE_BACKGROUND_TRANSPARENT): New macros.
	* xfns.c (image_background, image_background_transparent)
	(four_corners_best): New functions.
	(xpm_format, png_format, jpeg_format, tiff_format, gif_format)
	(gs_format): Add `:background' entry.
	(lookup_image): Set IMG's background color if specified.
	(pbm_load, xbm_load_image, png_load): Set IMG's background field
	when appropriate.
	(x_clear_image_1): Reset `background_valid' and
	`background_transparent_valid' fields.
	(x_build_heuristic_mask): Use IMAGE_BACKGROUND instead of
	calculating it here.  Set IMG's background_transparent field.
	(enum xpm_keyword_index): Add XPM_BACKGROUND.
	(enum png_keyword_index): Add PNG_BACKGROUND.
	(enum jpeg_keyword_index): Add JPEG_BACKGROUND.
	(enum tiff_keyword_index): Add TIFF_BACKGROUND.
	(enum gif_keyword_index): Add GIF_BACKGROUND.
	(enum gs_keyword_index): Add GS_BACKGROUND.
	(pbm_load, png_load, jpeg_load, tiff_load, gif_load):
	Pre-calculate image background color where necessary.
	* xterm.c (x_setup_relief_colors): Use `IMAGE_BACKGROUND' and
	`IMAGE_BACKGROUND_TRANSPARENT' to calculate the correct background
	color to use for image glyph reliefs.

2001-10-24  Gerd Moellmann  <gerd@gnu.org>

	* xterm.c (x_draw_glyphs): Don't check for cursor overwriting
	in full-width rows.

	* xterm.c (XTset_vertical_scroll_bar) [!USE_TOOLKIT_SCROLL_BARS]:
	Fix clearing of area not covered by scroll bar.

2001-10-24  Pavel Jan,Am(Bk  <Pavel@Janik.cz>

	* xterm.c: (x_insert_glyphs): Remove unused variables `real_end'
	and `real_start'.
	(x_draw_image_foreground): Remove unused variables `mask' and `xgcv'.
	(glyph_rect): Remove unused variable `area'.

2001-10-24  Gerd Moellmann  <gerd@gnu.org>

	* xdisp.c: Change #ifdef GLYPH_DEBUG to #if.

	* xdisp.c (try_window_reusing_current_matrix): Use row_containing_pos.
	(row_containing_pos): Take additional argument DY.
	Treat rows ending in middle of char differently.
	(display_line): Handle tabs on window systems differently.

	* xterm.c, w32term.c (fast_find_position): Call row_containing_pos
	with additional argument.

	* dispextern.h (row_containing_pos): Adjust prototype.

	* xdisp.c (inhibit_try_window_id, inhibit_try_window_reusing)
	(inhibit_try_cursor_movement) [GLYPH_DEBUG]: New variables.
	(try_window_id, try_window_reusing_current_matrix)
	(try_cursor_movement) [GLYPH_DEBUG]: Don't run if inhibited.
	(syms_of_xdisp) [GLYPH_DEBUG]: DEFVAR_BOOL the variables.

2001-10-24  Pavel Jan,Am(Bk  <Pavel@Janik.cz>

	* xmenu.c: Spell the name of Emacs properly (GNU Emacs instead of
	gnuemacs).
	(HAVE_BOXES): Fix typo in comment.
	(push_menu_pane): Fix typo in comment.

	* xdisp.c: (display_prop_string_p): Remove unused local declaration
	of `Qwhen'.
	(single_display_prop_string_p): Remove unused local declarations
	of `Qwhen' and `Qmargin'.
	(string_buffer_position): Remove unused variable `around'.
	(store_frame_title): Remove unused variable `width'.

	* window.c: Don't define max.
	(coordinates_in_window): Remove unused variable `uy'.

	* widget.c: Don't define max.

	* process.c: Don't define max.
	(create_process): Remove unused variable `buffer'.

2001-10-23  Gerd Moellmann  <gerd@gnu.org>

	* xfaces.c (Finternal_set_lisp_face_attribute): Fix compilation error.

2001-10-23  Eli Zaretskii  <eliz@is.elta.co.il>

	* xfaces.c (Finternal_set_lisp_face_attribute)
	[HAVE_WINDOW_SYSTEM]: Don't do anything for QCfont unless the
	frame is on a windowed display.

2001-10-23  Gerd Moellmann  <gerd@gnu.org>

	* dispnew.c (sync_window_with_frame_matrix_rows):
	Fix handling of windows which aren't full-width, fix handling
	of marginal areas.

	* lread.c (syms_of_lread) <recursive-load-depth-limit>: Raise to 50.

2001-10-23  Andreas Schwab  <schwab@suse.de>

	* m/macppc.h [LINUX]: Undef LD_SWITCH_SYSTEM_TEMACS and override
	LD_SWITCH_MACHINE_TEMACS with "-Xlinker -znocombreloc".

2001-10-23  Gerd Moellmann  <gerd@gnu.org>

	* xterm.c (x_draw_glyphs): Remove parameters READ_START and
	REAL_END.  Notice if cursor gets overwritten.
	(notice_overwritten_cursor): Take X positions as parameters.
	(x_draw_phys_cursor_glyph): Save state of w->phys_cursor_on_p
	around call to x_draw_glyphs.

2001-10-23  Pavel Jan,Am(Bk  <Pavel@Janik.cz>

	* syntax.c (modify-syntax-entry): Fix argument names (use CHAR
	instead of C) and usage.

	* editfns.c (char-to-string): Fix argument names (use CHAR instead
	of C) and usage.

	* xfns.c (Fx_show_tip): Remove unused variables `buffer', `top',
	`left', `max_width' and `max_height'.

2001-10-23  Gerd Moellmann  <gerd@gnu.org>

	* xdisp.c (display_line): For a tab continued to the next line,
	set row's ends_in_middle_of_char_p.

2001-10-22  Gerd Moellmann  <gerd@gnu.org>

	* xdisp.c (display_line): Fix computation of continuation lines
	width for TABs.

2001-10-22  Pavel Jan,Am(Bk  <Pavel@Janik.cz>

	* xdisp.c (build_desired_tool_bar_string): Remove unused variable
	`Qlaplace'.

	* fileio.c: Remove unused code.

2001-10-22  Miles Bader  <miles@gnu.org>

	* lisp.h (DEFVAR_LISP, DEFVAR_LISP_NOPRO, DEFVAR_BOOL)
	(DEFVAR_INT, DEFVAR_PER_BUFFER, DEFVAR_KBOARD):
	Remove `DOC_STRINGS_IN_COMMENTS' cases.

2001-10-21  Jason Rumney  <jasonr@gnu.org>

	* w32term.c (x_erase_phys_cursor): Remove inverse_p again.

2001-10-21  Eli Zaretskii  <eliz@is.elta.co.il>

	* mocklisp.c (Fml_if, Fml_provide_prefix_argument)
	(Finsert_string): Avoid the multi-line string literals warning.

2001-10-22  Miles Bader  <miles@gnu.org>

	* doc.c (Vhelp_manyarg_func_alist): Variable removed.
	(Fdocumentation): Don't use it.
	(syms_of_doc): Don't initialize it.

	* keyboard.c (Ftrack_mouse): Add usage: string to doc string.
	* print.c (Fwith_output_to_temp_buffer): Likewise.
	* window.c (Fsave_window_excursion): Likewise.
	* editfns.c (Fsave_excursion, Fsave_current_buffer)
	(Fsave_restriction): Likewise.
	* eval.c (Frun_hooks, Frun_hook_with_args)
	(Frun_hook_with_args_until_failure)
	(Frun_hook_with_args_until_success, Ffuncall, For, Fand, Fif)
	(Fcond, Fprogn, Fprog1, Fprog2, Fsetq, Fquote, Ffunction, Fdefun)
	(Fdefmacro, Fdefvar, Fdefconst, FletX, Flet, Fwhile, Fcatch)
	(Funwind_protect, Fcondition_case): Likewise.
	* coding.c (Ffind_operation_coding_system): Likewise.
	* keyboard.c (Ftrack_mouse): Likewise.

2001-10-21  Miles Bader  <miles@gnu.org>

	* fns.c (Fappend, Fconcat, Fvconcat, Fnconc, Fwidget_apply)
	(Fmake_hash_table): Add usage: string to doc string.
	* editfns.c (Finsert, Finsert_and_inherit, Finsert_before_markers)
	(Fmessage, Fmessage_box, Fmessage_or_box, Fpropertize, Fformat)
	(Fencode_time, Finsert_and_inherit_before_markers): Likewise.
	* mocklisp.c (Finsert_string, Fml_if, Fml_provide_prefix_argument)
	(Fml_prefix_argument_loop): Likewise.

2001-10-21  Pavel Jan,Am(Bk  <Pavel@Janik.cz>

	* fileio.c (Finsert_file_contents): Remove unused variable `gap_size'.

	* sysdep.c (init_sys_modes): Change doc-string comments to `new
	style' [w/`doc:' keyword].

	* data.c, fileio.c, indent.c, print.c, search.c, sound.c,
	* sunfns.c, textprop.c, undo.c, xselect.c: Change doc-string
	comments to `new style' [w/`doc:' keyword].

2001-10-21  Jason Rumney  <jasonr@gnu.org>

	* w32fns.c (Fx_file_dialog): Pass a filter to GetOpenFileName.

	* w32term.c (remember_mouse_glyph): New function.
	(w32_mouse_position): Use it.
	(note_mouse_movement): If the mouse moved off the glyph, remember
	its new position.

	* w32term.h (struct w32_output): Correct spelling of x_compatible.
	(w32_display_info): Add mouse_face_overlay.

	* w32term.c (notice_overwritten_cursor): Renamed from
	note_overwritten_text_cursor.  Rewritten to take glyph widths into
	account.
	(x_y_to_hpos_vpos): Add parameter BUFFER_ONLY_P.
	(fast_find_string_pos): New function.
	(fast_find_position): Return the correct vpos.  Add parameter
	STOP.  In the final row, stop before glyphs having STOP as object.
	Don't consider glyphs that are not from a buffer.
	(fast_find_position) [0]: Add a presumably more correct version
	for after 21.1.
	(expose_window_tree, expose_frame): Don't compute intersections here.
	(expose_window): Do it here instead.
	(expose_window_tree, expose_window, expose_line): Return 1 when
	overwriting mouse-face.
	(expose_window): If W is the window currently being updated, mark
	the frame garbaged.
	(expose_frame): If mouse-face was overwritten, redo it.
	(x_use_underline_position_properties): New variable.
	(syms_of_xterm): DEFVAR_BOOL it.
	(x_draw_glyph_string): Add comment to use it in future.
	(x_draw_glyph_string): Restore clipping after drawing box.
	Fix a computation of the underline position.
	(w32_get_glyph_string_clip_rect): Minor cleanup.
	(x_fill_stretch_glyph_string): Remove an assertion.
	(x_produce_glyphs): Don't convert multibyte characters
	to unibyte characters in unibyte buffers.
	(cursor_in_mouse_face_p): New function.
	(x_draw_stretch_glyph_string): Use it to choose a different GC
	when drawing a cursor within highlighted text.  Don't draw
	background again if it has already been drawn.
	(x_draw_glyph_string_box): Don't draw a full-width
	box just because the glyph row's full_width_p flag is set.
	(x_draw_glyphs): Fix computation of rightmost x for
	full-width rows.
	(x_dump_glyph_string): Put in #if GLYPH_DEBUG.
	(w32_draw_relief_rect): Extend left shadow to the bottom and left;
	change bottom shadow accordingly. Some cleanup.
	(x_update_window_end): Handle overwritten mouse face
	also for tool bar windows.
	(show_mouse_face): Set the glyph row's mouse_face_p flag also when
	DRAW is DRAW_IMAGE_RAISED.
	(clear_mouse_face): Return 1 if text with mouse face was
	actually redrawn.  Make the function static.
	Reset dpyinfo->mouse_face_overlay otherwise note_mouse_highlight might
	optimize away highlighting if we pass over that same overlay again.
	(note_mouse_highlight): Call mouse_face_overlay_overlaps
	to detect a case where we have to highlight a different region
	despite not having left the currently highlighted region.
	Set mouse_face_overlay in the x_display_info.  Avoid changing the
	mouse pointer shape when show_mouse_face has already done it, or
	there is no need.  Handle mouse-face and help-echo in strings.
	(glyph_rect): New function.
	(w32_mouse_position): Use it to raise the threshold for mouse
	movement event generation.
	(w32_initialize_display_info): Initialize the x_display_info's
	mouse_face_overlay.
	(w32_set_vertical_scroll_bar): Don't clear a zero height
	or width area.
	(w32_set_vertical_scroll_bar, x_scroll_bar_create): Don't configure
	a widget to zero height.

	* w32menu.c (single_submenu, w32_menu_show) [!HAVE_MULTILINGUAL_MENU]:
	Protect unibyte strings created by replacing their multibyte
	equivalents in menu_items.
	(w32_menu_show): Don't overwrite an item's name with its key
	description in case the description is a multibyte string.
	(single_submenu): Some cleanup.

	* w32fns.c (x_laplace_read_row, x_laplace_write_row): Removed.
	(postprocess_image): New function.
	(lookup_image): Call it for all image types except PostScript.
	(x_kill_gs_process): Call postprocess_image.
	(tiff_error_handler, tiff_warning_handler): New functions.
	(tiff_load): Install them as handlers.
	(x_kill_gs_process): Recognize if someone has cleared the image
	cache under us.
	(valid_image_p): Protect better against invalid image
	specifications.  Previous code could signal an error.
	(Fx_hide_tip, Fshow_tip): Doc fix.
	(Fv_max_tooltip_size): New variable.
	(syns_of_xfns): DEFVAR_LISP it.
	(Fx_show_tip): Add parameter TEXT.  Set the tip frame's root
	window buffer to *tip* right after creating the frame. Set frame's
	window_width.  Use a maximum tooltip size specified by
	Vx_max_tooltip_size, if that has valid contents.
	(compute_tip_xy): Add parameters WIDTH and HEIGHT.
	Make sure the tooltip is completely visible.
	(x_create_tip_frame): Set tooltip buffer's truncate-lines to nil.
	(Fx_create_frame): Adjust the frame's height for presence
	of the tool bar before calling x_figure_window_size.
	(x_set_tool_bar_lines): Clear the tool bar window's current matrix
	when the window gets smaller.
	(x_set_foreground_color): Set frame's cursor_pixel.
	(x_set_foreground_color, x_set_background_color): Cleaned up.
	(x_set_font): Handle case of x_new_fontset returning the same name
	as before, although there was a change in fontsets.

2001-10-21  Miles Bader  <miles@gnu.org>

	* data.c (Fplus, Fminus, Fmax, Ftimes, Fquo, Flogand, Flogior)
	(Flogxor): Add usage: string to doc string.
	* charset.c (Fstring): Likewise.
	* callproc.c (Fcall_process_region, Fcall_process): Likewise.
	* alloc.c (Fmake_byte_code, Fvector, Flist): Likewise.

2001-10-21  Pavel Jan,Am(Bk  <Pavel@Janik.cz>

	* buffer.c: Reindent DEFUNs and DEFVARs with doc: keywords.

	* alloc.c: Reindent DEFUNs with doc: keywords.

	* abbrev.c (Finsert_abbrev_table_description): Reindent.

	* frame.c: Change doc-string comments to `new style' [w/`doc:'
	keyword].

See ChangeLog.9 for earlier changes.

;; Local Variables:
;; coding: iso-2022-7bit
;; End:

    Copyright (C) 2001, 2002 Free Software Foundation, Inc.
  Copying and distribution of this file, with or without modification,
  are permitted provided the copyright notice and this notice are preserved.

;;; arch-tag: 5dcc435f-4038-4141-b3bf-5be51cd76bd4<|MERGE_RESOLUTION|>--- conflicted
+++ resolved
@@ -1,5 +1,3 @@
-<<<<<<< HEAD
-=======
 2003-10-14  Lute Kamstra  <lute@gnu.org>
 
 	* window.c (Fset_window_fringes): Clarify docstring.
@@ -7,7 +5,6 @@
 2003-10-14  Kim F. Storm  <storm@cua.dk>
 	* window.c (Fset_window_margins): Simplify arg checking.
 
->>>>>>> 6e6bf813
 2003-10-13  Richard M. Stallman  <rms@gnu.org>
 
 	* regex.c (MAX_BUF_SIZE): Reduce to 2**15.
