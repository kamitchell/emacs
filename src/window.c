--- conflicted
+++ resolved
@@ -527,8 +527,6 @@
 and BOTTOM is one more than the bottommost row used by text in WINDOW.
 The inside edges do not include the space used by the window's scroll bar,
 display margins, fringes, header line, and/or mode line.  */)
-<<<<<<< HEAD
-=======
      (window)
      Lisp_Object window;
 {
@@ -553,39 +551,11 @@
 and BOTTOM is one more than the bottommost y position used by text in WINDOW.
 The inside edges do not include the space used by the window's scroll bar,
 display margins, fringes, header line, and/or mode line.  */)
->>>>>>> 6e6bf813
      (window)
      Lisp_Object window;
 {
   register struct window *w = decode_window (window);
 
-<<<<<<< HEAD
-  return list4 (make_number (WINDOW_BOX_LEFT_EDGE_COL (w)
-			     + WINDOW_LEFT_MARGIN_COLS (w)
-			     + WINDOW_LEFT_FRINGE_COLS (w)),
-		make_number (WINDOW_TOP_EDGE_LINE (w)
-			     + WINDOW_HEADER_LINE_LINES (w)),
-		make_number (WINDOW_RIGHT_EDGE_COL (w)
-			     - WINDOW_RIGHT_MARGIN_COLS (w)
-			     - WINDOW_RIGHT_FRINGE_COLS (w)),
-		make_number (WINDOW_BOTTOM_EDGE_LINE (w)
-			     - WINDOW_MODE_LINE_LINES (w)));
-}
-
-DEFUN ("window-inside-pixel-edges", Fwindow_inside_pixel_edges, Swindow_inside_pixel_edges, 0, 1, 0,
-       doc: /* Return a list of the edge coordinates of WINDOW.
-\(LEFT TOP RIGHT BOTTOM), all relative to 0, 0 at top left corner of frame.
-RIGHT is one more than the rightmost x position used by text in WINDOW,
-and BOTTOM is one more than the bottommost y position used by text in WINDOW.
-The inside edges do not include the space used by the window's scroll bar,
-display margins, fringes, header line, and/or mode line.  */)
-     (window)
-     Lisp_Object window;
-{
-  register struct window *w = decode_window (window);
-
-=======
->>>>>>> 6e6bf813
   return list4 (make_number (WINDOW_BOX_LEFT_EDGE_X (w)
 			     + WINDOW_LEFT_MARGIN_WIDTH (w)
 			     + WINDOW_LEFT_FRINGE_WIDTH (w)),
@@ -745,7 +715,6 @@
 	    *x -= WINDOW_LEFT_FRINGE_WIDTH (w);
 	  *y -= top_y;
 	  return ON_LEFT_MARGIN;
-<<<<<<< HEAD
 	}
 
       /* Convert X and Y to window-relative pixel coordinates.  */
@@ -774,36 +743,6 @@
       return ON_RIGHT_FRINGE;
     }
 
-=======
-	}
-
-      /* Convert X and Y to window-relative pixel coordinates.  */
-      *x -= left_x;
-      *y -= top_y;
-      return ON_LEFT_FRINGE;
-    }
-
-  if (*x >= text_right)
-    {
-      if (rmargin_width > 0
-	  && (WINDOW_HAS_FRINGES_OUTSIDE_MARGINS (w)
-	      ? (*x < right_x - WINDOW_RIGHT_FRINGE_WIDTH (w))
-	      : (*x >= right_x - rmargin_width)))
-	{
-	  *x -= right_x;
-	  if (!WINDOW_HAS_FRINGES_OUTSIDE_MARGINS (w))
-	    *x -= WINDOW_RIGHT_FRINGE_WIDTH (w);
-	  *y -= top_y;
-	  return ON_RIGHT_MARGIN;
-	}
-
-      /* Convert X and Y to window-relative pixel coordinates.  */
-      *x -= left_x + WINDOW_LEFT_FRINGE_WIDTH (w);
-      *y -= top_y;
-      return ON_RIGHT_FRINGE;
-    }
-
->>>>>>> 6e6bf813
   /* Everything special ruled out - must be on text area */
   *x -= left_x + WINDOW_LEFT_FRINGE_WIDTH (w);
   *y -= top_y;
@@ -5940,26 +5879,6 @@
      Margins that are too wide have to be checked elsewhere.  */
 
   if (!NILP (left))
-<<<<<<< HEAD
-    CHECK_NUMBER (left);
-  if (!NILP (right))
-    CHECK_NUMBER (right);
-
-  /* Check widths < 0 and translate a zero width to nil.
-     Margins that are too wide have to be checked elsewhere.  */
-  if ((INTEGERP (left) && XINT (left) < 0)
-      || (FLOATP (left) && XFLOAT_DATA (left) <= 0))
-     XSETFASTINT (left, 0);
-  if (INTEGERP (left) && XFASTINT (left) == 0)
-    left = Qnil;
-
-  if ((INTEGERP (right) && XINT (right) < 0)
-      || (FLOATP (right) && XFLOAT_DATA (right) <= 0))
-    XSETFASTINT (right, 0);
-  if (INTEGERP (right) && XFASTINT (right) == 0)
-    right = Qnil;
-
-=======
     {
       CHECK_NUMBER (left);
       if (XINT (left) <= 0)
@@ -5973,7 +5892,6 @@
 	right = Qnil;
     }
 
->>>>>>> 6e6bf813
   if (!EQ (w->left_margin_cols, left)
       || !EQ (w->right_margin_cols, right))
     {
@@ -6013,18 +5931,6 @@
 
 DEFUN ("set-window-fringes", Fset_window_fringes, Sset_window_fringes,
        2, 4, 0,
-<<<<<<< HEAD
-       doc: /* Set width of fringes of window WINDOW.
-
-If window is nil, set fringes of the currently selected window.
-Second parameter LEFT-WIDTH specifies the number of pixels to reserve
-for the left fringe.  Third parameter RIGHT-WIDTH does the same for
-the right fringe.  Fourth parameter OUTSIDE-MARGINS non-nil specifies
-that fringes are drawn outside of the display margins; by default, fringes
-are drawn between display marginal areas and the text area.
-A nil width parameter means to use the frame's default fringe width;
-default fringe widths can be set with the command `set-fringe-style'. */)
-=======
        doc: /* Set the fringe widths of window WINDOW.
 
 If WINDOW is nil, set the fringe widths of the currently selected
@@ -6039,7 +5945,6 @@
 If the fourth parameter OUTSIDE-MARGINS is non-nil, draw the fringes
 outside of the display margins.  By default, fringes are drawn between
 display marginal areas and the text area.  */)
->>>>>>> 6e6bf813
      (window, left, right, outside_margins)
      Lisp_Object window, left, right, outside_margins;
 {
