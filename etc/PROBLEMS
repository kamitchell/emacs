Copyright (C) 1987, 1988, 1989, 1993, 1994, 1995, 1996, 1997, 1998, 1999,
  2001, 2002, 2003, 2004, 2005, 2006, 2007
  Free Software Foundation, Inc.
See the end of the file for license conditions.
<<<<<<< HEAD


This file describes various problems that have been encountered
in compiling, installing and running GNU Emacs.  Try doing Ctl-C Ctl-t
and browsing through the outline headers.

* Emacs startup failures

** Emacs fails to start, complaining about missing fonts.

A typical error message might be something like

  No fonts match `-*-fixed-medium-r-*--6-*-*-*-*-*-iso8859-1'

This happens because some X resource specifies a bad font family for
Emacs to use.  The possible places where this specification might be
are:

  - in your ~/.Xdefaults file

  - client-side X resource file, such as  ~/Emacs or
    /usr/X11R6/lib/app-defaults/Emacs or
    /usr/X11R6/lib/X11/app-defaults/Emacs

One of these files might have bad or malformed specification of a
fontset that Emacs should use.  To fix the problem, you need to find
the problematic line(s) and correct them.

** Emacs aborts while starting up, only when run without X.

This problem often results from compiling Emacs with GCC when GCC was
installed incorrectly.  The usual error in installing GCC is to
specify --includedir=/usr/include.  Installation of GCC makes
corrected copies of the system header files.  GCC is supposed to use
the corrected copies in preference to the original system headers.
Specifying --includedir=/usr/include causes the original system header
files to be used.  On some systems, the definition of ioctl in the
original system header files is invalid for ANSI C and causes Emacs
not to work.

The fix is to reinstall GCC, and this time do not specify --includedir
when you configure it.  Then recompile Emacs.  Specifying --includedir
is appropriate only in very special cases and it should *never* be the
same directory where system header files are kept.

** Emacs does not start, complaining that it cannot open termcap database file.

If your system uses Terminfo rather than termcap (most modern
systems do), this could happen if the proper version of
ncurses is not visible to the Emacs configure script (i.e. it
cannot be found along the usual path the linker looks for
libraries). It can happen because your version of ncurses is
obsolete, or is available only in form of binaries.

The solution is to install an up-to-date version of ncurses in
the developer's form (header files, static libraries and
symbolic links); in some GNU/Linux distributions (e.g. Debian)
it constitutes a separate package.

** Emacs 20 and later fails to load Lisp files at startup.

The typical error message might be like this:

  "Cannot open load file: fontset"

This could happen if you compress the file lisp/subdirs.el.  That file
tells Emacs what are the directories where it should look for Lisp
files.  Emacs cannot work with subdirs.el compressed, since the
Auto-compress mode it needs for this will not be loaded until later,
when your .emacs file is processed.  (The package `fontset.el' is
required to set up fonts used to display text on window systems, and
it's loaded very early in the startup procedure.)

Similarly, any other .el file for which there's no corresponding .elc
file could fail to load if it is compressed.

The solution is to uncompress all .el files which don't have a .elc
file.

Another possible reason for such failures is stale *.elc files
lurking somewhere on your load-path.  The following command will
print any duplicate Lisp files that are present in load-path:

    emacs -q -batch -f list-load-path-shadows

If this command prints any file names, some of these files are stale,
and should be deleted or their directories removed from your
load-path.

** Emacs prints an error at startup after upgrading from an earlier version.

An example of such an error is:

  x-complement-fontset-spec: "Wrong type argument: stringp, nil"

This can be another symptom of stale *.elc files in your load-path.
The following command will print any duplicate Lisp files that are
present in load-path:

    emacs -q -batch -f list-load-path-shadows

If this command prints any file names, some of these files are stale,
and should be deleted or their directories removed from your
load-path.

** With X11R6.4, public-patch-3, Emacs crashes at startup.

Reportedly this patch in X fixes the problem.

    --- xc/lib/X11/imInt.c~	Wed Jun 30 13:31:56 1999
    +++ xc/lib/X11/imInt.c	Thu Jul  1 15:10:27 1999
    @@ -1,4 +1,4 @@
    -/* $TOG: imInt.c /main/5 1998/05/30 21:11:16 kaleb $ */
    +/* $TOG: imInt.c /main/5 1998/05/30 21:11:16 kaleb $  */
     /******************************************************************

		Copyright 1992, 1993, 1994 by FUJITSU LIMITED
    @@ -166,8 +166,8 @@
     _XimMakeImName(lcd)
	 XLCd	   lcd;
     {
    -    char* begin;
    -    char* end;
    +    char* begin = NULL;
    +    char* end = NULL;
	 char* ret;
	 int	i = 0;
	 char* ximmodifier = XIMMODIFIER;
    @@ -182,7 +182,11 @@
	 }
	 ret = Xmalloc(end - begin + 2);
	 if (ret != NULL) {
    -    	(void)strncpy(ret, begin, end - begin + 1);
    +	if (begin != NULL) {
    +      	  (void)strncpy(ret, begin, end - begin + 1);
    +        } else {
    +	  ret[0] = '\0';
    +	}
	    ret[end - begin + 1] = '\0';
	 }
	 return ret;

* Crash bugs

** Emacs crashes in x-popup-dialog.

This can happen if the dialog widget cannot find the font it wants to
use.  You can work around the problem by specifying another font with
an X resource--for example, `Emacs.dialog*.font: 9x15' (or any font that
happens to exist on your X server).

** Emacs crashes when you use Bibtex mode.

This happens if your system puts a small limit on stack size.  You can
prevent the problem by using a suitable shell command (often `ulimit')
to raise the stack size limit before you run Emacs.

Patches to raise the stack size limit automatically in `main'
(src/emacs.c) on various systems would be greatly appreciated.

** Error message `Symbol's value as variable is void: x', followed by
a segmentation fault and core dump.

This has been tracked to a bug in tar!  People report that tar erroneously
added a line like this at the beginning of files of Lisp code:

   x FILENAME, N bytes, B tape blocks

If your tar has this problem, install GNU tar--if you can manage to
untar it :-).

** Crashes when displaying GIF images in Emacs built with version
libungif-4.1.0 are resolved by using version libungif-4.1.0b1.
Configure checks for the correct version, but this problem could occur
if a binary built against a shared libungif is run on a system with an
older version.

** Emacs aborts inside the function `tparam1'.

This can happen if Emacs was built without terminfo support, but the
terminal's capabilities use format that is only supported by terminfo.
If your system has ncurses installed, this might happen if your
version of ncurses is broken; upgrading to a newer version of ncurses
and reconfiguring and rebuilding Emacs should solve this.

All modern systems support terminfo, so even if ncurses is not the
problem, you should look for a way to configure Emacs so that it uses
terminfo when built.

** Emacs crashes when using the Exceed 6.0 X server.

If you are using Exceed 6.1, upgrade to a later version.  This was
reported to prevent the crashes.

** Emacs crashes with SIGSEGV in XtInitializeWidgetClass.

It crashes on X, but runs fine when called with option "-nw".

This has been observed when Emacs is linked with GNU ld but without passing
the -z nocombreloc flag.  Emacs normally knows to pass the -z nocombreloc
flag when needed, so if you come across a situation where the flag is
necessary but missing, please report it via M-x report-emacs-bug.

On platforms such as Solaris, you can also work around this problem by
configuring your compiler to use the native linker instead of GNU ld.

** Emacs compiled with Gtk+ crashes when closing a display (x-close-connection).

This happens because of bugs in Gtk+.  Gtk+ 2.10 seems to be OK.  See bug
http://bugzilla.gnome.org/show_bug.cgi?id=85715.

** Emacs compiled with Gtk+ crashes on startup on Cygwin.

A typical error message is
  ***MEMORY-ERROR***: emacs[5172]: GSlice: failed to allocate 504 bytes
  (alignment: 512): Function not implemented

Emacs supplies its own malloc, but glib (part of Gtk+) calls memalign and on
Cygwin, that becomes the Cygwin supplied memalign.  As malloc is not the
Cygwin malloc, the Cygwin memalign always returns ENOSYS.  A fix for this
problem would be welcome.

* General runtime problems

** Lisp problems

*** Changes made to .el files do not take effect.

You may have forgotten to recompile them into .elc files.
Then the old .elc files will be loaded, and your changes
will not be seen.  To fix this, do M-x byte-recompile-directory
and specify the directory that contains the Lisp files.

Emacs should print a warning when loading a .elc file which is older
than the corresponding .el file.

*** Watch out for .emacs files and EMACSLOADPATH environment vars.

These control the actions of Emacs.
~/.emacs is your Emacs init file.
EMACSLOADPATH overrides which directories the function
"load" will search.

If you observe strange problems, check for these and get rid
of them, then try again.

*** Using epop3.el package causes Emacs to signal an error.

The error message might be something like this:

  "Lisp nesting exceeds max-lisp-eval-depth"

This happens because epop3 redefines the function gethash, which is a
built-in primitive beginning with Emacs 21.1.  We don't have a patch
for epop3 that fixes this, but perhaps a newer version of epop3
corrects that.

*** Buffers from `with-output-to-temp-buffer' get set up in Help mode.

Changes in Emacs 20.4 to the hooks used by that function cause
problems for some packages, specifically BBDB.  See the function's
documentation for the hooks involved.  BBDB 2.00.06 fixes the problem.

*** The Hyperbole package causes *Help* buffers not to be displayed in
Help mode due to setting `temp-buffer-show-hook' rather than using
`add-hook'.  Using `(add-hook 'temp-buffer-show-hook
'help-mode-maybe)' after loading Hyperbole should fix this.

** Keyboard problems

*** "Compose Character" key does strange things when used as a Meta key.

If you define one key to serve as both Meta and Compose Character, you
will get strange results.  In previous Emacs versions, this "worked"
in that the key acted as Meta--that's because the older Emacs versions
did not try to support Compose Character.  Now Emacs tries to do
character composition in the standard X way.  This means that you
must pick one meaning or the other for any given key.

You can use both functions (Meta, and Compose Character) if you assign
them to two different keys.

*** C-z just refreshes the screen instead of suspending Emacs.

You are probably using a shell that doesn't support job control, even
though the system itself is capable of it.  Either use a different shell,
or set the variable `cannot-suspend' to a non-nil value.

*** With M-x enable-flow-control, you need to type C-\ twice
to do incremental search--a single C-\ gets no response.

This has been traced to communicating with your machine via kermit,
with C-\ as the kermit escape character.  One solution is to use
another escape character in kermit.  One user did

   set escape-character 17

in his .kermrc file, to make C-q the kermit escape character.

** Mailers and other helper programs

*** movemail compiled with POP support can't connect to the POP server.

Make sure that the `pop' entry in /etc/services, or in the services
NIS map if your machine uses NIS, has the same port number as the
entry on the POP server.  A common error is for the POP server to be
listening on port 110, the assigned port for the POP3 protocol, while
the client is trying to connect on port 109, the assigned port for the
old POP protocol.

*** RMAIL gets error getting new mail.

RMAIL gets new mail from /usr/spool/mail/$USER using a program
called `movemail'.  This program interlocks with /bin/mail using
the protocol defined by /bin/mail.

There are two different protocols in general use.  One of them uses
the `flock' system call.  The other involves creating a lock file;
`movemail' must be able to write in /usr/spool/mail in order to do
this.  You control which one is used by defining, or not defining,
the macro MAIL_USE_FLOCK in config.h or the m- or s- file it includes.
IF YOU DON'T USE THE FORM OF INTERLOCKING THAT IS NORMAL ON YOUR
SYSTEM, YOU CAN LOSE MAIL!

If your system uses the lock file protocol, and fascist restrictions
prevent ordinary users from writing the lock files in /usr/spool/mail,
you may need to make `movemail' setgid to a suitable group such as
`mail'.  To do this,  use the following commands (as root) after doing the
make install.

	chgrp mail movemail
	chmod 2755 movemail

Installation normally copies movemail from the build directory to an
installation directory which is usually under /usr/local/lib.  The
installed copy of movemail is usually in the directory
/usr/local/lib/emacs/VERSION/TARGET.  You must change the group and
mode of the installed copy; changing the group and mode of the build
directory copy is ineffective.

*** rcs2log gives you the awk error message "too many fields".

This is due to an arbitrary limit in certain versions of awk.
The solution is to use gawk (GNU awk).

** Problems with hostname resolution

*** Emacs fails to understand most Internet host names, even though
the names work properly with other programs on the same system.
*** Emacs won't work with X-windows if the value of DISPLAY is HOSTNAME:0.
*** Gnus can't make contact with the specified host for nntp.

This typically happens on Suns and other systems that use shared
libraries.  The cause is that the site has installed a version of the
shared library which uses a name server--but has not installed a
similar version of the unshared library which Emacs uses.

The result is that most programs, using the shared library, work with
the nameserver, but Emacs does not.

The fix is to install an unshared library that corresponds to what you
installed in the shared library, and then relink Emacs.

On SunOS 4.1, simply define HAVE_RES_INIT.

If you have already installed the name resolver in the file libresolv.a,
then you need to compile Emacs to use that library.  The easiest way to
do this is to add to config.h a definition of LIBS_SYSTEM, LIBS_MACHINE
or LIB_STANDARD which uses -lresolv.  Watch out!  If you redefine a macro
that is already in use in your configuration to supply some other libraries,
be careful not to lose the others.

Thus, you could start by adding this to config.h:

#define LIBS_SYSTEM -lresolv

Then if this gives you an error for redefining a macro, and you see that
the s- file defines LIBS_SYSTEM as -lfoo -lbar, you could change config.h
again to say this:

#define LIBS_SYSTEM -lresolv -lfoo -lbar

*** Emacs does not know your host's fully-qualified domain name.

For example, (system-name) returns some variation on
"localhost.localdomain", rather the name you were expecting.

You need to configure your machine with a fully qualified domain name,
(i.e. a name with at least one ".") either in /etc/hosts,
/etc/hostname, the NIS, or wherever your system calls for specifying
this.

If you cannot fix the configuration, you can set the Lisp variable
mail-host-address to the value you want.

** NFS and RFS

*** Emacs says it has saved a file, but the file does not actually
appear on disk.

This can happen on certain systems when you are using NFS, if the
remote disk is full.  It is due to a bug in NFS (or certain NFS
implementations), and there is apparently nothing Emacs can do to
detect the problem.  Emacs checks the failure codes of all the system
calls involved in writing a file, including `close'; but in the case
where the problem occurs, none of those system calls fails.

*** Editing files through RFS gives spurious "file has changed" warnings.
It is possible that a change in Emacs 18.37 gets around this problem,
but in case not, here is a description of how to fix the RFS bug that
causes it.

    There was a serious pair of bugs in the handling of the fsync() system
    call in the RFS server.

    The first is that the fsync() call is handled as another name for the
    close() system call (!!).  It appears that fsync() is not used by very
    many programs; Emacs version 18 does an fsync() before closing files
    to make sure that the bits are on the disk.

    This is fixed by the enclosed patch to the RFS server.

    The second, more serious problem, is that fsync() is treated as a
    non-blocking system call (i.e., it's implemented as a message that
    gets sent to the remote system without waiting for a reply).  Fsync is
    a useful tool for building atomic file transactions.  Implementing it
    as a non-blocking RPC call (when the local call blocks until the sync
    is done) is a bad idea; unfortunately, changing it will break the RFS
    protocol.  No fix was supplied for this problem.

    (as always, your line numbers may vary)

    % rcsdiff -c -r1.2 serversyscall.c
    RCS file: RCS/serversyscall.c,v
    retrieving revision 1.2
    diff -c -r1.2 serversyscall.c
    *** /tmp/,RCSt1003677   Wed Jan 28 15:15:02 1987
    --- serversyscall.c     Wed Jan 28 15:14:48 1987
    ***************
    *** 163,169 ****
	    /*
	     * No return sent for close or fsync!
	     */
    !       if (syscall == RSYS_close || syscall == RSYS_fsync)
		    proc->p_returnval = deallocate_fd(proc, msg->m_args[0]);
	    else
	    {
    --- 166,172 ----
	    /*
	     * No return sent for close or fsync!
	     */
    !       if (syscall == RSYS_close)
		    proc->p_returnval = deallocate_fd(proc, msg->m_args[0]);
	    else
	    {

** PSGML

*** Old versions of the PSGML package use the obsolete variables
`before-change-function' and `after-change-function', which are no
longer used by Emacs.  Please use PSGML 1.2.3 or later.

*** PSGML conflicts with sgml-mode.

PSGML package uses the same names of some variables (like keymap)
as built-in sgml-mode.el because it was created as a replacement
of that package.  The conflict will be shown if you load
sgml-mode.el before psgml.el.  E.g. this could happen if you edit
HTML page and then start to work with SGML or XML file.  html-mode
(from sgml-mode.el) is used for HTML file and loading of psgml.el
(for sgml-mode or xml-mode) will cause an error.

*** Versions of the PSGML package earlier than 1.0.3 (stable) or 1.1.2
(alpha) fail to parse DTD files correctly in Emacs 20.3 and later.
Here is a patch for psgml-parse.el from PSGML 1.0.1 and, probably,
earlier versions.

--- psgml-parse.el	1998/08/21 19:18:18	1.1
+++ psgml-parse.el	1998/08/21 19:20:00
@@ -2383,7 +2383,7 @@ (defun sgml-push-to-entity (entity &opti
       (setq sgml-buffer-parse-state nil))
     (cond
      ((stringp entity)			; a file name
-      (save-excursion (insert-file-contents entity))
+      (insert-file-contents entity)
       (setq default-directory (file-name-directory entity)))
      ((consp (sgml-entity-text entity)) ; external id?
       (let* ((extid (sgml-entity-text entity))

** AUCTeX

You should not be using a version older than 11.52 if you can avoid
it.

*** Emacs 21 freezes when visiting a TeX file with AUCTeX installed.

Emacs 21 needs version 10 or later of AUCTeX; upgrading should solve
these problems.

*** No colors in AUCTeX with Emacs 21.

Upgrade to AUC TeX version 10 or later, and make sure it is
byte-compiled with Emacs 21.

** PCL-CVS

*** Lines are not updated or new lines are added in the buffer upon commit.

When committing files located higher in the hierarchy than the examined
directory, some versions of the CVS program return an ambiguous message
from which PCL-CVS cannot extract the full location of the committed
files.  As a result, the corresponding lines in the PCL-CVS buffer are
not updated with the new revision of these files, and new lines are
added to the top-level directory.

This can happen with CVS versions 1.12.8 and 1.12.9.  Upgrade to CVS
1.12.10 or newer to fix this problem.

** Miscellaneous problems

*** Self-documentation messages are garbled.

This means that the file `etc/DOC-...' doesn't properly correspond
with the Emacs executable.  Redumping Emacs and then installing the
corresponding pair of files should fix the problem.

*** Programs running under terminal emulator do not recognize `emacs'
terminal type.

The cause of this is a shell startup file that sets the TERMCAP
environment variable.  The terminal emulator uses that variable to
provide the information on the special terminal type that Emacs
emulates.

Rewrite your shell startup file so that it does not change TERMCAP
in such a case.  You could use the following conditional which sets
it only if it is undefined.

    if ( ! ${?TERMCAP} ) setenv TERMCAP ~/my-termcap-file

Or you could set TERMCAP only when you set TERM--which should not
happen in a non-login shell.

*** In Shell mode, you get a ^M at the end of every line.

This happens to people who use tcsh, because it is trying to be too
smart.  It sees that the Shell uses terminal type `unknown' and turns
on the flag to output ^M at the end of each line.  You can fix the
problem by adding this to your .cshrc file:

    if ($?EMACS) then
        if ("$EMACS" =~ /*) then
            unset edit
            stty  -icrnl -onlcr -echo susp ^Z
        endif
    endif

*** Emacs startup on GNU/Linux systems (and possibly other systems) is slow.

This can happen if the system is misconfigured and Emacs can't get the
full qualified domain name, FQDN.  You should have your FQDN in the
/etc/hosts file, something like this:

127.0.0.1	localhost
129.187.137.82	nuc04.t30.physik.tu-muenchen.de	nuc04

The way to set this up may vary on non-GNU systems.

*** Attempting to visit remote files via ange-ftp fails.

If the error message is "ange-ftp-file-modtime: Specified time is not
representable", then this could happen when `lukemftp' is used as the
ftp client.  This was reported to happen on Debian GNU/Linux, kernel
version 2.4.3, with `lukemftp' 1.5-5, but might happen on other
systems as well.  To avoid this problem, switch to using the standard
ftp client.  On a Debian system, type

  update-alternatives --config ftp

and then choose /usr/bin/netkit-ftp.

*** JPEG images aren't displayed.

This has been reported when Emacs is built with jpeg-6a library.
Upgrading to jpeg-6b solves the problem.  Configure checks for the
correct version, but this problem could occur if a binary built
against a shared libjpeg is run on a system with an older version.

*** Dired is very slow.

This could happen if invocation of the `df' program takes a long
time.  Possible reasons for this include:

  - ClearCase mounted filesystems (VOBs) that sometimes make `df'
    response time extremely slow (dozens of seconds);

=======


This file describes various problems that have been encountered
in compiling, installing and running GNU Emacs.  Try doing Ctl-C Ctl-t
and browsing through the outline headers.

* Emacs startup failures

** Emacs fails to start, complaining about missing fonts.

A typical error message might be something like

  No fonts match `-*-fixed-medium-r-*--6-*-*-*-*-*-iso8859-1'

This happens because some X resource specifies a bad font family for
Emacs to use.  The possible places where this specification might be
are:

  - in your ~/.Xdefaults file

  - client-side X resource file, such as  ~/Emacs or
    /usr/X11R6/lib/app-defaults/Emacs or
    /usr/X11R6/lib/X11/app-defaults/Emacs

One of these files might have bad or malformed specification of a
fontset that Emacs should use.  To fix the problem, you need to find
the problematic line(s) and correct them.

** Emacs aborts while starting up, only when run without X.

This problem often results from compiling Emacs with GCC when GCC was
installed incorrectly.  The usual error in installing GCC is to
specify --includedir=/usr/include.  Installation of GCC makes
corrected copies of the system header files.  GCC is supposed to use
the corrected copies in preference to the original system headers.
Specifying --includedir=/usr/include causes the original system header
files to be used.  On some systems, the definition of ioctl in the
original system header files is invalid for ANSI C and causes Emacs
not to work.

The fix is to reinstall GCC, and this time do not specify --includedir
when you configure it.  Then recompile Emacs.  Specifying --includedir
is appropriate only in very special cases and it should *never* be the
same directory where system header files are kept.

** Emacs does not start, complaining that it cannot open termcap database file.

If your system uses Terminfo rather than termcap (most modern
systems do), this could happen if the proper version of
ncurses is not visible to the Emacs configure script (i.e. it
cannot be found along the usual path the linker looks for
libraries). It can happen because your version of ncurses is
obsolete, or is available only in form of binaries.

The solution is to install an up-to-date version of ncurses in
the developer's form (header files, static libraries and
symbolic links); in some GNU/Linux distributions (e.g. Debian)
it constitutes a separate package.

** Emacs 20 and later fails to load Lisp files at startup.

The typical error message might be like this:

  "Cannot open load file: fontset"

This could happen if you compress the file lisp/subdirs.el.  That file
tells Emacs what are the directories where it should look for Lisp
files.  Emacs cannot work with subdirs.el compressed, since the
Auto-compress mode it needs for this will not be loaded until later,
when your .emacs file is processed.  (The package `fontset.el' is
required to set up fonts used to display text on window systems, and
it's loaded very early in the startup procedure.)

Similarly, any other .el file for which there's no corresponding .elc
file could fail to load if it is compressed.

The solution is to uncompress all .el files which don't have a .elc
file.

Another possible reason for such failures is stale *.elc files
lurking somewhere on your load-path.  The following command will
print any duplicate Lisp files that are present in load-path:

    emacs -q -batch -f list-load-path-shadows

If this command prints any file names, some of these files are stale,
and should be deleted or their directories removed from your
load-path.

** Emacs prints an error at startup after upgrading from an earlier version.

An example of such an error is:

  x-complement-fontset-spec: "Wrong type argument: stringp, nil"

This can be another symptom of stale *.elc files in your load-path.
The following command will print any duplicate Lisp files that are
present in load-path:

    emacs -q -batch -f list-load-path-shadows

If this command prints any file names, some of these files are stale,
and should be deleted or their directories removed from your
load-path.

** With X11R6.4, public-patch-3, Emacs crashes at startup.

Reportedly this patch in X fixes the problem.

    --- xc/lib/X11/imInt.c~	Wed Jun 30 13:31:56 1999
    +++ xc/lib/X11/imInt.c	Thu Jul  1 15:10:27 1999
    @@ -1,4 +1,4 @@
    -/* $TOG: imInt.c /main/5 1998/05/30 21:11:16 kaleb $ */
    +/* $TOG: imInt.c /main/5 1998/05/30 21:11:16 kaleb $  */
     /******************************************************************

		Copyright 1992, 1993, 1994 by FUJITSU LIMITED
    @@ -166,8 +166,8 @@
     _XimMakeImName(lcd)
	 XLCd	   lcd;
     {
    -    char* begin;
    -    char* end;
    +    char* begin = NULL;
    +    char* end = NULL;
	 char* ret;
	 int	i = 0;
	 char* ximmodifier = XIMMODIFIER;
    @@ -182,7 +182,11 @@
	 }
	 ret = Xmalloc(end - begin + 2);
	 if (ret != NULL) {
    -    	(void)strncpy(ret, begin, end - begin + 1);
    +	if (begin != NULL) {
    +      	  (void)strncpy(ret, begin, end - begin + 1);
    +        } else {
    +	  ret[0] = '\0';
    +	}
	    ret[end - begin + 1] = '\0';
	 }
	 return ret;

** Emacs crashes on startup after a glibc upgrade.

This is caused by a binary incompatible change to the malloc
implementation in glibc 2.5.90-22.  As a result, Emacs binaries built
using prior versions of glibc crash when run under 2.5.90-22.

This problem was first seen in pre-release versions of Fedora 7, and
may be fixed in the final Fedora 7 release.  To stop the crash from
happening, first try upgrading to the newest version of glibc; if this
does not work, rebuild Emacs with the same version of glibc that you
will run it under.  For details, see

https://bugzilla.redhat.com/bugzilla/show_bug.cgi?id=239344


* Crash bugs

** Emacs crashes in x-popup-dialog.

This can happen if the dialog widget cannot find the font it wants to
use.  You can work around the problem by specifying another font with
an X resource--for example, `Emacs.dialog*.font: 9x15' (or any font that
happens to exist on your X server).

** Emacs crashes when you use Bibtex mode.

This happens if your system puts a small limit on stack size.  You can
prevent the problem by using a suitable shell command (often `ulimit')
to raise the stack size limit before you run Emacs.

Patches to raise the stack size limit automatically in `main'
(src/emacs.c) on various systems would be greatly appreciated.

** Error message `Symbol's value as variable is void: x', followed by
a segmentation fault and core dump.

This has been tracked to a bug in tar!  People report that tar erroneously
added a line like this at the beginning of files of Lisp code:

   x FILENAME, N bytes, B tape blocks

If your tar has this problem, install GNU tar--if you can manage to
untar it :-).

** Crashes when displaying GIF images in Emacs built with version
libungif-4.1.0 are resolved by using version libungif-4.1.0b1.
Configure checks for the correct version, but this problem could occur
if a binary built against a shared libungif is run on a system with an
older version.

** Emacs aborts inside the function `tparam1'.

This can happen if Emacs was built without terminfo support, but the
terminal's capabilities use format that is only supported by terminfo.
If your system has ncurses installed, this might happen if your
version of ncurses is broken; upgrading to a newer version of ncurses
and reconfiguring and rebuilding Emacs should solve this.

All modern systems support terminfo, so even if ncurses is not the
problem, you should look for a way to configure Emacs so that it uses
terminfo when built.

** Emacs crashes when using the Exceed 6.0 X server.

If you are using Exceed 6.1, upgrade to a later version.  This was
reported to prevent the crashes.

** Emacs crashes with SIGSEGV in XtInitializeWidgetClass.

It crashes on X, but runs fine when called with option "-nw".

This has been observed when Emacs is linked with GNU ld but without passing
the -z nocombreloc flag.  Emacs normally knows to pass the -z nocombreloc
flag when needed, so if you come across a situation where the flag is
necessary but missing, please report it via M-x report-emacs-bug.

On platforms such as Solaris, you can also work around this problem by
configuring your compiler to use the native linker instead of GNU ld.

** Emacs compiled with Gtk+ crashes when closing a display (x-close-connection).

This happens because of bugs in Gtk+.  Gtk+ 2.10 seems to be OK.  See bug
http://bugzilla.gnome.org/show_bug.cgi?id=85715.

** Emacs compiled with Gtk+ crashes on startup on Cygwin.

A typical error message is
  ***MEMORY-ERROR***: emacs[5172]: GSlice: failed to allocate 504 bytes
  (alignment: 512): Function not implemented

Emacs supplies its own malloc, but glib (part of Gtk+) calls memalign and on
Cygwin, that becomes the Cygwin supplied memalign.  As malloc is not the
Cygwin malloc, the Cygwin memalign always returns ENOSYS.  A fix for this
problem would be welcome.

* General runtime problems

** Lisp problems

*** Changes made to .el files do not take effect.

You may have forgotten to recompile them into .elc files.
Then the old .elc files will be loaded, and your changes
will not be seen.  To fix this, do M-x byte-recompile-directory
and specify the directory that contains the Lisp files.

Emacs should print a warning when loading a .elc file which is older
than the corresponding .el file.

*** Watch out for .emacs files and EMACSLOADPATH environment vars.

These control the actions of Emacs.
~/.emacs is your Emacs init file.
EMACSLOADPATH overrides which directories the function
"load" will search.

If you observe strange problems, check for these and get rid
of them, then try again.

*** Using epop3.el package causes Emacs to signal an error.

The error message might be something like this:

  "Lisp nesting exceeds max-lisp-eval-depth"

This happens because epop3 redefines the function gethash, which is a
built-in primitive beginning with Emacs 21.1.  We don't have a patch
for epop3 that fixes this, but perhaps a newer version of epop3
corrects that.

*** Buffers from `with-output-to-temp-buffer' get set up in Help mode.

Changes in Emacs 20.4 to the hooks used by that function cause
problems for some packages, specifically BBDB.  See the function's
documentation for the hooks involved.  BBDB 2.00.06 fixes the problem.

*** The Hyperbole package causes *Help* buffers not to be displayed in
Help mode due to setting `temp-buffer-show-hook' rather than using
`add-hook'.  Using `(add-hook 'temp-buffer-show-hook
'help-mode-maybe)' after loading Hyperbole should fix this.

** Keyboard problems

*** "Compose Character" key does strange things when used as a Meta key.

If you define one key to serve as both Meta and Compose Character, you
will get strange results.  In previous Emacs versions, this "worked"
in that the key acted as Meta--that's because the older Emacs versions
did not try to support Compose Character.  Now Emacs tries to do
character composition in the standard X way.  This means that you
must pick one meaning or the other for any given key.

You can use both functions (Meta, and Compose Character) if you assign
them to two different keys.

*** C-z just refreshes the screen instead of suspending Emacs.

You are probably using a shell that doesn't support job control, even
though the system itself is capable of it.  Either use a different shell,
or set the variable `cannot-suspend' to a non-nil value.

*** With M-x enable-flow-control, you need to type C-\ twice
to do incremental search--a single C-\ gets no response.

This has been traced to communicating with your machine via kermit,
with C-\ as the kermit escape character.  One solution is to use
another escape character in kermit.  One user did

   set escape-character 17

in his .kermrc file, to make C-q the kermit escape character.

** Mailers and other helper programs

*** movemail compiled with POP support can't connect to the POP server.

Make sure that the `pop' entry in /etc/services, or in the services
NIS map if your machine uses NIS, has the same port number as the
entry on the POP server.  A common error is for the POP server to be
listening on port 110, the assigned port for the POP3 protocol, while
the client is trying to connect on port 109, the assigned port for the
old POP protocol.

*** RMAIL gets error getting new mail.

RMAIL gets new mail from /usr/spool/mail/$USER using a program
called `movemail'.  This program interlocks with /bin/mail using
the protocol defined by /bin/mail.

There are two different protocols in general use.  One of them uses
the `flock' system call.  The other involves creating a lock file;
`movemail' must be able to write in /usr/spool/mail in order to do
this.  You control which one is used by defining, or not defining,
the macro MAIL_USE_FLOCK in config.h or the m- or s- file it includes.
IF YOU DON'T USE THE FORM OF INTERLOCKING THAT IS NORMAL ON YOUR
SYSTEM, YOU CAN LOSE MAIL!

If your system uses the lock file protocol, and fascist restrictions
prevent ordinary users from writing the lock files in /usr/spool/mail,
you may need to make `movemail' setgid to a suitable group such as
`mail'.  To do this,  use the following commands (as root) after doing the
make install.

	chgrp mail movemail
	chmod 2755 movemail

Installation normally copies movemail from the build directory to an
installation directory which is usually under /usr/local/lib.  The
installed copy of movemail is usually in the directory
/usr/local/lib/emacs/VERSION/TARGET.  You must change the group and
mode of the installed copy; changing the group and mode of the build
directory copy is ineffective.

*** rcs2log gives you the awk error message "too many fields".

This is due to an arbitrary limit in certain versions of awk.
The solution is to use gawk (GNU awk).

** Problems with hostname resolution

*** Emacs fails to understand most Internet host names, even though
the names work properly with other programs on the same system.
*** Emacs won't work with X-windows if the value of DISPLAY is HOSTNAME:0.
*** Gnus can't make contact with the specified host for nntp.

This typically happens on Suns and other systems that use shared
libraries.  The cause is that the site has installed a version of the
shared library which uses a name server--but has not installed a
similar version of the unshared library which Emacs uses.

The result is that most programs, using the shared library, work with
the nameserver, but Emacs does not.

The fix is to install an unshared library that corresponds to what you
installed in the shared library, and then relink Emacs.

On SunOS 4.1, simply define HAVE_RES_INIT.

If you have already installed the name resolver in the file libresolv.a,
then you need to compile Emacs to use that library.  The easiest way to
do this is to add to config.h a definition of LIBS_SYSTEM, LIBS_MACHINE
or LIB_STANDARD which uses -lresolv.  Watch out!  If you redefine a macro
that is already in use in your configuration to supply some other libraries,
be careful not to lose the others.

Thus, you could start by adding this to config.h:

#define LIBS_SYSTEM -lresolv

Then if this gives you an error for redefining a macro, and you see that
the s- file defines LIBS_SYSTEM as -lfoo -lbar, you could change config.h
again to say this:

#define LIBS_SYSTEM -lresolv -lfoo -lbar

*** Emacs does not know your host's fully-qualified domain name.

For example, (system-name) returns some variation on
"localhost.localdomain", rather the name you were expecting.

You need to configure your machine with a fully qualified domain name,
(i.e. a name with at least one ".") either in /etc/hosts,
/etc/hostname, the NIS, or wherever your system calls for specifying
this.

If you cannot fix the configuration, you can set the Lisp variable
mail-host-address to the value you want.

** NFS and RFS

*** Emacs says it has saved a file, but the file does not actually
appear on disk.

This can happen on certain systems when you are using NFS, if the
remote disk is full.  It is due to a bug in NFS (or certain NFS
implementations), and there is apparently nothing Emacs can do to
detect the problem.  Emacs checks the failure codes of all the system
calls involved in writing a file, including `close'; but in the case
where the problem occurs, none of those system calls fails.

*** Editing files through RFS gives spurious "file has changed" warnings.
It is possible that a change in Emacs 18.37 gets around this problem,
but in case not, here is a description of how to fix the RFS bug that
causes it.

    There was a serious pair of bugs in the handling of the fsync() system
    call in the RFS server.

    The first is that the fsync() call is handled as another name for the
    close() system call (!!).  It appears that fsync() is not used by very
    many programs; Emacs version 18 does an fsync() before closing files
    to make sure that the bits are on the disk.

    This is fixed by the enclosed patch to the RFS server.

    The second, more serious problem, is that fsync() is treated as a
    non-blocking system call (i.e., it's implemented as a message that
    gets sent to the remote system without waiting for a reply).  Fsync is
    a useful tool for building atomic file transactions.  Implementing it
    as a non-blocking RPC call (when the local call blocks until the sync
    is done) is a bad idea; unfortunately, changing it will break the RFS
    protocol.  No fix was supplied for this problem.

    (as always, your line numbers may vary)

    % rcsdiff -c -r1.2 serversyscall.c
    RCS file: RCS/serversyscall.c,v
    retrieving revision 1.2
    diff -c -r1.2 serversyscall.c
    *** /tmp/,RCSt1003677   Wed Jan 28 15:15:02 1987
    --- serversyscall.c     Wed Jan 28 15:14:48 1987
    ***************
    *** 163,169 ****
	    /*
	     * No return sent for close or fsync!
	     */
    !       if (syscall == RSYS_close || syscall == RSYS_fsync)
		    proc->p_returnval = deallocate_fd(proc, msg->m_args[0]);
	    else
	    {
    --- 166,172 ----
	    /*
	     * No return sent for close or fsync!
	     */
    !       if (syscall == RSYS_close)
		    proc->p_returnval = deallocate_fd(proc, msg->m_args[0]);
	    else
	    {

** PSGML

*** Old versions of the PSGML package use the obsolete variables
`before-change-function' and `after-change-function', which are no
longer used by Emacs.  Please use PSGML 1.2.3 or later.

*** PSGML conflicts with sgml-mode.

PSGML package uses the same names of some variables (like keymap)
as built-in sgml-mode.el because it was created as a replacement
of that package.  The conflict will be shown if you load
sgml-mode.el before psgml.el.  E.g. this could happen if you edit
HTML page and then start to work with SGML or XML file.  html-mode
(from sgml-mode.el) is used for HTML file and loading of psgml.el
(for sgml-mode or xml-mode) will cause an error.

*** Versions of the PSGML package earlier than 1.0.3 (stable) or 1.1.2
(alpha) fail to parse DTD files correctly in Emacs 20.3 and later.
Here is a patch for psgml-parse.el from PSGML 1.0.1 and, probably,
earlier versions.

--- psgml-parse.el	1998/08/21 19:18:18	1.1
+++ psgml-parse.el	1998/08/21 19:20:00
@@ -2383,7 +2383,7 @@ (defun sgml-push-to-entity (entity &opti
       (setq sgml-buffer-parse-state nil))
     (cond
      ((stringp entity)			; a file name
-      (save-excursion (insert-file-contents entity))
+      (insert-file-contents entity)
       (setq default-directory (file-name-directory entity)))
      ((consp (sgml-entity-text entity)) ; external id?
       (let* ((extid (sgml-entity-text entity))

** AUCTeX

You should not be using a version older than 11.52 if you can avoid
it.

*** Emacs 21 freezes when visiting a TeX file with AUCTeX installed.

Emacs 21 needs version 10 or later of AUCTeX; upgrading should solve
these problems.

*** No colors in AUCTeX with Emacs 21.

Upgrade to AUC TeX version 10 or later, and make sure it is
byte-compiled with Emacs 21.

** PCL-CVS

*** Lines are not updated or new lines are added in the buffer upon commit.

When committing files located higher in the hierarchy than the examined
directory, some versions of the CVS program return an ambiguous message
from which PCL-CVS cannot extract the full location of the committed
files.  As a result, the corresponding lines in the PCL-CVS buffer are
not updated with the new revision of these files, and new lines are
added to the top-level directory.

This can happen with CVS versions 1.12.8 and 1.12.9.  Upgrade to CVS
1.12.10 or newer to fix this problem.

** Miscellaneous problems

*** Self-documentation messages are garbled.

This means that the file `etc/DOC-...' doesn't properly correspond
with the Emacs executable.  Redumping Emacs and then installing the
corresponding pair of files should fix the problem.

*** Programs running under terminal emulator do not recognize `emacs'
terminal type.

The cause of this is a shell startup file that sets the TERMCAP
environment variable.  The terminal emulator uses that variable to
provide the information on the special terminal type that Emacs
emulates.

Rewrite your shell startup file so that it does not change TERMCAP
in such a case.  You could use the following conditional which sets
it only if it is undefined.

    if ( ! ${?TERMCAP} ) setenv TERMCAP ~/my-termcap-file

Or you could set TERMCAP only when you set TERM--which should not
happen in a non-login shell.

*** In Shell mode, you get a ^M at the end of every line.

This happens to people who use tcsh, because it is trying to be too
smart.  It sees that the Shell uses terminal type `unknown' and turns
on the flag to output ^M at the end of each line.  You can fix the
problem by adding this to your .cshrc file:

    if ($?EMACS) then
        if ("$EMACS" =~ /*) then
            unset edit
            stty  -icrnl -onlcr -echo susp ^Z
        endif
    endif

*** Emacs startup on GNU/Linux systems (and possibly other systems) is slow.

This can happen if the system is misconfigured and Emacs can't get the
full qualified domain name, FQDN.  You should have your FQDN in the
/etc/hosts file, something like this:

127.0.0.1	localhost
129.187.137.82	nuc04.t30.physik.tu-muenchen.de	nuc04

The way to set this up may vary on non-GNU systems.

*** Attempting to visit remote files via ange-ftp fails.

If the error message is "ange-ftp-file-modtime: Specified time is not
representable", then this could happen when `lukemftp' is used as the
ftp client.  This was reported to happen on Debian GNU/Linux, kernel
version 2.4.3, with `lukemftp' 1.5-5, but might happen on other
systems as well.  To avoid this problem, switch to using the standard
ftp client.  On a Debian system, type

  update-alternatives --config ftp

and then choose /usr/bin/netkit-ftp.

*** JPEG images aren't displayed.

This has been reported when Emacs is built with jpeg-6a library.
Upgrading to jpeg-6b solves the problem.  Configure checks for the
correct version, but this problem could occur if a binary built
against a shared libjpeg is run on a system with an older version.

*** Dired is very slow.

This could happen if invocation of the `df' program takes a long
time.  Possible reasons for this include:

  - ClearCase mounted filesystems (VOBs) that sometimes make `df'
    response time extremely slow (dozens of seconds);

>>>>>>> d81da05c
  - slow automounters on some old versions of Unix;

  - slow operation of some versions of `df'.

To work around the problem, you could either (a) set the variable
`directory-free-space-program' to nil, and thus prevent Emacs from
invoking `df'; (b) use `df' from the GNU Fileutils package; or
(c) use CVS, which is Free Software, instead of ClearCase.

*** Versions of the W3 package released before Emacs 21.1 don't run
under Emacs 21.  This fixed in W3 version 4.0pre.47.

*** The LDAP support rely on ldapsearch program from OpenLDAP version 2.

It can fail to work with ldapsearch program from OpenLDAP version 1.
Version 1 of OpenLDAP is now deprecated.  If you are still using it,
please upgrade to version 2.  As a temporary workaround, remove
argument "-x" from the variable `ldap-ldapsearch-args'.

*** ps-print commands fail to find prologue files ps-prin*.ps.

This can happen if you use an old version of X-Symbol package: it
defines compatibility functions which trick ps-print into thinking it
runs in XEmacs, and look for the prologue files in a wrong directory.

The solution is to upgrade X-Symbol to a later version.

*** On systems with shared libraries you might encounter run-time errors
from the dynamic linker telling you that it is unable to find some
shared libraries, for instance those for Xaw3d or image support.
These errors mean Emacs has been linked with a library whose shared
library is not in the default search path of the dynamic linker.

Similar problems could prevent Emacs from building, since the build
process invokes Emacs several times.

On many systems, it is possible to set LD_LIBRARY_PATH in your
environment to specify additional directories where shared libraries
can be found.

Other systems allow to set LD_RUN_PATH in a similar way, but before
Emacs is linked.  With LD_RUN_PATH set, the linker will include a
specified run-time search path in the executable.

On some systems, Emacs can crash due to problems with dynamic
linking.  Specifically, on SGI Irix 6.5, crashes were reported with
backtraces like this:

  (dbx) where
   0 strcmp(0xf49239d, 0x4031184, 0x40302b4, 0x12, 0xf0000000, 0xf4923aa, 0x0, 0x492ddb2) ["/xlv22/ficus-jan23/work/irix/lib/libc/libc_n32_M3_ns/strings/strcmp.s":35, 0xfb7e480]
   1 general_find_symbol(0xf49239d, 0x0, 0x0, 0x0, 0xf0000000, 0xf4923aa, 0x0, 0x492ddb2)
 ["/comp2/mtibuild/v73/workarea/v7.3/rld/rld.c":2140, 0xfb65a98]
   2 resolve_symbol(0xf49239d, 0x4031184, 0x0, 0xfbdd438, 0x0, 0xf4923aa, 0x0, 0x492ddb2)
 ["/comp2/mtibuild/v73/workarea/v7.3/rld/rld.c":1947, 0xfb657e4]
   3 lazy_text_resolve(0xd18, 0x1a3, 0x40302b4, 0x12, 0xf0000000, 0xf4923aa, 0x0, 0x492ddb2)
 ["/comp2/mtibuild/v73/workarea/v7.3/rld/rld.c":997, 0xfb64d44]
   4 _rld_text_resolve(0x0, 0x0, 0x0, 0x0, 0x0, 0x0, 0x0, 0x0)
 ["/comp2/mtibuild/v73/workarea/v7.3/rld/rld_bridge.s":175, 0xfb6032c]

(`rld' is the dynamic linker.)  We don't know yet why this
happens, but setting the environment variable LD_BIND_NOW to 1 (which
forces the dynamic linker to bind all shared objects early on) seems
to work around the problem.

Please refer to the documentation of your dynamic linker for details.

*** You request inverse video, and the first Emacs frame is in inverse
video, but later frames are not in inverse video.

This can happen if you have an old version of the custom library in
your search path for Lisp packages.  Use M-x list-load-path-shadows to
check whether this is true.  If it is, delete the old custom library.

*** When you run Ispell from Emacs, it reports a "misalignment" error.

This can happen if you compiled the Ispell program to use ASCII
characters only and then try to use it from Emacs with non-ASCII
characters, like Latin-1.  The solution is to recompile Ispell with
support for 8-bit characters.

To see whether your Ispell program supports 8-bit characters, type
this at your shell's prompt:

     ispell -vv

and look in the output for the string "NO8BIT".  If Ispell says
"!NO8BIT (8BIT)", your speller supports 8-bit characters; otherwise it
does not.

To rebuild Ispell with 8-bit character support, edit the local.h file
in the Ispell distribution and make sure it does _not_ define NO8BIT.
Then rebuild the speller.

Another possible cause for "misalignment" error messages is that the
version of Ispell installed on your machine is old.  Upgrade.

Yet another possibility is that you are trying to spell-check a word
in a language that doesn't fit the dictionary you choose for use by
Ispell.  (Ispell can only spell-check one language at a time, because
it uses a single dictionary.)  Make sure that the text you are
spelling and the dictionary used by Ispell conform to each other.

If your spell-checking program is Aspell, it has been reported that if
you have a personal configuration file (normally ~/.aspell.conf), it
can cause this error.  Remove that file, execute `ispell-kill-ispell'
in Emacs, and then try spell-checking again.

* Runtime problems related to font handling

** Under X11, some characters appear as hollow boxes.

Each X11 font covers just a fraction of the characters that Emacs
supports.  To display the whole range of Emacs characters requires
many different fonts, collected into a fontset.

If some of the fonts called for in your fontset do not exist on your X
server, then the characters that have no font appear as hollow boxes.
You can remedy the problem by installing additional fonts.

The intlfonts distribution includes a full spectrum of fonts that can
display all the characters Emacs supports.  The etl-unicode collection
of fonts (available from <URL:ftp://ftp.x.org/contrib/fonts/> and
<URL:ftp://ftp.xfree86.org/pub/mirror/X.Org/contrib/fonts/>) includes
fonts that can display many Unicode characters; they can also be used
by ps-print and ps-mule to print Unicode characters.

Another cause of this for specific characters is fonts which have a
missing glyph and no default character.  This is known to occur for
character number 160 (no-break space) in some fonts, such as Lucida
but Emacs sets the display table for the unibyte and Latin-1 version
of this character to display a space.

** Under X11, some characters appear improperly aligned in their lines.

You may have bad X11 fonts; try installing the intlfonts distribution
or the etl-unicode collection (see the previous entry).

** Certain fonts make each line take one pixel more than it "should".

This is because these fonts contain characters a little taller
than the font's nominal height.  Emacs needs to make sure that
lines do not overlap.

** Loading fonts is very slow.

You might be getting scalable fonts instead of precomputed bitmaps.
Known scalable font directories are "Type1" and "Speedo".  A font
directory contains scalable fonts if it contains the file
"fonts.scale".

If this is so, re-order your X windows font path to put the scalable
font directories last.  See the documentation of `xset' for details.

With some X servers, it may be necessary to take the scalable font
directories out of your path entirely, at least for Emacs 19.26.
Changes in the future may make this unnecessary.

** Font Lock displays portions of the buffer in incorrect faces.

By far the most frequent cause of this is a parenthesis `(' or a brace
`{' in column zero.  Font Lock assumes that such a paren is outside of
any comment or string.  This is of course not true in general, but the
vast majority of well-formatted program source files don't have such
parens, and therefore this assumption is used to allow optimizations
in Font Lock's syntactical analysis.  These optimizations avoid some
pathological cases where jit-lock, the Just-in-Time fontification
introduced with Emacs 21.1, could significantly slow down scrolling
through the buffer, especially scrolling backwards, and also jumping
to the end of a very large buffer.

Beginning with version 22.1, a parenthesis or a brace in column zero
is highlighted in bold-red face if it is inside a string or a comment,
to indicate that it could interfere with Font Lock (and also with
indentation) and should be moved or escaped with a backslash.

If you don't use large buffers, or have a very fast machine which
makes the delays insignificant, you can avoid the incorrect
fontification by setting the variable
`font-lock-beginning-of-syntax-function' to a nil value.  (This must
be done _after_ turning on Font Lock.)

Another alternative is to avoid a paren in column zero.  For example,
in a Lisp string you could precede the paren with a backslash.

** With certain fonts, when the cursor appears on a character, the
character doesn't appear--you get a solid box instead.

One user on a Linux-based GNU system reported that this problem went
away with installation of a new X server.  The failing server was
XFree86 3.1.1.  XFree86 3.1.2 works.

** Characters are displayed as empty boxes or with wrong font under X.

This can occur when two different versions of FontConfig are used.
For example, XFree86 4.3.0 has one version and Gnome usually comes
with a newer version.  Emacs compiled with --with-gtk will then use
the newer version.  In most cases the problem can be temporarily
fixed by stopping the application that has the error (it can be
Emacs or any other application), removing ~/.fonts.cache-1,
and then start the application again.
If removing ~/.fonts.cache-1 and restarting doesn't help, the
application with problem must be recompiled with the same version
of FontConfig as the rest of the system uses.  For KDE, it is
sufficient to recompile Qt.

** Emacs pauses for several seconds when changing the default font.

This has been reported for fvwm 2.2.5 and the window manager of KDE
2.1.  The reason for the pause is Xt waiting for a ConfigureNotify
event from the window manager, which the window manager doesn't send.
Xt stops waiting after a default timeout of usually 5 seconds.

A workaround for this is to add something like

emacs.waitForWM: false

to your X resources.  Alternatively, add `(wait-for-wm . nil)' to a
frame's parameter list, like this:

   (modify-frame-parameters nil '((wait-for-wm . nil)))

(this should go into your `.emacs' file).

** Underlines appear at the wrong position.

This is caused by fonts having a wrong UNDERLINE_POSITION property.
Examples are the font 7x13 on XFree prior to version 4.1, or the jmk
neep font from the Debian xfonts-jmk package.  To circumvent this
problem, set x-use-underline-position-properties to nil in your
`.emacs'.

To see what is the value of UNDERLINE_POSITION defined by the font,
type `xlsfonts -lll FONT' and look at the font's UNDERLINE_POSITION
property.

** When using Exceed, fonts sometimes appear too tall.
<<<<<<< HEAD

When the display is set to an Exceed X-server and fonts are specified
(either explicitly with the -fn option or implicitly with X resources)
then the fonts may appear "too tall".  The actual character sizes are
correct but there is too much vertical spacing between rows,  which
gives the appearance of "double spacing".

To prevent this, turn off the Exceed's "automatic font substitution"
feature (in the font part of the configuration window).

* Internationalization problems

** M-{ does not work on a Spanish PC keyboard.

Many Spanish keyboards seem to ignore that combination.  Emacs can't
do anything about it.

** Characters from the mule-unicode charsets aren't displayed under X.

XFree86 4 contains many fonts in iso10646-1 encoding which have
minimal character repertoires (whereas the encoding part of the font
name is meant to be a reasonable indication of the repertoire
according to the XLFD spec).  Emacs may choose one of these to display
characters from the mule-unicode charsets and then typically won't be
able to find the glyphs to display many characters.  (Check with C-u
C-x = .)  To avoid this, you may need to use a fontset which sets the
font for the mule-unicode sets explicitly.  E.g. to use GNU unifont,
include in the fontset spec:

mule-unicode-2500-33ff:-gnu-unifont-*-iso10646-1,\
mule-unicode-e000-ffff:-gnu-unifont-*-iso10646-1,\
mule-unicode-0100-24ff:-gnu-unifont-*-iso10646-1

** The UTF-8/16/7 coding systems don't encode CJK (Far Eastern) characters.

Emacs directly supports the Unicode BMP whose code points are in the
ranges 0000-33ff and e000-ffff, and indirectly supports the parts of
CJK characters belonging to these legacy charsets:

    GB2312, Big5, JISX0208, JISX0212, JISX0213-1, JISX0213-2, KSC5601

The latter support is done in Utf-Translate-Cjk mode (turned on by
default).   Which Unicode CJK characters are decoded into which Emacs
charset is decided by the current language environment.  For instance,
in Chinese-GB, most of them are decoded into chinese-gb2312.

=======

When the display is set to an Exceed X-server and fonts are specified
(either explicitly with the -fn option or implicitly with X resources)
then the fonts may appear "too tall".  The actual character sizes are
correct but there is too much vertical spacing between rows,  which
gives the appearance of "double spacing".

To prevent this, turn off the Exceed's "automatic font substitution"
feature (in the font part of the configuration window).

* Internationalization problems

** M-{ does not work on a Spanish PC keyboard.

Many Spanish keyboards seem to ignore that combination.  Emacs can't
do anything about it.

** Characters from the mule-unicode charsets aren't displayed under X.

XFree86 4 contains many fonts in iso10646-1 encoding which have
minimal character repertoires (whereas the encoding part of the font
name is meant to be a reasonable indication of the repertoire
according to the XLFD spec).  Emacs may choose one of these to display
characters from the mule-unicode charsets and then typically won't be
able to find the glyphs to display many characters.  (Check with C-u
C-x = .)  To avoid this, you may need to use a fontset which sets the
font for the mule-unicode sets explicitly.  E.g. to use GNU unifont,
include in the fontset spec:

mule-unicode-2500-33ff:-gnu-unifont-*-iso10646-1,\
mule-unicode-e000-ffff:-gnu-unifont-*-iso10646-1,\
mule-unicode-0100-24ff:-gnu-unifont-*-iso10646-1

** The UTF-8/16/7 coding systems don't encode CJK (Far Eastern) characters.

Emacs directly supports the Unicode BMP whose code points are in the
ranges 0000-33ff and e000-ffff, and indirectly supports the parts of
CJK characters belonging to these legacy charsets:

    GB2312, Big5, JISX0208, JISX0212, JISX0213-1, JISX0213-2, KSC5601

The latter support is done in Utf-Translate-Cjk mode (turned on by
default).   Which Unicode CJK characters are decoded into which Emacs
charset is decided by the current language environment.  For instance,
in Chinese-GB, most of them are decoded into chinese-gb2312.

>>>>>>> d81da05c
If you read UTF-8 data with code points outside these ranges, the
characters appear in the buffer as raw bytes of the original UTF-8
(composed into a single quasi-character) and they will be written back
correctly as UTF-8, assuming you don't break the composed sequences.
If you read such characters from UTF-16 or UTF-7 data, they are
substituted with the Unicode `replacement character', and you lose
information.

** Mule-UCS loads very slowly.

Changes to Emacs internals interact badly with Mule-UCS's `un-define'
library, which is the usual interface to Mule-UCS.  Apply the
following patch to Mule-UCS 0.84 and rebuild it.  That will help,
though loading will still be slower than in Emacs 20.  (Some
distributions, such as Debian, may already have applied such a patch.)

--- lisp/un-define.el	6 Mar 2001 22:41:38 -0000	1.30
+++ lisp/un-define.el	19 Apr 2002 18:34:26 -0000
@@ -610,13 +624,21 @@ by calling post-read-conversion and pre-

  (mapcar
   (lambda (x)
-    (mapcar
-     (lambda (y)
-       (mucs-define-coding-system
-	(nth 0 y) (nth 1 y) (nth 2 y)
-	(nth 3 y) (nth 4 y) (nth 5 y) (nth 6 y))
-       (coding-system-put (car y) 'alias-coding-systems (list (car x))))
-     (cdr x)))
+    (if (fboundp 'register-char-codings)
+	;; Mule 5, where we don't need the eol-type specified and
+	;; register-char-codings may be very slow for these coding
+	;; system definitions.
+	(let ((y (cadr x)))
+	  (mucs-define-coding-system
+	   (car x) (nth 1 y) (nth 2 y)
+	   (nth 3 y) (nth 4 y) (nth 5 y)))
+      (mapcar
+       (lambda (y)
+	 (mucs-define-coding-system
+	  (nth 0 y) (nth 1 y) (nth 2 y)
+	  (nth 3 y) (nth 4 y) (nth 5 y) (nth 6 y))
+	 (coding-system-put (car y) 'alias-coding-systems (list (car x)))))
+      (cdr x)))
   `((utf-8
      (utf-8-unix
       ?u "UTF-8 coding system"

Note that Emacs has native support for Unicode, roughly equivalent to
Mule-UCS's, so you may not need it.

** Mule-UCS compilation problem.

Emacs of old versions and XEmacs byte-compile the form `(progn progn
...)' the same way as `(progn ...)', but Emacs of version 21.3 and the
later process that form just as interpreter does, that is, as `progn'
variable reference.  Apply the following patch to Mule-UCS 0.84 to
make it compiled by the latest Emacs.

--- mucs-ccl.el	2 Sep 2005 00:42:23 -0000	1.1.1.1
+++ mucs-ccl.el	2 Sep 2005 01:31:51 -0000	1.3
@@ -639,10 +639,14 @@
       (mucs-notify-embedment 'mucs-ccl-required name)
       (setq ccl-pgm-list (cdr ccl-pgm-list)))
 ;   (message "MCCLREGFIN:%S" result)
-    `(progn
-       (setq mucs-ccl-facility-alist
-	     (quote ,mucs-ccl-facility-alist))
-       ,@result)))
+    ;; The only way the function is used in this package is included
+    ;; in `mucs-package-definition-end-hook' value, where it must
+    ;; return (possibly empty) *list* of forms.  Do this.  Do not rely
+    ;; on byte compiler to remove extra `progn's in `(progn ...)'
+    ;; form.
+    `((setq mucs-ccl-facility-alist
+	    (quote ,mucs-ccl-facility-alist))
+      ,@result)))

 ;;; Add hook for embedding translation informations to a package.
 (add-hook 'mucs-package-definition-end-hook

** Accented ISO-8859-1 characters are displayed as | or _.

Try other font set sizes (S-mouse-1).  If the problem persists with
other sizes as well, your text is corrupted, probably through software
that is not 8-bit clean.  If the problem goes away with another font
size, it's probably because some fonts pretend to be ISO-8859-1 fonts
when they are really ASCII fonts. In particular the schumacher-clean
fonts have this bug in some versions of X.

To see what glyphs are included in a font, use `xfd', like this:

  xfd -fn -schumacher-clean-medium-r-normal--12-120-75-75-c-60-iso8859-1

If this shows only ASCII glyphs, the font is indeed the source of the
problem.

The solution is to remove the corresponding lines from the appropriate
`fonts.alias' file, then run `mkfontdir' in that directory, and then run
`xset fp rehash'.

** The `oc-unicode' package doesn't work with Emacs 21.

This package tries to define more private charsets than there are free
slots now.  The current built-in Unicode support is actually more
flexible.  (Use option `utf-translate-cjk-mode' if you need CJK
support.)  Files encoded as emacs-mule using oc-unicode aren't
generally read correctly by Emacs 21.

** After a while, Emacs slips into unibyte mode.

The VM mail package, which is not part of Emacs, sometimes does
  (standard-display-european t)
That should be changed to
  (standard-display-european 1 t)

* X runtime problems

** X keyboard problems

*** You "lose characters" after typing Compose Character key.

This is because the Compose Character key is defined as the keysym
Multi_key, and Emacs (seeing that) does the proper X11
character-composition processing.  If you don't want your Compose key
to do that, you can redefine it with xmodmap.

For example, here's one way to turn it into a Meta key:

    xmodmap -e "keysym Multi_key = Meta_L"

If all users at your site of a particular keyboard prefer Meta to
Compose, you can make the remapping happen automatically by adding the
xmodmap command to the xdm setup script for that display.

*** Using X Windows, control-shift-leftbutton makes Emacs hang.

Use the shell command `xset bc' to make the old X Menu package work.

*** C-SPC fails to work on Fedora GNU/Linux (or with fcitx input method).

Fedora Core 4 steals the C-SPC key by default for the `iiimx' program
which is the input method for some languages.  It blocks Emacs users
from using the C-SPC key for `set-mark-command'.

One solutions is to remove the `<Ctrl>space' from the `Iiimx' file
which can be found in the `/usr/lib/X11/app-defaults' directory.
However, that requires root access.

Another is to specify `Emacs*useXIM: false' in your X resources.

Another is to build Emacs with the `--without-xim' configure option.

The same problem happens on any other system if you are using fcitx
(Chinese input method) which by default use C-SPC for toggling.  If
you want to use fcitx with Emacs, you have two choices.  Toggle fcitx
by another key (e.g. C-\) by modifying ~/.fcitx/config, or be
accustomed to use C-@ for `set-mark-command'.

*** M-SPC seems to be ignored as input.

See if your X server is set up to use this as a command
for character composition.

*** The S-C-t key combination doesn't get passed to Emacs on X.

This happens because some X configurations assign the Ctrl-Shift-t
combination the same meaning as the Multi_key.  The offending
definition is in the file `...lib/X11/locale/iso8859-1/Compose'; there
might be other similar combinations which are grabbed by X for similar
purposes.

We think that this can be countermanded with the `xmodmap' utility, if
you want to be able to bind one of these key sequences within Emacs.

*** Under X, C-v and/or other keys don't work.

These may have been intercepted by your window manager.  In
particular, AfterStep 1.6 is reported to steal C-v in its default
configuration.  Various Meta keys are also likely to be taken by the
configuration of the `feel'.  See the WM's documentation for how to
change this.

*** Clicking C-mouse-2 in the scroll bar doesn't split the window.
<<<<<<< HEAD

This currently doesn't work with scroll-bar widgets (and we don't know
a good way of implementing it with widgets).  If Emacs is configured
--without-toolkit-scroll-bars, C-mouse-2 on the scroll bar does work.

*** Inability to send an Alt-modified key, when Emacs is communicating
directly with an X server.

If you have tried to bind an Alt-modified key as a command, and it
does not work to type the command, the first thing you should check is
whether the key is getting through to Emacs.  To do this, type C-h c
followed by the Alt-modified key.  C-h c should say what kind of event
it read.  If it says it read an Alt-modified key, then make sure you
have made the key binding correctly.

If C-h c reports an event that doesn't have the Alt modifier, it may
be because your X server has no key for the Alt modifier.  The X
server that comes from MIT does not set up the Alt modifier by
default.

If your keyboard has keys named Alt, you can enable them as follows:

    xmodmap -e 'add mod2 = Alt_L'
    xmodmap -e 'add mod2 = Alt_R'

If the keyboard has just one key named Alt, then only one of those
commands is needed.  The modifier `mod2' is a reasonable choice if you
are using an unmodified MIT version of X.  Otherwise, choose any
modifier bit not otherwise used.

If your keyboard does not have keys named Alt, you can use some other
keys.  Use the keysym command in xmodmap to turn a function key (or
some other 'spare' key) into Alt_L or into Alt_R, and then use the
commands show above to make them modifier keys.

Note that if you have Alt keys but no Meta keys, Emacs translates Alt
into Meta.  This is because of the great importance of Meta in Emacs.

** Window-manager and toolkit-related problems

*** Gnome: Emacs receives input directly from the keyboard, bypassing XIM.

This seems to happen when gnome-settings-daemon version 2.12 or later
is running.  If gnome-settings-daemon is not running, Emacs receives
input through XIM without any problem.  Furthermore, this seems only
to happen in *.UTF-8 locales; zh_CN.GB2312 and zh_CN.GBK locales, for
example, work fine.  A bug report has been filed in the Gnome
bugzilla: http://bugzilla.gnome.org/show_bug.cgi?id=357032

*** Gnome: Emacs' xterm-mouse-mode doesn't work on the Gnome terminal.

A symptom of this bug is that double-clicks insert a control sequence
into the buffer.  The reason this happens is an apparent
incompatibility of the Gnome terminal with Xterm, which also affects
other programs using the Xterm mouse interface.  A problem report has
been filed.

*** KDE: When running on KDE, colors or fonts are not as specified for Emacs,
or messed up.

For example, you could see background you set for Emacs only in the
empty portions of the Emacs display, while characters have some other
background.

This happens because KDE's defaults apply its color and font
definitions even to applications that weren't compiled for KDE.  The
solution is to uncheck the "Apply fonts and colors to non-KDE apps"
option in Preferences->Look&Feel->Style (KDE 2).  In KDE 3, this option
is in the "Colors" section, rather than "Style".

Alternatively, if you do want the KDE defaults to apply to other
applications, but not to Emacs, you could modify the file `Emacs.ad'
(should be in the `/usr/share/apps/kdisplay/app-defaults/' directory)
so that it doesn't set the default background and foreground only for
Emacs.  For example, make sure the following resources are either not
present or commented out:

   Emacs.default.attributeForeground
   Emacs.default.attributeBackground
   Emacs*Foreground
   Emacs*Background

*** KDE: Emacs hangs on KDE when a large portion of text is killed.

This is caused by a bug in the KDE applet `klipper' which periodically
requests the X clipboard contents from applications.  Early versions
of klipper don't implement the ICCCM protocol for large selections,
which leads to Emacs being flooded with selection requests.  After a
while, Emacs may print a message:

  Timed out waiting for property-notify event

A workaround is to not use `klipper'.  An upgrade to the `klipper' that
comes with KDE 3.3 or later also solves the problem.

*** CDE: Frames may cover dialogs they created when using CDE.

This can happen if you have "Allow Primary Windows On Top" enabled which
seems to be the default in the Common Desktop Environment.
To change, go in to "Desktop Controls" -> "Window Style Manager"
and uncheck "Allow Primary Windows On Top".

*** Xaw3d : When using Xaw3d scroll bars without arrows, the very first mouse
click in a scroll bar might be ignored by the scroll bar widget.  This
is probably a bug in Xaw3d; when Xaw3d is compiled with arrows, the
problem disappears.

*** Xaw: There are known binary incompatibilities between Xaw, Xaw3d, neXtaw,
XawM and the few other derivatives of Xaw.  So when you compile with
one of these, it may not work to dynamically link with another one.
For example, strange problems, such as Emacs exiting when you type
"C-x 1", were reported when Emacs compiled with Xaw3d and libXaw was
used with neXtaw at run time.

The solution is to rebuild Emacs with the toolkit version you actually
want to use, or set LD_PRELOAD to preload the same toolkit version you
built Emacs with.

*** Open Motif: Problems with file dialogs in Emacs built with Open Motif.

When Emacs 21 is built with Open Motif 2.1, it can happen that the
graphical file dialog boxes do not work properly.  The "OK", "Filter"
and "Cancel" buttons do not respond to mouse clicks.  Dragging the
file dialog window usually causes the buttons to work again.

The solution is to use LessTif instead.  LessTif is a free replacement
for Motif.  See the file INSTALL for information on how to do this.

Another workaround is not to use the mouse to trigger file prompts,
but to use the keyboard.  This way, you will be prompted for a file in
the minibuffer instead of a graphical file dialog.

*** LessTif: Problems in Emacs built with LessTif.

The problems seem to depend on the version of LessTif and the Motif
emulation for which it is set up.

Only the Motif 1.2 emulation seems to be stable enough in LessTif.
LessTif 0.92-17's Motif 1.2 emulation seems to work okay on FreeBSD.
On GNU/Linux systems, lesstif-0.92.6 configured with "./configure
--enable-build-12 --enable-default-12" is reported to be the most
successful.  The binary GNU/Linux package
lesstif-devel-0.92.0-1.i386.rpm was reported to have problems with
menu placement.

On some systems, even with Motif 1.2 emulation, Emacs occasionally
locks up, grabbing all mouse and keyboard events.  We still don't know
what causes these problems; they are not reproducible by Emacs
developers.

*** Motif: The Motif version of Emacs paints the screen a solid color.

This has been observed to result from the following X resource:

   Emacs*default.attributeFont:	-*-courier-medium-r-*-*-*-140-*-*-*-*-iso8859-*

That the resource has this effect indicates a bug in something, but we
do not yet know what.  If it is an Emacs bug, we hope someone can
explain what the bug is so we can fix it.  In the mean time, removing
the resource prevents the problem.

** General X problems

*** Redisplay using X11 is much slower than previous Emacs versions.

We've noticed that certain X servers draw the text much slower when
scroll bars are on the left.  We don't know why this happens.  If this
happens to you, you can work around it by putting the scroll bars
on the right (as they were in Emacs 19).

Here's how to do this:

  (set-scroll-bar-mode 'right)

If you're not sure whether (or how much) this problem affects you,
try that and see how much difference it makes.  To set things back
to normal, do

  (set-scroll-bar-mode 'left)

*** Error messages about undefined colors on X.

The messages might say something like this:

   Unable to load color "grey95"

(typically, in the `*Messages*' buffer), or something like this:

  Error while displaying tooltip: (error Undefined color lightyellow)

These problems could happen if some other X program has used up too
many colors of the X palette, leaving Emacs with insufficient system
resources to load all the colors it needs.

A solution is to exit the offending X programs before starting Emacs.

"undefined color" messages can also occur if the RgbPath entry in the
X configuration file is incorrect, or the rgb.txt file is not where
X expects to find it.

*** Improving performance with slow X connections.

There are several ways to improve this performance, any subset of which can
be carried out at the same time:

1) If you don't need X Input Methods (XIM) for entering text in some
   language you use, you can improve performance on WAN links by using
   the X resource useXIM to turn off use of XIM.  This does not affect
   the use of Emacs' own input methods, which are part of the Leim
   package.

2) If the connection is very slow, you might also want to consider
   switching off scroll bars, menu bar, and tool bar.  Adding the
   following forms to your .emacs file will accomplish that, but only
   after the the initial frame is displayed:

    (scroll-bar-mode -1)
    (menu-bar-mode -1)
    (tool-bar-mode -1)

   For still quicker startup, put these X resources in your .Xdefaults
   file:

    Emacs.verticalScrollBars: off
    Emacs.menuBar: off
    Emacs.toolBar: off

3) Use ssh to forward the X connection, and enable compression on this
   forwarded X connection (ssh -XC remotehostname emacs ...).

4) Use lbxproxy on the remote end of the connection.  This is an interface
   to the low bandwidth X extension in most modern X servers, which
   improves performance dramatically, at the slight expense of correctness
   of the X protocol.  lbxproxy acheives the performance gain by grouping
   several X requests in one TCP packet and sending them off together,
   instead of requiring a round-trip for each X request in a separate
   packet.  The switches that seem to work best for emacs are:
    -noatomsfile  -nowinattr  -cheaterrors -cheatevents
   Note that the -nograbcmap option is known to cause problems.
   For more about lbxproxy, see:
   http://www.xfree86.org/4.3.0/lbxproxy.1.html

5) If copying and killing is slow, try to disable the interaction with the
   native system's clipboard by adding these lines to your .emacs file:
     (setq interprogram-cut-function nil)
     (setq interprogram-paste-function nil)

*** Emacs gives the error, Couldn't find per display information.

This can result if the X server runs out of memory because Emacs uses
a large number of fonts.  On systems where this happens, C-h h is
likely to cause it.

We do not know of a way to prevent the problem.

*** Emacs does not notice when you release the mouse.

There are reports that this happened with (some) Microsoft mice and
that replacing the mouse made it stop.

*** You can't select from submenus (in the X toolkit version).

On certain systems, mouse-tracking and selection in top-level menus
works properly with the X toolkit, but neither of them works when you
bring up a submenu (such as Bookmarks or Compare or Apply Patch, in
the Files menu).

This works on most systems.  There is speculation that the failure is
due to bugs in old versions of X toolkit libraries, but no one really
knows.  If someone debugs this and finds the precise cause, perhaps a
workaround can be found.

*** An error message such as `X protocol error: BadMatch (invalid
parameter attributes) on protocol request 93'.

This comes from having an invalid X resource, such as
   emacs*Cursor:   black
(which is invalid because it specifies a color name for something
that isn't a color.)

The fix is to correct your X resources.

*** Slow startup on X11R6 with X windows.

If Emacs takes two minutes to start up on X11R6, see if your X
resources specify any Adobe fonts.  That causes the type-1 font
renderer to start up, even if the font you asked for is not a type-1
font.

One way to avoid this problem is to eliminate the type-1 fonts from
your font path, like this:

	xset -fp /usr/X11R6/lib/X11/fonts/Type1/

*** Pull-down menus appear in the wrong place, in the toolkit version of Emacs.

An X resource of this form can cause the problem:

   Emacs*geometry:	80x55+0+0

This resource is supposed to apply, and does apply, to the menus
individually as well as to Emacs frames.  If that is not what you
want, rewrite the resource.

To check thoroughly for such resource specifications, use `xrdb
-query' to see what resources the X server records, and also look at
the user's ~/.Xdefaults and ~/.Xdefaults-* files.

*** Emacs running under X Windows does not handle mouse clicks.
*** `emacs -geometry 80x20' finds a file named `80x20'.

One cause of such problems is having (setq term-file-prefix nil) in
your .emacs file.  Another cause is a bad value of EMACSLOADPATH in
the environment.

*** Emacs fails to get default settings from X Windows server.

The X library in X11R4 has a bug; it interchanges the 2nd and 3rd
arguments to XGetDefaults.  Define the macro XBACKWARDS in config.h to
tell Emacs to compensate for this.

I don't believe there is any way Emacs can determine for itself
whether this problem is present on a given system.

*** X Windows doesn't work if DISPLAY uses a hostname.

People have reported kernel bugs in certain systems that cause Emacs
not to work with X Windows if DISPLAY is set using a host name.  But
the problem does not occur if DISPLAY is set to `unix:0.0'.  I think
the bug has to do with SIGIO or FIONREAD.

You may be able to compensate for the bug by doing (set-input-mode nil nil).
However, that has the disadvantage of turning off interrupts, so that
you are unable to quit out of a Lisp program by typing C-g.

The easy way to do this is to put

  (setq x-sigio-bug t)

in your site-init.el file.

* Runtime problems on character terminals

** Emacs spontaneously displays "I-search: " at the bottom of the screen.

This means that Control-S/Control-Q (XON/XOFF) "flow control" is being
used.  C-s/C-q flow control is bad for Emacs editors because it takes
away C-s and C-q as user commands.  Since editors do not output long
streams of text without user commands, there is no need for a
user-issuable "stop output" command in an editor; therefore, a
properly designed flow control mechanism would transmit all possible
input characters without interference.  Designing such a mechanism is
easy, for a person with at least half a brain.

There are three possible reasons why flow control could be taking place:

  1) Terminal has not been told to disable flow control
  2) Insufficient padding for the terminal in use
  3) Some sort of terminal concentrator or line switch is responsible

First of all, many terminals have a set-up mode which controls whether
they generate XON/XOFF flow control characters.  This must be set to
"no XON/XOFF" in order for Emacs to work.  Sometimes there is an
escape sequence that the computer can send to turn flow control off
and on.  If so, perhaps the termcap `ti' string should turn flow
control off, and the `te' string should turn it on.

Once the terminal has been told "no flow control", you may find it
needs more padding.  The amount of padding Emacs sends is controlled
by the termcap entry for the terminal in use, and by the output baud
rate as known by the kernel.  The shell command `stty' will print
your output baud rate; `stty' with suitable arguments will set it if
it is wrong.  Setting to a higher speed causes increased padding.  If
the results are wrong for the correct speed, there is probably a
problem in the termcap entry.  You must speak to a local Unix wizard
to fix this.  Perhaps you are just using the wrong terminal type.

For terminals that lack a "no flow control" mode, sometimes just
giving lots of padding will prevent actual generation of flow control
codes.  You might as well try it.

If you are really unlucky, your terminal is connected to the computer
through a concentrator which sends XON/XOFF flow control to the
computer, or it insists on sending flow control itself no matter how
much padding you give it.  Unless you can figure out how to turn flow
control off on this concentrator (again, refer to your local wizard),
you are screwed!  You should have the terminal or concentrator
replaced with a properly designed one.  In the mean time, some drastic
measures can make Emacs semi-work.

You can make Emacs ignore C-s and C-q and let the operating system
handle them.  To do this on a per-session basis, just type M-x
enable-flow-control RET.  You will see a message that C-\ and C-^ are
now translated to C-s and C-q.  (Use the same command M-x
enable-flow-control to turn *off* this special mode.  It toggles flow
control handling.)

If C-\ and C-^ are inconvenient for you (for example, if one of them
is the escape character of your terminal concentrator), you can choose
other characters by setting the variables flow-control-c-s-replacement
and flow-control-c-q-replacement.  But choose carefully, since all
other control characters are already used by emacs.

IMPORTANT: if you type C-s by accident while flow control is enabled,
Emacs output will freeze, and you will have to remember to type C-q in
order to continue.

If you work in an environment where a majority of terminals of a
certain type are flow control hobbled, you can use the function
`enable-flow-control-on' to turn on this flow control avoidance scheme
automatically.  Here is an example:

(enable-flow-control-on "vt200" "vt300" "vt101" "vt131")

If this isn't quite correct (e.g. you have a mixture of flow-control hobbled
and good vt200 terminals), you can still run enable-flow-control
manually.

I have no intention of ever redesigning the Emacs command set for the
assumption that terminals use C-s/C-q flow control.  XON/XOFF flow
control technique is a bad design, and terminals that need it are bad
merchandise and should not be purchased.  Now that X is becoming
widespread, XON/XOFF seems to be on the way out.  If you can get some
use out of GNU Emacs on inferior terminals, more power to you, but I
will not make Emacs worse for properly designed systems for the sake
of inferior systems.

** Control-S and Control-Q commands are ignored completely.

For some reason, your system is using brain-damaged C-s/C-q flow
control despite Emacs's attempts to turn it off.  Perhaps your
terminal is connected to the computer through a concentrator
that wants to use flow control.

You should first try to tell the concentrator not to use flow control.
If you succeed in this, try making the terminal work without
flow control, as described in the preceding section.

If that line of approach is not successful, map some other characters
into C-s and C-q using keyboard-translate-table.  The example above
shows how to do this with C-^ and C-\.

** Screen is updated wrong, but only on one kind of terminal.

This could mean that the termcap entry you are using for that
terminal is wrong, or it could mean that Emacs has a bug handing
the combination of features specified for that terminal.

The first step in tracking this down is to record what characters
Emacs is sending to the terminal.  Execute the Lisp expression
(open-termscript "./emacs-script") to make Emacs write all
terminal output into the file ~/emacs-script as well; then do
what makes the screen update wrong, and look at the file
and decode the characters using the manual for the terminal.
There are several possibilities:

1) The characters sent are correct, according to the terminal manual.

In this case, there is no obvious bug in Emacs, and most likely you
need more padding, or possibly the terminal manual is wrong.

2) The characters sent are incorrect, due to an obscure aspect
 of the terminal behavior not described in an obvious way
 by termcap.

This case is hard.  It will be necessary to think of a way for
Emacs to distinguish between terminals with this kind of behavior
and other terminals that behave subtly differently but are
classified the same by termcap; or else find an algorithm for
Emacs to use that avoids the difference.  Such changes must be
tested on many kinds of terminals.

=======

This currently doesn't work with scroll-bar widgets (and we don't know
a good way of implementing it with widgets).  If Emacs is configured
--without-toolkit-scroll-bars, C-mouse-2 on the scroll bar does work.

*** Inability to send an Alt-modified key, when Emacs is communicating
directly with an X server.

If you have tried to bind an Alt-modified key as a command, and it
does not work to type the command, the first thing you should check is
whether the key is getting through to Emacs.  To do this, type C-h c
followed by the Alt-modified key.  C-h c should say what kind of event
it read.  If it says it read an Alt-modified key, then make sure you
have made the key binding correctly.

If C-h c reports an event that doesn't have the Alt modifier, it may
be because your X server has no key for the Alt modifier.  The X
server that comes from MIT does not set up the Alt modifier by
default.

If your keyboard has keys named Alt, you can enable them as follows:

    xmodmap -e 'add mod2 = Alt_L'
    xmodmap -e 'add mod2 = Alt_R'

If the keyboard has just one key named Alt, then only one of those
commands is needed.  The modifier `mod2' is a reasonable choice if you
are using an unmodified MIT version of X.  Otherwise, choose any
modifier bit not otherwise used.

If your keyboard does not have keys named Alt, you can use some other
keys.  Use the keysym command in xmodmap to turn a function key (or
some other 'spare' key) into Alt_L or into Alt_R, and then use the
commands show above to make them modifier keys.

Note that if you have Alt keys but no Meta keys, Emacs translates Alt
into Meta.  This is because of the great importance of Meta in Emacs.

** Window-manager and toolkit-related problems

*** Gnome: Emacs receives input directly from the keyboard, bypassing XIM.

This seems to happen when gnome-settings-daemon version 2.12 or later
is running.  If gnome-settings-daemon is not running, Emacs receives
input through XIM without any problem.  Furthermore, this seems only
to happen in *.UTF-8 locales; zh_CN.GB2312 and zh_CN.GBK locales, for
example, work fine.  A bug report has been filed in the Gnome
bugzilla: http://bugzilla.gnome.org/show_bug.cgi?id=357032

*** Gnome: Emacs' xterm-mouse-mode doesn't work on the Gnome terminal.

A symptom of this bug is that double-clicks insert a control sequence
into the buffer.  The reason this happens is an apparent
incompatibility of the Gnome terminal with Xterm, which also affects
other programs using the Xterm mouse interface.  A problem report has
been filed.

*** KDE: When running on KDE, colors or fonts are not as specified for Emacs,
or messed up.

For example, you could see background you set for Emacs only in the
empty portions of the Emacs display, while characters have some other
background.

This happens because KDE's defaults apply its color and font
definitions even to applications that weren't compiled for KDE.  The
solution is to uncheck the "Apply fonts and colors to non-KDE apps"
option in Preferences->Look&Feel->Style (KDE 2).  In KDE 3, this option
is in the "Colors" section, rather than "Style".

Alternatively, if you do want the KDE defaults to apply to other
applications, but not to Emacs, you could modify the file `Emacs.ad'
(should be in the `/usr/share/apps/kdisplay/app-defaults/' directory)
so that it doesn't set the default background and foreground only for
Emacs.  For example, make sure the following resources are either not
present or commented out:

   Emacs.default.attributeForeground
   Emacs.default.attributeBackground
   Emacs*Foreground
   Emacs*Background

*** KDE: Emacs hangs on KDE when a large portion of text is killed.

This is caused by a bug in the KDE applet `klipper' which periodically
requests the X clipboard contents from applications.  Early versions
of klipper don't implement the ICCCM protocol for large selections,
which leads to Emacs being flooded with selection requests.  After a
while, Emacs may print a message:

  Timed out waiting for property-notify event

A workaround is to not use `klipper'.  An upgrade to the `klipper' that
comes with KDE 3.3 or later also solves the problem.

*** CDE: Frames may cover dialogs they created when using CDE.

This can happen if you have "Allow Primary Windows On Top" enabled which
seems to be the default in the Common Desktop Environment.
To change, go in to "Desktop Controls" -> "Window Style Manager"
and uncheck "Allow Primary Windows On Top".

*** Xaw3d : When using Xaw3d scroll bars without arrows, the very first mouse
click in a scroll bar might be ignored by the scroll bar widget.  This
is probably a bug in Xaw3d; when Xaw3d is compiled with arrows, the
problem disappears.

*** Xaw: There are known binary incompatibilities between Xaw, Xaw3d, neXtaw,
XawM and the few other derivatives of Xaw.  So when you compile with
one of these, it may not work to dynamically link with another one.
For example, strange problems, such as Emacs exiting when you type
"C-x 1", were reported when Emacs compiled with Xaw3d and libXaw was
used with neXtaw at run time.

The solution is to rebuild Emacs with the toolkit version you actually
want to use, or set LD_PRELOAD to preload the same toolkit version you
built Emacs with.

*** Open Motif: Problems with file dialogs in Emacs built with Open Motif.

When Emacs 21 is built with Open Motif 2.1, it can happen that the
graphical file dialog boxes do not work properly.  The "OK", "Filter"
and "Cancel" buttons do not respond to mouse clicks.  Dragging the
file dialog window usually causes the buttons to work again.

The solution is to use LessTif instead.  LessTif is a free replacement
for Motif.  See the file INSTALL for information on how to do this.

Another workaround is not to use the mouse to trigger file prompts,
but to use the keyboard.  This way, you will be prompted for a file in
the minibuffer instead of a graphical file dialog.

*** LessTif: Problems in Emacs built with LessTif.

The problems seem to depend on the version of LessTif and the Motif
emulation for which it is set up.

Only the Motif 1.2 emulation seems to be stable enough in LessTif.
LessTif 0.92-17's Motif 1.2 emulation seems to work okay on FreeBSD.
On GNU/Linux systems, lesstif-0.92.6 configured with "./configure
--enable-build-12 --enable-default-12" is reported to be the most
successful.  The binary GNU/Linux package
lesstif-devel-0.92.0-1.i386.rpm was reported to have problems with
menu placement.

On some systems, even with Motif 1.2 emulation, Emacs occasionally
locks up, grabbing all mouse and keyboard events.  We still don't know
what causes these problems; they are not reproducible by Emacs
developers.

*** Motif: The Motif version of Emacs paints the screen a solid color.

This has been observed to result from the following X resource:

   Emacs*default.attributeFont:	-*-courier-medium-r-*-*-*-140-*-*-*-*-iso8859-*

That the resource has this effect indicates a bug in something, but we
do not yet know what.  If it is an Emacs bug, we hope someone can
explain what the bug is so we can fix it.  In the mean time, removing
the resource prevents the problem.

** General X problems

*** Redisplay using X11 is much slower than previous Emacs versions.

We've noticed that certain X servers draw the text much slower when
scroll bars are on the left.  We don't know why this happens.  If this
happens to you, you can work around it by putting the scroll bars
on the right (as they were in Emacs 19).

Here's how to do this:

  (set-scroll-bar-mode 'right)

If you're not sure whether (or how much) this problem affects you,
try that and see how much difference it makes.  To set things back
to normal, do

  (set-scroll-bar-mode 'left)

*** Error messages about undefined colors on X.

The messages might say something like this:

   Unable to load color "grey95"

(typically, in the `*Messages*' buffer), or something like this:

  Error while displaying tooltip: (error Undefined color lightyellow)

These problems could happen if some other X program has used up too
many colors of the X palette, leaving Emacs with insufficient system
resources to load all the colors it needs.

A solution is to exit the offending X programs before starting Emacs.

"undefined color" messages can also occur if the RgbPath entry in the
X configuration file is incorrect, or the rgb.txt file is not where
X expects to find it.

*** Improving performance with slow X connections.

There are several ways to improve this performance, any subset of which can
be carried out at the same time:

1) If you don't need X Input Methods (XIM) for entering text in some
   language you use, you can improve performance on WAN links by using
   the X resource useXIM to turn off use of XIM.  This does not affect
   the use of Emacs' own input methods, which are part of the Leim
   package.

2) If the connection is very slow, you might also want to consider
   switching off scroll bars, menu bar, and tool bar.  Adding the
   following forms to your .emacs file will accomplish that, but only
   after the the initial frame is displayed:

    (scroll-bar-mode -1)
    (menu-bar-mode -1)
    (tool-bar-mode -1)

   For still quicker startup, put these X resources in your .Xdefaults
   file:

    Emacs.verticalScrollBars: off
    Emacs.menuBar: off
    Emacs.toolBar: off

3) Use ssh to forward the X connection, and enable compression on this
   forwarded X connection (ssh -XC remotehostname emacs ...).

4) Use lbxproxy on the remote end of the connection.  This is an interface
   to the low bandwidth X extension in most modern X servers, which
   improves performance dramatically, at the slight expense of correctness
   of the X protocol.  lbxproxy acheives the performance gain by grouping
   several X requests in one TCP packet and sending them off together,
   instead of requiring a round-trip for each X request in a separate
   packet.  The switches that seem to work best for emacs are:
    -noatomsfile  -nowinattr  -cheaterrors -cheatevents
   Note that the -nograbcmap option is known to cause problems.
   For more about lbxproxy, see:
   http://www.xfree86.org/4.3.0/lbxproxy.1.html

5) If copying and killing is slow, try to disable the interaction with the
   native system's clipboard by adding these lines to your .emacs file:
     (setq interprogram-cut-function nil)
     (setq interprogram-paste-function nil)

*** Emacs gives the error, Couldn't find per display information.

This can result if the X server runs out of memory because Emacs uses
a large number of fonts.  On systems where this happens, C-h h is
likely to cause it.

We do not know of a way to prevent the problem.

*** Emacs does not notice when you release the mouse.

There are reports that this happened with (some) Microsoft mice and
that replacing the mouse made it stop.

*** You can't select from submenus (in the X toolkit version).

On certain systems, mouse-tracking and selection in top-level menus
works properly with the X toolkit, but neither of them works when you
bring up a submenu (such as Bookmarks or Compare or Apply Patch, in
the Files menu).

This works on most systems.  There is speculation that the failure is
due to bugs in old versions of X toolkit libraries, but no one really
knows.  If someone debugs this and finds the precise cause, perhaps a
workaround can be found.

*** An error message such as `X protocol error: BadMatch (invalid
parameter attributes) on protocol request 93'.

This comes from having an invalid X resource, such as
   emacs*Cursor:   black
(which is invalid because it specifies a color name for something
that isn't a color.)

The fix is to correct your X resources.

*** Slow startup on X11R6 with X windows.

If Emacs takes two minutes to start up on X11R6, see if your X
resources specify any Adobe fonts.  That causes the type-1 font
renderer to start up, even if the font you asked for is not a type-1
font.

One way to avoid this problem is to eliminate the type-1 fonts from
your font path, like this:

	xset -fp /usr/X11R6/lib/X11/fonts/Type1/

*** Pull-down menus appear in the wrong place, in the toolkit version of Emacs.

An X resource of this form can cause the problem:

   Emacs*geometry:	80x55+0+0

This resource is supposed to apply, and does apply, to the menus
individually as well as to Emacs frames.  If that is not what you
want, rewrite the resource.

To check thoroughly for such resource specifications, use `xrdb
-query' to see what resources the X server records, and also look at
the user's ~/.Xdefaults and ~/.Xdefaults-* files.

*** Emacs running under X Windows does not handle mouse clicks.
*** `emacs -geometry 80x20' finds a file named `80x20'.

One cause of such problems is having (setq term-file-prefix nil) in
your .emacs file.  Another cause is a bad value of EMACSLOADPATH in
the environment.

*** Emacs fails to get default settings from X Windows server.

The X library in X11R4 has a bug; it interchanges the 2nd and 3rd
arguments to XGetDefaults.  Define the macro XBACKWARDS in config.h to
tell Emacs to compensate for this.

I don't believe there is any way Emacs can determine for itself
whether this problem is present on a given system.

*** X Windows doesn't work if DISPLAY uses a hostname.

People have reported kernel bugs in certain systems that cause Emacs
not to work with X Windows if DISPLAY is set using a host name.  But
the problem does not occur if DISPLAY is set to `unix:0.0'.  I think
the bug has to do with SIGIO or FIONREAD.

You may be able to compensate for the bug by doing (set-input-mode nil nil).
However, that has the disadvantage of turning off interrupts, so that
you are unable to quit out of a Lisp program by typing C-g.

The easy way to do this is to put

  (setq x-sigio-bug t)

in your site-init.el file.

* Runtime problems on character terminals

** Emacs spontaneously displays "I-search: " at the bottom of the screen.

This means that Control-S/Control-Q (XON/XOFF) "flow control" is being
used.  C-s/C-q flow control is bad for Emacs editors because it takes
away C-s and C-q as user commands.  Since editors do not output long
streams of text without user commands, there is no need for a
user-issuable "stop output" command in an editor; therefore, a
properly designed flow control mechanism would transmit all possible
input characters without interference.  Designing such a mechanism is
easy, for a person with at least half a brain.

There are three possible reasons why flow control could be taking place:

  1) Terminal has not been told to disable flow control
  2) Insufficient padding for the terminal in use
  3) Some sort of terminal concentrator or line switch is responsible

First of all, many terminals have a set-up mode which controls whether
they generate XON/XOFF flow control characters.  This must be set to
"no XON/XOFF" in order for Emacs to work.  Sometimes there is an
escape sequence that the computer can send to turn flow control off
and on.  If so, perhaps the termcap `ti' string should turn flow
control off, and the `te' string should turn it on.

Once the terminal has been told "no flow control", you may find it
needs more padding.  The amount of padding Emacs sends is controlled
by the termcap entry for the terminal in use, and by the output baud
rate as known by the kernel.  The shell command `stty' will print
your output baud rate; `stty' with suitable arguments will set it if
it is wrong.  Setting to a higher speed causes increased padding.  If
the results are wrong for the correct speed, there is probably a
problem in the termcap entry.  You must speak to a local Unix wizard
to fix this.  Perhaps you are just using the wrong terminal type.

For terminals that lack a "no flow control" mode, sometimes just
giving lots of padding will prevent actual generation of flow control
codes.  You might as well try it.

If you are really unlucky, your terminal is connected to the computer
through a concentrator which sends XON/XOFF flow control to the
computer, or it insists on sending flow control itself no matter how
much padding you give it.  Unless you can figure out how to turn flow
control off on this concentrator (again, refer to your local wizard),
you are screwed!  You should have the terminal or concentrator
replaced with a properly designed one.  In the mean time, some drastic
measures can make Emacs semi-work.

You can make Emacs ignore C-s and C-q and let the operating system
handle them.  To do this on a per-session basis, just type M-x
enable-flow-control RET.  You will see a message that C-\ and C-^ are
now translated to C-s and C-q.  (Use the same command M-x
enable-flow-control to turn *off* this special mode.  It toggles flow
control handling.)

If C-\ and C-^ are inconvenient for you (for example, if one of them
is the escape character of your terminal concentrator), you can choose
other characters by setting the variables flow-control-c-s-replacement
and flow-control-c-q-replacement.  But choose carefully, since all
other control characters are already used by emacs.

IMPORTANT: if you type C-s by accident while flow control is enabled,
Emacs output will freeze, and you will have to remember to type C-q in
order to continue.

If you work in an environment where a majority of terminals of a
certain type are flow control hobbled, you can use the function
`enable-flow-control-on' to turn on this flow control avoidance scheme
automatically.  Here is an example:

(enable-flow-control-on "vt200" "vt300" "vt101" "vt131")

If this isn't quite correct (e.g. you have a mixture of flow-control hobbled
and good vt200 terminals), you can still run enable-flow-control
manually.

I have no intention of ever redesigning the Emacs command set for the
assumption that terminals use C-s/C-q flow control.  XON/XOFF flow
control technique is a bad design, and terminals that need it are bad
merchandise and should not be purchased.  Now that X is becoming
widespread, XON/XOFF seems to be on the way out.  If you can get some
use out of GNU Emacs on inferior terminals, more power to you, but I
will not make Emacs worse for properly designed systems for the sake
of inferior systems.

** Control-S and Control-Q commands are ignored completely.

For some reason, your system is using brain-damaged C-s/C-q flow
control despite Emacs's attempts to turn it off.  Perhaps your
terminal is connected to the computer through a concentrator
that wants to use flow control.

You should first try to tell the concentrator not to use flow control.
If you succeed in this, try making the terminal work without
flow control, as described in the preceding section.

If that line of approach is not successful, map some other characters
into C-s and C-q using keyboard-translate-table.  The example above
shows how to do this with C-^ and C-\.

** Screen is updated wrong, but only on one kind of terminal.

This could mean that the termcap entry you are using for that
terminal is wrong, or it could mean that Emacs has a bug handing
the combination of features specified for that terminal.

The first step in tracking this down is to record what characters
Emacs is sending to the terminal.  Execute the Lisp expression
(open-termscript "./emacs-script") to make Emacs write all
terminal output into the file ~/emacs-script as well; then do
what makes the screen update wrong, and look at the file
and decode the characters using the manual for the terminal.
There are several possibilities:

1) The characters sent are correct, according to the terminal manual.

In this case, there is no obvious bug in Emacs, and most likely you
need more padding, or possibly the terminal manual is wrong.

2) The characters sent are incorrect, due to an obscure aspect
 of the terminal behavior not described in an obvious way
 by termcap.

This case is hard.  It will be necessary to think of a way for
Emacs to distinguish between terminals with this kind of behavior
and other terminals that behave subtly differently but are
classified the same by termcap; or else find an algorithm for
Emacs to use that avoids the difference.  Such changes must be
tested on many kinds of terminals.

>>>>>>> d81da05c
3) The termcap entry is wrong.

See the file etc/TERMS for information on changes
that are known to be needed in commonly used termcap entries
for certain terminals.

4) The characters sent are incorrect, and clearly cannot be
 right for any terminal with the termcap entry you were using.

This is unambiguously an Emacs bug, and can probably be fixed
in termcap.c, tparam.c, term.c, scroll.c, cm.c or dispnew.c.

** Control-S and Control-Q commands are ignored completely on a net connection.

Some versions of rlogin (and possibly telnet) do not pass flow
control characters to the remote system to which they connect.
On such systems, emacs on the remote system cannot disable flow
control on the local system.

One way to cure this is to disable flow control on the local host
(the one running rlogin, not the one running rlogind) using the
stty command, before starting the rlogin process.  On many systems,
"stty start u stop u" will do this.

Some versions of tcsh will prevent even this from working.  One way
around this is to start another shell before starting rlogin, and
issue the stty command to disable flow control from that shell.

If none of these methods work, the best solution is to type
M-x enable-flow-control at the beginning of your emacs session, or
if you expect the problem to continue, add a line such as the
following to your .emacs (on the host running rlogind):

(enable-flow-control-on "vt200" "vt300" "vt101" "vt131")

See the entry about spontaneous display of I-search (above) for more
info.

** Output from Control-V is slow.

On many bit-map terminals, scrolling operations are fairly slow.
Often the termcap entry for the type of terminal in use fails
to inform Emacs of this.  The two lines at the bottom of the screen
before a Control-V command are supposed to appear at the top after
the Control-V command.  If Emacs thinks scrolling the lines is fast,
it will scroll them to the top of the screen.

If scrolling is slow but Emacs thinks it is fast, the usual reason is
that the termcap entry for the terminal you are using does not
specify any padding time for the `al' and `dl' strings.  Emacs
concludes that these operations take only as much time as it takes to
send the commands at whatever line speed you are using.  You must
fix the termcap entry to specify, for the `al' and `dl', as much
time as the operations really take.

Currently Emacs thinks in terms of serial lines which send characters
at a fixed rate, so that any operation which takes time for the
terminal to execute must also be padded.  With bit-map terminals
operated across networks, often the network provides some sort of
flow control so that padding is never needed no matter how slow
an operation is.  You must still specify a padding time if you want
Emacs to realize that the operation takes a long time.  This will
cause padding characters to be sent unnecessarily, but they do
not really cost much.  They will be transmitted while the scrolling
is happening and then discarded quickly by the terminal.

Most bit-map terminals provide commands for inserting or deleting
multiple lines at once.  Define the `AL' and `DL' strings in the
termcap entry to say how to do these things, and you will have
fast output without wasted padding characters.  These strings should
each contain a single %-spec saying how to send the number of lines
to be scrolled.  These %-specs are like those in the termcap
`cm' string.

You should also define the `IC' and `DC' strings if your terminal
has a command to insert or delete multiple characters.  These
take the number of positions to insert or delete as an argument.

A `cs' string to set the scrolling region will reduce the amount
of motion you see on the screen when part of the screen is scrolled.

** You type Control-H (Backspace) expecting to delete characters.

Put `stty dec' in your .login file and your problems will disappear
after a day or two.

The choice of Backspace for erasure was based on confusion, caused by
the fact that backspacing causes erasure (later, when you type another
character) on most display terminals.  But it is a mistake.  Deletion
of text is not the same thing as backspacing followed by failure to
overprint.  I do not wish to propagate this confusion by conforming
to it.

For this reason, I believe `stty dec' is the right mode to use,
and I have designed Emacs to go with that.  If there were a thousand
other control characters, I would define Control-h to delete as well;
but there are not very many other control characters, and I think
that providing the most mnemonic possible Help character is more
important than adapting to people who don't use `stty dec'.

If you are obstinate about confusing buggy overprinting with deletion,
you can redefine Backspace in your .emacs file:
  (global-set-key "\b" 'delete-backward-char)
You can probably access  help-command  via f1.

** Colors are not available on a tty or in xterm.

Emacs 21 supports colors on character terminals and terminal
emulators, but this support relies on the terminfo or termcap database
entry to specify that the display supports color.  Emacs looks at the
"Co" capability for the terminal to find out how many colors are
supported; it should be non-zero to activate the color support within
Emacs.  (Most color terminals support 8 or 16 colors.)  If your system
uses terminfo, the name of the capability equivalent to "Co" is
"colors".

In addition to the "Co" capability, Emacs needs the "op" (for
``original pair'') capability, which tells how to switch the terminal
back to the default foreground and background colors.  Emacs will not
use colors if this capability is not defined.  If your terminal entry
doesn't provide such a capability, try using the ANSI standard escape
sequence \E[00m (that is, define a new termcap/terminfo entry and make
it use your current terminal's entry plus \E[00m for the "op"
capability).

Finally, the "NC" capability (terminfo name: "ncv") tells Emacs which
attributes cannot be used with colors.  Setting this capability
incorrectly might have the effect of disabling colors; try setting
this capability to `0' (zero) and see if that helps.

Emacs uses the database entry for the terminal whose name is the value
of the environment variable TERM.  With `xterm', a common terminal
entry that supports color is `xterm-color', so setting TERM's value to
`xterm-color' might activate the color support on an xterm-compatible
emulator.

Beginning with version 22.1, Emacs supports the --color command-line
option which may be used to force Emacs to use one of a few popular
modes for getting colors on a tty.  For example, --color=ansi8 sets up
for using the ANSI-standard escape sequences that support 8 colors.

Some modes do not use colors unless you turn on the Font-lock mode.
Some people have long ago set their `~/.emacs' files to turn on
Font-lock on X only, so they won't see colors on a tty.  The
recommended way of turning on Font-lock is by typing "M-x
global-font-lock-mode RET" or by customizing the variable
`global-font-lock-mode'.

* Runtime problems specific to individual Unix variants

** GNU/Linux

*** GNU/Linux: Process output is corrupted.

There is a bug in Linux kernel 2.6.10 PTYs that can cause emacs to
read corrupted process output.

*** GNU/Linux: Remote access to CVS with SSH causes file corruption.

If you access a remote CVS repository via SSH, files may be corrupted
due to bad interaction between CVS, SSH, and libc.

To fix the problem, save the following script into a file, make it
executable, and set CVS_RSH environment variable to the file name of
the script:

#!/bin/bash
exec 2> >(exec cat >&2 2>/dev/null)
exec ssh "$@"

*** GNU/Linux: On Linux-based GNU systems using libc versions 5.4.19 through
5.4.22, Emacs crashes at startup with a segmentation fault.

This problem happens if libc defines the symbol __malloc_initialized.
One known solution is to upgrade to a newer libc version.  5.4.33 is
known to work.

*** GNU/Linux: After upgrading to a newer version of Emacs,
the Meta key stops working.

This was reported to happen on a GNU/Linux system distributed by
Mandrake.  The reason is that the previous version of Emacs was
modified by Mandrake to make the Alt key act as the Meta key, on a
keyboard where the Windows key is the one which produces the Meta
modifier.  A user who started using a newer version of Emacs, which
was not hacked by Mandrake, expected the Alt key to continue to act as
Meta, and was astonished when that didn't happen.

The solution is to find out what key on your keyboard produces the Meta
modifier, and use that key instead.  Try all of the keys to the left
and to the right of the space bar, together with the `x' key, and see
which combination produces "M-x" in the echo area.  You can also use
the `xmodmap' utility to show all the keys which produce a Meta
modifier:

         xmodmap -pk | egrep -i "meta|alt"

A more convenient way of finding out which keys produce a Meta modifier
is to use the `xkbprint' utility, if it's available on your system:

         xkbprint 0:0 /tmp/k.ps

This produces a PostScript file `/tmp/k.ps' with a picture of your
keyboard; printing that file on a PostScript printer will show what
keys can serve as Meta.

The `xkeycaps' also shows a visual representation of the current
keyboard settings.  It also allows to modify them.

*** GNU/Linux: slow startup on Linux-based GNU systems.

People using systems based on the Linux kernel sometimes report that
startup takes 10 to 15 seconds longer than `usual'.

This is because Emacs looks up the host name when it starts.
Normally, this takes negligible time; the extra delay is due to
improper system configuration.  This problem can occur for both
networked and non-networked machines.

Here is how to fix the configuration.  It requires being root.

**** Networked Case.

First, make sure the files `/etc/hosts' and `/etc/host.conf' both
exist.  The first line in the `/etc/hosts' file should look like this
(replace HOSTNAME with your host name):

    127.0.0.1      HOSTNAME

Also make sure that the `/etc/host.conf' files contains the following
lines:

    order hosts, bind
    multi on

Any changes, permanent and temporary, to the host name should be
indicated in the `/etc/hosts' file, since it acts a limited local
database of addresses and names (e.g., some SLIP connections
dynamically allocate ip addresses).

**** Non-Networked Case.

The solution described in the networked case applies here as well.
However, if you never intend to network your machine, you can use a
simpler solution: create an empty `/etc/host.conf' file.  The command
`touch /etc/host.conf' suffices to create the file.  The `/etc/hosts'
file is not necessary with this approach.

*** GNU/Linux: Emacs on a tty switches the cursor to large blinking block.

This was reported to happen on some GNU/Linux systems which use
ncurses version 5.0, but could be relevant for other versions as well.
These versions of ncurses come with a `linux' terminfo entry, where
the "cvvis" capability (termcap "vs") is defined as "\E[?25h\E[?8c"
(show cursor, change size).  This escape sequence switches on a
blinking hardware text-mode cursor whose size is a full character
cell.  This blinking cannot be stopped, since a hardware cursor
always blinks.

A work-around is to redefine the "cvvis" capability so that it
enables a *software* cursor.  The software cursor works by inverting
the colors of the character at point, so what you see is a block
cursor that doesn't blink.  For this to work, you need to redefine
the "cnorm" capability as well, so that it operates on the software
cursor instead of the hardware cursor.

To this end, run "infocmp linux > linux-term", edit the file
`linux-term' to make both the "cnorm" and "cvvis" capabilities send
the sequence "\E[?25h\E[?17;0;64c", and then run "tic linux-term" to
produce a modified terminfo entry.

Alternatively, if you want a blinking underscore as your Emacs cursor,
change the "cvvis" capability to send the "\E[?25h\E[?0c" command.

*** GNU/Linux: Error messages `internal facep []' happen on GNU/Linux systems.

There is a report that replacing libc.so.5.0.9 with libc.so.5.2.16
caused this to start happening.  People are not sure why, but the
problem seems unlikely to be in Emacs itself.  Some suspect that it
is actually Xlib which won't work with libc.so.5.2.16.

Using the old library version is a workaround.

** Mac OS X

*** Mac OS X (Carbon): Environment Variables from dotfiles are ignored.

When starting Emacs from the Dock or the Finder on Mac OS X, the
environment variables that are set up in dotfiles, such as .cshrc or
.profile, are ignored.  This is because the Finder and Dock are not
started from a shell, but instead from the Window Manager itself.

The workaround for this is to create a .MacOSX/environment.plist file to
setup these environment variables.  These environment variables will
apply to all processes regardless of where they are started.
For me information, see http://developer.apple.com/qa/qa2001/qa1067.html.

*** Mac OS X (Carbon): Process output truncated when using ptys.

There appears to be a problem with the implementation of pty's on the
Mac OS X that causes process output to be truncated.  To avoid this,
leave process-connection-type set to its default value of nil.

*** Mac OS X 10.3.9 (Carbon): QuickTime 7.0.4 updater breaks build.

On the above environment, build fails at the link stage with the
message like "Undefined symbols: _HICopyAccessibilityActionDescription
referenced from QuickTime expected to be defined in Carbon".  A
workaround is to use QuickTime 7.0.1 reinstaller.

** FreeBSD

*** FreeBSD 2.1.5: useless symbolic links remain in /tmp or other
directories that have the +t bit.

This is because of a kernel bug in FreeBSD 2.1.5 (fixed in 2.2).
Emacs uses symbolic links to implement file locks.  In a directory
with +t bit, the directory owner becomes the owner of the symbolic
link, so that it cannot be removed by anyone else.

If you don't like those useless links, you can let Emacs not to using
file lock by adding #undef CLASH_DETECTION to config.h.

*** FreeBSD: Getting a Meta key on the console.

By default, neither Alt nor any other key acts as a Meta key on
FreeBSD, but this can be changed using kbdcontrol(1).  Dump the
current keymap to a file with the command

  $ kbdcontrol -d >emacs.kbd

Edit emacs.kbd, and give the key you want to be the Meta key the
definition `meta'.  For instance, if your keyboard has a ``Windows''
key with scan code 105, change the line for scan code 105 in emacs.kbd
to look like this

  105   meta   meta   meta   meta   meta   meta   meta   meta    O

to make the Windows key the Meta key.  Load the new keymap with

  $ kbdcontrol -l emacs.kbd

** HP-UX

*** HP/UX : Shell mode gives the message, "`tty`: Ambiguous".

christos@theory.tn.cornell.edu says:

The problem is that in your .cshrc you have something that tries to
execute `tty`. If you are not running the shell on a real tty then
tty will print "not a tty". Csh expects one word in some places,
but tty is giving it back 3.

The solution is to add a pair of quotes around `tty` to make it a single
word:

if (`tty` == "/dev/console")

should be changed to:

if ("`tty`" == "/dev/console")

Even better, move things that set up terminal sections out of .cshrc
and into .login.

*** HP/UX: `Pid xxx killed due to text modification or page I/O error'.

On HP/UX, you can get that error when the Emacs executable is on an NFS
file system.  HP/UX responds this way if it tries to swap in a page and
does not get a response from the server within a timeout whose default
value is just ten seconds.

If this happens to you, extend the timeout period.

*** HP/UX: The right Alt key works wrong on German HP keyboards (and perhaps
other non-English HP keyboards too).

This is because HP-UX defines the modifiers wrong in X.  Here is a
shell script to fix the problem; be sure that it is run after VUE
configures the X server.

    xmodmap 2> /dev/null - << EOF
    keysym Alt_L = Meta_L
    keysym Alt_R = Meta_R
    EOF

    xmodmap - << EOF
    clear mod1
    keysym Mode_switch = NoSymbol
    add mod1 = Meta_L
    keysym Meta_R = Mode_switch
    add mod2 = Mode_switch
    EOF

*** HP/UX: "Cannot find callback list" messages from dialog boxes in
Emacs built with Motif.

This problem resulted from a bug in GCC 2.4.5.  Newer GCC versions
such as 2.7.0 fix the problem.

*** HP/UX: Emacs does not recognize the AltGr key.

To fix this, set up a file ~/.dt/sessions/sessionetc with executable
rights, containing this text:

--------------------------------
xmodmap 2> /dev/null - << EOF
keysym Alt_L = Meta_L
keysym Alt_R = Meta_R
EOF
<<<<<<< HEAD

xmodmap - << EOF
clear mod1
keysym Mode_switch = NoSymbol
add mod1 = Meta_L
keysym Meta_R = Mode_switch
add mod2 = Mode_switch
EOF
--------------------------------

*** HP/UX 11.0: Emacs makes HP/UX 11.0 crash.

This is a bug in HPUX; HPUX patch PHKL_16260 is said to fix it.

** AIX

*** AIX: Trouble using ptys.

People often install the pty devices on AIX incorrectly.
Use `smit pty' to reinstall them properly.

*** AIXterm: Your Delete key sends a Backspace to the terminal.

The solution is to include in your .Xdefaults the lines:

   *aixterm.Translations: #override <Key>BackSpace: string(0x7f)
   aixterm*ttyModes: erase ^?

This makes your Backspace key send DEL (ASCII 127).

*** AIX: If linking fails because libXbsd isn't found, check if you
are compiling with the system's `cc' and CFLAGS containing `-O5'.  If
so, you have hit a compiler bug.  Please make sure to re-configure
Emacs so that it isn't compiled with `-O5'.

*** AIX 4.3.x or 4.4: Compiling fails.

This could happen if you use /bin/c89 as your compiler, instead of
the default `cc'.  /bin/c89 treats certain warnings, such as benign
redefinitions of macros, as errors, and fails the build.  A solution
is to use the default compiler `cc'.

*** AIX 4: Some programs fail when run in a Shell buffer
with an error message like   No terminfo entry for "unknown".

On AIX, many terminal type definitions are not installed by default.
`unknown' is one of them.  Install the "Special Generic Terminal
Definitions" to make them defined.

** Solaris

We list bugs in current versions here.  Solaris 2.x and 4.x are covered in the
section on legacy systems.

*** On Solaris, C-x doesn't get through to Emacs when you use the console.

This is a Solaris feature (at least on Intel x86 cpus).  Type C-r
C-r C-t, to toggle whether C-x gets through to Emacs.

*** Problem with remote X server on Suns.

On a Sun, running Emacs on one machine with the X server on another
may not work if you have used the unshared system libraries.  This
is because the unshared libraries fail to use YP for host name lookup.
As a result, the host name you specify may not be recognized.

*** Solaris 2,6: Emacs crashes with SIGBUS or SIGSEGV on Solaris after you delete a frame.

We suspect that this is a bug in the X libraries provided by
Sun.  There is a report that one of these patches fixes the bug and
makes the problem stop:

105216-01 105393-01 105518-01 105621-01 105665-01 105615-02 105216-02
105667-01 105401-08 105615-03 105621-02 105686-02 105736-01 105755-03
106033-01 105379-01 105786-01 105181-04 105379-03 105786-04 105845-01
105284-05 105669-02 105837-01 105837-02 105558-01 106125-02 105407-01

Another person using a newer system (kernel patch level Generic_105181-06)
suspects that the bug was fixed by one of these more recent patches:

106040-07  SunOS 5.6: X Input & Output Method patch
106222-01  OpenWindows 3.6: filemgr (ff.core) fixes
105284-12  Motif 1.2.7: sparc Runtime library patch

*** Solaris 7 or 8: Emacs reports a BadAtom error (from X)

This happens when Emacs was built on some other version of Solaris.
Rebuild it on Solaris 8.

*** When using M-x dbx with the SparcWorks debugger, the `up' and `down'
commands do not move the arrow in Emacs.

You can fix this by adding the following line to `~/.dbxinit':

 dbxenv output_short_file_name off

*** On Solaris, CTRL-t is ignored by Emacs when you use
the fr.ISO-8859-15 locale (and maybe other related locales).

You can fix this by editing the file:

	/usr/openwin/lib/locale/iso8859-15/Compose

Near the bottom there is a line that reads:

	Ctrl<t> <quotedbl> <Y>                  : "\276"        threequarters

that should read:

	Ctrl<T> <quotedbl> <Y>                  : "\276"        threequarters

Note the lower case <t>.  Changing this line should make C-t work.

** Irix

*** Irix 6.5: Emacs crashes on the SGI R10K, when compiled with GCC.

This seems to be fixed in GCC 2.95.

*** Irix: Trouble using ptys, or running out of ptys.

The program mkpts (which may be in `/usr/adm' or `/usr/sbin') needs to
be set-UID to root, or non-root programs like Emacs will not be able
to allocate ptys reliably.

* Runtime problems specific to MS-Windows

** Windows 95 and networking.

To support server sockets, Emacs 22.1 loads ws2_32.dll.  If this file
is missing, all Emacs networking features are disabled.

Old versions of Windows 95 may not have the required DLL.  To use
Emacs' networking features on Windows 95, you must install the
"Windows Socket 2" update available from MicroSoft's support Web.

** Emacs exits with "X protocol error" when run with an X server for MS-Windows.

A certain X server for Windows had a bug which caused this.
Supposedly the newer 32-bit version of this server doesn't have the
problem.

** Known problems with the MS-Windows port of Emacs 22.1

Using create-fontset-from-ascii-font or the --font startup parameter
with a Chinese, Japanese or Korean font leads to display problems.
Use a Latin-only font as your default font. If you want control over
which font is used to display Chinese, Japanese or Korean character,
use create-fontset-from-fontset-spec to define a fontset.

Frames are not refreshed while the File or Font dialog or a pop-up menu
is displayed. This also means help text for pop-up menus is not
displayed at all.  This is because message handling under Windows is
synchronous, so we cannot handle repaint (or any other) messages while
waiting for a system function to return the result of the dialog or
pop-up menu interaction.

Windows 95 and Windows NT up to version 4.0 do not support help text
for menus.  Help text is only available in later versions of Windows.

When "ClearType" method is selected as the "method to smooth edges of
screen fonts" (in Display Properties, Appearance tab, under
"Effects"), there are various problems related to display of
characters: 2-pixel trace is left behind when moving overlays, bold
fonts can be hard to read, small portions of some characters could
appear chopped, etc.  This happens because, under ClearType,
characters are drawn outside their advertised bounding box.  Emacs 21
disabled the use of ClearType, whereas Emacs 22 allows it and has some
code to enlarge the width of the bounding box.  Apparently, this
display feature needs more changes to get it 100% right.  A workaround
is to disable ClearType.

There are problems with display if mouse-tracking is enabled and the
mouse is moved off a frame, over another frame then back over the first
frame.  A workaround is to click the left mouse button inside the frame
after moving back into it.

Some minor flickering still persists during mouse-tracking, although
not as severely as in 21.1.

An inactive cursor remains in an active window after the Windows
Manager driven switch of the focus, until a key is pressed.

Windows input methods are not recognized by Emacs.  However, some
of these input methods cause the keyboard to send characters encoded
in the appropriate coding system (e.g., ISO 8859-1 for Latin-1
characters, ISO 8859-8 for Hebrew characters, etc.).  To make these
input methods work with Emacs, set the keyboard coding system to the
appropriate value after you activate the Windows input method.  For
example, if you activate the Hebrew input method, type this:

   C-x RET k hebrew-iso-8bit RET

(Emacs ought to recognize the Windows language-change event and set up
the appropriate keyboard encoding automatically, but it doesn't do
that yet.)  In addition, to use these Windows input methods, you
should set your "Language for non-Unicode programs" (on Windows XP,
this is on the Advanced tab of Regional Settings) to the language of
the input method.

To bind keys that produce non-ASCII characters with modifiers, you
must specify raw byte codes. For instance, if you want to bind
META-a-grave to a command, you need to specify this in your `~/.emacs':

  (global-set-key [?\M-\340] ...)

The above example is for the Latin-1 environment where the byte code
of the encoded a-grave is 340 octal.  For other environments, use the
encoding appropriate to that environment.

=======

xmodmap - << EOF
clear mod1
keysym Mode_switch = NoSymbol
add mod1 = Meta_L
keysym Meta_R = Mode_switch
add mod2 = Mode_switch
EOF
--------------------------------

*** HP/UX 11.0: Emacs makes HP/UX 11.0 crash.

This is a bug in HPUX; HPUX patch PHKL_16260 is said to fix it.

** AIX

*** AIX: Trouble using ptys.

People often install the pty devices on AIX incorrectly.
Use `smit pty' to reinstall them properly.

*** AIXterm: Your Delete key sends a Backspace to the terminal.

The solution is to include in your .Xdefaults the lines:

   *aixterm.Translations: #override <Key>BackSpace: string(0x7f)
   aixterm*ttyModes: erase ^?

This makes your Backspace key send DEL (ASCII 127).

*** AIX: If linking fails because libXbsd isn't found, check if you
are compiling with the system's `cc' and CFLAGS containing `-O5'.  If
so, you have hit a compiler bug.  Please make sure to re-configure
Emacs so that it isn't compiled with `-O5'.

*** AIX 4.3.x or 4.4: Compiling fails.

This could happen if you use /bin/c89 as your compiler, instead of
the default `cc'.  /bin/c89 treats certain warnings, such as benign
redefinitions of macros, as errors, and fails the build.  A solution
is to use the default compiler `cc'.

*** AIX 4: Some programs fail when run in a Shell buffer
with an error message like   No terminfo entry for "unknown".

On AIX, many terminal type definitions are not installed by default.
`unknown' is one of them.  Install the "Special Generic Terminal
Definitions" to make them defined.

** Solaris

We list bugs in current versions here.  Solaris 2.x and 4.x are covered in the
section on legacy systems.

*** On Solaris, C-x doesn't get through to Emacs when you use the console.

This is a Solaris feature (at least on Intel x86 cpus).  Type C-r
C-r C-t, to toggle whether C-x gets through to Emacs.

*** Problem with remote X server on Suns.

On a Sun, running Emacs on one machine with the X server on another
may not work if you have used the unshared system libraries.  This
is because the unshared libraries fail to use YP for host name lookup.
As a result, the host name you specify may not be recognized.

*** Solaris 2,6: Emacs crashes with SIGBUS or SIGSEGV on Solaris after you delete a frame.

We suspect that this is a bug in the X libraries provided by
Sun.  There is a report that one of these patches fixes the bug and
makes the problem stop:

105216-01 105393-01 105518-01 105621-01 105665-01 105615-02 105216-02
105667-01 105401-08 105615-03 105621-02 105686-02 105736-01 105755-03
106033-01 105379-01 105786-01 105181-04 105379-03 105786-04 105845-01
105284-05 105669-02 105837-01 105837-02 105558-01 106125-02 105407-01

Another person using a newer system (kernel patch level Generic_105181-06)
suspects that the bug was fixed by one of these more recent patches:

106040-07  SunOS 5.6: X Input & Output Method patch
106222-01  OpenWindows 3.6: filemgr (ff.core) fixes
105284-12  Motif 1.2.7: sparc Runtime library patch

*** Solaris 7 or 8: Emacs reports a BadAtom error (from X)

This happens when Emacs was built on some other version of Solaris.
Rebuild it on Solaris 8.

*** When using M-x dbx with the SparcWorks debugger, the `up' and `down'
commands do not move the arrow in Emacs.

You can fix this by adding the following line to `~/.dbxinit':

 dbxenv output_short_file_name off

*** On Solaris, CTRL-t is ignored by Emacs when you use
the fr.ISO-8859-15 locale (and maybe other related locales).

You can fix this by editing the file:

	/usr/openwin/lib/locale/iso8859-15/Compose

Near the bottom there is a line that reads:

	Ctrl<t> <quotedbl> <Y>                  : "\276"        threequarters

that should read:

	Ctrl<T> <quotedbl> <Y>                  : "\276"        threequarters

Note the lower case <t>.  Changing this line should make C-t work.

** Irix

*** Irix 6.5: Emacs crashes on the SGI R10K, when compiled with GCC.

This seems to be fixed in GCC 2.95.

*** Irix: Trouble using ptys, or running out of ptys.

The program mkpts (which may be in `/usr/adm' or `/usr/sbin') needs to
be set-UID to root, or non-root programs like Emacs will not be able
to allocate ptys reliably.

* Runtime problems specific to MS-Windows

** Windows 95 and networking.

To support server sockets, Emacs 22.1 loads ws2_32.dll.  If this file
is missing, all Emacs networking features are disabled.

Old versions of Windows 95 may not have the required DLL.  To use
Emacs' networking features on Windows 95, you must install the
"Windows Socket 2" update available from MicroSoft's support Web.

** Emacs exits with "X protocol error" when run with an X server for MS-Windows.

A certain X server for Windows had a bug which caused this.
Supposedly the newer 32-bit version of this server doesn't have the
problem.

** Known problems with the MS-Windows port of Emacs 22.1

Using create-fontset-from-ascii-font or the --font startup parameter
with a Chinese, Japanese or Korean font leads to display problems.
Use a Latin-only font as your default font. If you want control over
which font is used to display Chinese, Japanese or Korean character,
use create-fontset-from-fontset-spec to define a fontset.

Frames are not refreshed while the File or Font dialog or a pop-up menu
is displayed. This also means help text for pop-up menus is not
displayed at all.  This is because message handling under Windows is
synchronous, so we cannot handle repaint (or any other) messages while
waiting for a system function to return the result of the dialog or
pop-up menu interaction.

Windows 95 and Windows NT up to version 4.0 do not support help text
for menus.  Help text is only available in later versions of Windows.

When "ClearType" method is selected as the "method to smooth edges of
screen fonts" (in Display Properties, Appearance tab, under
"Effects"), there are various problems related to display of
characters: 2-pixel trace is left behind when moving overlays, bold
fonts can be hard to read, small portions of some characters could
appear chopped, etc.  This happens because, under ClearType,
characters are drawn outside their advertised bounding box.  Emacs 21
disabled the use of ClearType, whereas Emacs 22 allows it and has some
code to enlarge the width of the bounding box.  Apparently, this
display feature needs more changes to get it 100% right.  A workaround
is to disable ClearType.

There are problems with display if mouse-tracking is enabled and the
mouse is moved off a frame, over another frame then back over the first
frame.  A workaround is to click the left mouse button inside the frame
after moving back into it.

Some minor flickering still persists during mouse-tracking, although
not as severely as in 21.1.

An inactive cursor remains in an active window after the Windows
Manager driven switch of the focus, until a key is pressed.

Windows input methods are not recognized by Emacs.  However, some
of these input methods cause the keyboard to send characters encoded
in the appropriate coding system (e.g., ISO 8859-1 for Latin-1
characters, ISO 8859-8 for Hebrew characters, etc.).  To make these
input methods work with Emacs, set the keyboard coding system to the
appropriate value after you activate the Windows input method.  For
example, if you activate the Hebrew input method, type this:

   C-x RET k hebrew-iso-8bit RET

(Emacs ought to recognize the Windows language-change event and set up
the appropriate keyboard encoding automatically, but it doesn't do
that yet.)  In addition, to use these Windows input methods, you
should set your "Language for non-Unicode programs" (on Windows XP,
this is on the Advanced tab of Regional Settings) to the language of
the input method.

To bind keys that produce non-ASCII characters with modifiers, you
must specify raw byte codes. For instance, if you want to bind
META-a-grave to a command, you need to specify this in your `~/.emacs':

  (global-set-key [?\M-\340] ...)

The above example is for the Latin-1 environment where the byte code
of the encoded a-grave is 340 octal.  For other environments, use the
encoding appropriate to that environment.

>>>>>>> d81da05c
The %b specifier for format-time-string does not produce abbreviated
month names with consistent widths for some locales on some versions
of Windows. This is caused by a deficiency in the underlying system
library function.

Files larger than 4GB cause overflow in the size (represented as a
32-bit integer) reported by `file-attributes'.  This affects Dired as
well, since the Windows port uses a Lisp emulation of `ls' that relies
on `file-attributes'.

** Typing Alt-Shift has strange effects on MS-Windows.

This combination of keys is a command to change keyboard layout.  If
you proceed to type another non-modifier key before you let go of Alt
and Shift, the Alt and Shift act as modifiers in the usual way.  A
more permanent work around is to change it to another key combination,
or disable it in the keyboard control panel.

** Cygwin build of Emacs hangs after rebasing Cygwin DLLs

Usually, on Cygwin, one needs to rebase the DLLs if an application
aborts with a message like this:

  C:\cygwin\bin\python.exe: *** unable to remap C:\cygwin\bin\cygssl.dll to
  same address as parent(0xDF0000) != 0xE00000

However, since Cygwin DLL 1.5.17 was released, after such rebasing,
Emacs hangs.

This was reported to happen for Emacs 21.2 and also for the pretest of
Emacs 22.1 on Cygwin.

To work around this, build Emacs like this:

  LDFLAGS='-Wl,--enable-auto-import -Wl,--enable-auto-image-base' ./configure
  make LD='$(CC)'
  make LD='$(CC)' install

This produces an Emacs binary that is independent of rebasing.

Note that you _must_ use LD='$(CC)' in the last two commands above, to
prevent GCC from passing the "--image-base 0x20000000" option to the
linker, which is what it does by default.  That option produces an
Emacs binary with the base address 0x20000000, which will cause Emacs
to hang after Cygwin DLLs are rebased.

** Interrupting Cygwin port of Bash from Emacs doesn't work.

Cygwin 1.x builds of the ported Bash cannot be interrupted from the
MS-Windows version of Emacs.  This is due to some change in the Bash
port or in the Cygwin library which apparently make Bash ignore the
keyboard interrupt event sent by Emacs to Bash.  (Older Cygwin ports
of Bash, up to b20.1, did receive SIGINT from Emacs.)

** Accessing remote files with ange-ftp hangs the MS-Windows version of Emacs.

If the FTP client is the Cygwin port of GNU `ftp', this appears to be
due to some bug in the Cygwin DLL or some incompatibility between it
and the implementation of asynchronous subprocesses in the Windows
port of Emacs.  Specifically, some parts of the FTP server responses
are not flushed out, apparently due to buffering issues, which
confuses ange-ftp.

The solution is to downgrade to an older version of the Cygwin DLL
(version 1.3.2 was reported to solve the problem), or use the stock
Windows FTP client, usually found in the `C:\WINDOWS' or 'C:\WINNT'
directory.  To force ange-ftp use the stock Windows client, set the
variable `ange-ftp-ftp-program-name' to the absolute file name of the
client's executable.  For example:

 (setq ange-ftp-ftp-program-name "c:/windows/ftp.exe")

If you want to stick with the Cygwin FTP client, you can work around
this problem by putting this in your `.emacs' file:

 (setq ange-ftp-ftp-program-args '("-i" "-n" "-g" "-v" "--prompt" "")

** lpr commands don't work on MS-Windows with some cheap printers.

This problem may also strike other platforms, but the solution is
likely to be a global one, and not Emacs specific.

Many cheap inkjet, and even some cheap laser printers, do not
print plain text anymore, they will only print through graphical
printer drivers. A workaround on MS-Windows is to use Windows' basic
built in editor to print (this is possibly the only useful purpose it
has):

(setq printer-name "")         ;; notepad takes the default
(setq lpr-command "notepad")   ;; notepad
(setq lpr-switches nil)        ;; not needed
(setq lpr-printer-switch "/P") ;; run notepad as batch printer

** Antivirus software interacts badly with the MS-Windows version of Emacs.

The usual manifestation of these problems is that subprocesses don't
work or even wedge the entire system.  In particular, "M-x shell RET"
was reported to fail to work.  But other commands also sometimes don't
work when an antivirus package is installed.

The solution is to switch the antivirus software to a less aggressive
mode (e.g., disable the ``auto-protect'' feature), or even uninstall
or disable it entirely.

** Pressing the mouse button on MS-Windows does not give a mouse-2 event.

This is usually a problem with the mouse driver. Because most Windows
programs do not do anything useful with the middle mouse button, many
mouse drivers allow you to define the wheel press to do something
different. Some drivers do not even have the option to generate a
middle button press. In such cases, setting the wheel press to
"scroll" sometimes works if you press the button twice. Trying a
generic mouse driver might help.

** Scrolling the mouse wheel on MS-Windows always scrolls the top window.

This is another common problem with mouse drivers. Instead of
generating scroll events, some mouse drivers try to fake scroll bar
movement. But they are not intelligent enough to handle multiple
scroll bars within a frame. Trying a generic mouse driver might help.

** Mail sent through Microsoft Exchange in some encodings appears to be
mangled and is not seen correctly in Rmail or Gnus.  We don't know
exactly what happens, but it isn't an Emacs problem in cases we've
seen.

** On MS-Windows, you cannot use the right-hand ALT key and the left-hand
CTRL key together to type a Control-Meta character.

This is a consequence of a misfeature beyond Emacs's control.

Under Windows, the AltGr key on international keyboards generates key
events with the modifiers Right-Alt and Left-Ctrl.  Since Emacs cannot
distinguish AltGr from an explicit Right-Alt and Left-Ctrl
combination, whenever it sees Right-Alt and Left-Ctrl it assumes that
AltGr has been pressed.  The variable `w32-recognize-altgr' can be set
to nil to tell Emacs that AltGr is really Ctrl and Alt.

** Under some X-servers running on MS-Windows, Emacs' display is incorrect.

The symptoms are that Emacs does not completely erase blank areas of the
screen during scrolling or some other screen operations (e.g., selective
display or when killing a region).  M-x recenter will cause the screen
to be completely redisplayed and the "extra" characters will disappear.

This is known to occur under Exceed 6, and possibly earlier versions
as well; it is reportedly solved in version 6.2.0.16 and later.  The
problem lies in the X-server settings.

There are reports that you can solve the problem with Exceed by
running `Xconfig' from within NT, choosing "X selection", then
un-checking the boxes "auto-copy X selection" and "auto-paste to X
selection".

Of this does not work, please inform bug-gnu-emacs@gnu.org.  Then
please call support for your X-server and see if you can get a fix.
If you do, please send it to bug-gnu-emacs@gnu.org so we can list it
here.

* Build-time problems

** Configuration

*** The `configure' script doesn't find the jpeg library.

There are reports that this happens on some systems because the linker
by default only looks for shared libraries, but jpeg distribution by
default only installs a nonshared version of the library, `libjpeg.a'.

If this is the problem, you can configure the jpeg library with the
`--enable-shared' option and then rebuild libjpeg.  This produces a
shared version of libjpeg, which you need to install.  Finally, rerun
the Emacs configure script, which should now find the jpeg library.
Alternatively, modify the generated src/Makefile to link the .a file
explicitly, and edit src/config.h to define HAVE_JPEG.

*** `configure' warns ``accepted by the compiler, rejected by the preprocessor''.

This indicates a mismatch between the C compiler and preprocessor that
configure is using.  For example, on Solaris 10 trying to use
CC=/opt/SUNWspro/bin/cc (the Sun Studio compiler) together with
CPP=/usr/ccs/lib/cpp can result in errors of this form (you may also
see the error ``"/usr/include/sys/isa_defs.h", line 500: undefined control'').

The solution is to tell configure to use the correct C preprocessor
for your C compiler (CPP="/opt/SUNWspro/bin/cc -E" in the above
example).

*** `configure' fails with ``"junk.c", line 660: invalid input token: 8.elc''

The final stage of the Emacs configure process uses the C preprocessor
to generate the Makefiles.  Errors of this form can occur if the C
preprocessor inserts extra whitespace into its output.  The solution
is to find the switches that stop your preprocessor from inserting extra
whitespace, add them to CPPFLAGS, and re-run configure.  For example,
this error can occur on Solaris 10 when using the Sun Studio compiler
``Sun C 5.8'' with its preprocessor CPP="/opt/SUNWspro/bin/cc -E".
The relevant switch in this case is "-Xs" (``compile assuming
(pre-ANSI) K & R C style code'').

** Compilation

*** Building Emacs over NFS fails with ``Text file busy''.

This was reported to happen when building Emacs on a GNU/Linux system
(Red Hat Linux 6.2) using a build directory automounted from Solaris
(SunOS 5.6) file server, but it might not be limited to that
configuration alone.  Presumably, the NFS server doesn't commit the
files' data to disk quickly enough, and the Emacs executable file is
left ``busy'' for several seconds after Emacs has finished dumping
itself.  This causes the subsequent commands which invoke the dumped
Emacs executable to fail with the above message.

In some of these cases, a time skew between the NFS server and the
machine where Emacs is built is detected and reported by GNU Make
(it says that some of the files have modification time in the future).
This might be a symptom of NFS-related problems.

If the NFS server runs on Solaris, apply the Solaris patch 105379-05
(Sunos 5.6: /kernel/misc/nfssrv patch).  If that doesn't work, or if
you have a different version of the OS or the NFS server, you can
force the NFS server to use 1KB blocks, which was reported to fix the
problem albeit at a price of slowing down file I/O.  You can force 1KB
blocks by specifying the "-o  rsize=1024,wsize=1024" options to the
`mount' command, or by adding ",rsize=1024,wsize=1024" to the mount
options in the appropriate system configuration file, such as
`/etc/auto.home'.

Alternatively, when Make fails due to this problem, you could wait for
a few seconds and then invoke Make again.  In one particular case,
waiting for 10 or more seconds between the two Make invocations seemed
to work around the problem.

Similar problems can happen if your machine NFS-mounts a directory
onto itself.  Suppose the Emacs sources live in `/usr/local/src' and
you are working on the host called `marvin'.  Then an entry in the
`/etc/fstab' file like the following is asking for trouble:

    marvin:/usr/local/src /usr/local/src ...options.omitted...

The solution is to remove this line from `etc/fstab'.

*** Building Emacs with GCC 2.9x fails in the `src' directory.

This may happen if you use a development version of GNU `cpp' from one
of the GCC snapshots between Oct 2000 and Feb 2001, or from a released
version of GCC newer than 2.95.2 which was prepared around those
dates; similar problems were reported with some snapshots of GCC 3.1
around Sep 30 2001.  The preprocessor in those versions is
incompatible with a traditional Unix cpp (e.g., it expands ".." into
". .", which breaks relative file names that reference the parent
directory; or inserts TAB characters before lines that set Make
variables).

The solution is to make sure the preprocessor is run with the
`-traditional' option.  The `configure' script does that automatically
when it detects the known problems in your cpp, but you might hit some
unknown ones.  To force the `configure' script to use `-traditional',
run the script like this:
<<<<<<< HEAD

  CPP='gcc -E -traditional' ./configure ...

(replace the ellipsis "..." with any additional arguments you pass to
the script).

Note that this problem does not pertain to the MS-Windows port of
Emacs, since it doesn't use the preprocessor to generate Makefiles.

=======

  CPP='gcc -E -traditional' ./configure ...

(replace the ellipsis "..." with any additional arguments you pass to
the script).

Note that this problem does not pertain to the MS-Windows port of
Emacs, since it doesn't use the preprocessor to generate Makefiles.

>>>>>>> d81da05c
*** src/Makefile and lib-src/Makefile are truncated--most of the file missing.
*** Compiling wakeup, in lib-src, says it can't make wakeup.c.

This can happen if configure uses GNU sed version 2.03.  That version
had a bug.  GNU sed version 2.05 works properly.To solve the
problem, install the current version of GNU Sed, then rerun Emacs's
configure script.

*** Compiling lib-src says there is no rule to make test-distrib.c.

This results from a bug in a VERY old version of GNU Sed.  To solve
the problem, install the current version of GNU Sed, then rerun
Emacs's configure script.

*** Building a 32-bit executable on a 64-bit GNU/Linux architecture.

First ensure that the necessary 32-bit system libraries and include
files are installed. Then use:

  env CC="gcc -m32" ./configure --build=i386-linux-gnu \
    --x-libraries=/usr/X11R6/lib

(using the location of the 32-bit X libraries on your system).

*** Building the Cygwin port for MS-Windows can fail with some GCC versions

Building Emacs 22 with Cygwin builds of GCC 3.4.4-1 and 3.4.4-2 is
reported to either fail or cause Emacs to segfault at run time.  In
addition, the Cygwin GCC 3.4.4-2 has problems with generating debug
info.  Cygwin users are advised not to use these versions of GCC for
compiling Emacs.  GCC versions 4.0.3, 4.0.4, 4.1.1, and 4.1.2
reportedly build a working Cygwin binary of Emacs, so we recommend
these GCC versions.  Note that these versions of GCC, 4.0.3, 4.0.4,
4.1.1, and 4.1.2, are currently the _only_ versions known to succeed
in building Emacs (as of v22.1).

*** Building the native MS-Windows port with Cygwin GCC can fail.

Emacs may not build using recent Cygwin builds of GCC, such as Cygwin
version 1.1.8, using the default configure settings.  It appears to be
necessary to specify the -mwin32 flag when compiling, and define
__MSVCRT__, like so:

  configure --with-gcc --cflags -mwin32 --cflags -D__MSVCRT__

*** Building the MS-Windows port fails with a CreateProcess failure.

Some versions of mingw32 make on some versions of Windows do not seem
to detect the shell correctly. Try "make SHELL=cmd.exe", or if that
fails, try running make from Cygwin bash instead.

*** Building the MS-Windows port with Leim fails in the `leim' directory.

The error message might be something like this:

 Converting d:/emacs-21.3/leim/CXTERM-DIC/4Corner.tit to quail-package...
 Invalid ENCODE: value in TIT dictionary
 NMAKE : fatal error U1077: '"../src/obj-spd/i386/emacs.exe"' : return code
       '0xffffffff'
 Stop.

This can happen if the Leim distribution is unpacked with a program
which converts the `*.tit' files to DOS-style CR-LF text format.  The
`*.tit' files in the leim/CXTERM-DIC directory require Unix-style line
endings to compile properly, because Emacs reads them without any code
or EOL conversions.

The solution is to make sure the program used to unpack Leim does not
change the files' line endings behind your back.  The GNU FTP site has
in the `/gnu/emacs/windows' directory a program called `djtarnt.exe'
which can be used to unpack `.tar.gz' and `.zip' archives without
mangling them.

*** Building `ctags' for MS-Windows with the MinGW port of GCC fails.

This might happen due to a bug in the MinGW header assert.h, which
defines the `assert' macro with a trailing semi-colon.  The following
patch to assert.h should solve this:

 *** include/assert.h.orig	Sun Nov  7 02:41:36 1999
 --- include/assert.h	Mon Jan 29 11:49:10 2001
 ***************
 *** 41,47 ****
   /*
    * If not debugging, assert does nothing.
    */
 ! #define assert(x)	((void)0);

   #else /* debugging enabled */

 --- 41,47 ----
   /*
    * If not debugging, assert does nothing.
    */
 ! #define assert(x)	((void)0)

   #else /* debugging enabled */


*** Building the MS-Windows port with Visual Studio 2005 fails.

Microsoft no longer ships the single threaded version of the C library
with their compiler, and the multithreaded static library is missing
some functions that Microsoft have deemed non-threadsafe.  The
dynamically linked C library has all the functions, but there is a
conflict between the versions of malloc in the DLL and in Emacs, which
is not resolvable due to the way Windows does dynamic linking.

We recommend the use of the MingW port of GCC for compiling Emacs, as
not only does it not suffer these problems, but it is also Free
software like Emacs.

** Linking

*** Building Emacs with a system compiler fails to link because of an
undefined symbol such as __eprintf which does not appear in Emacs.

This can happen if some of the libraries linked into Emacs were built
with GCC, but Emacs itself is being linked with a compiler other than
GCC.  Object files compiled with GCC might need some helper functions
from libgcc.a, the library which comes with GCC, but the system
compiler does not instruct the linker to search libgcc.a during the
link stage.

A solution is to link with GCC, like this:

  	make CC=gcc

Since the .o object files already exist, this will not recompile Emacs
with GCC, but just restart by trying again to link temacs.

*** AIX 1.3 ptf 0013: Link failure.

There is a real duplicate definition of the function `_slibc_free' in
the library /lib/libc_s.a (just do nm on it to verify).  The
workaround/fix is:

    cd /lib
    ar xv libc_s.a NLtmtime.o
    ar dv libc_s.a NLtmtime.o

*** AIX 4.1.2: Linker error messages such as
  ld: 0711-212 SEVERE ERROR: Symbol .__quous, found in the global symbol table
	of archive /usr/lib/libIM.a, was not defined in archive member shr.o.

This is a problem in libIM.a.  You can work around it by executing
these shell commands in the src subdirectory of the directory where
you build Emacs:

    cp /usr/lib/libIM.a .
    chmod 664 libIM.a
    ranlib libIM.a

Then change -lIM to ./libIM.a in the command to link temacs (in
Makefile).

*** Sun with acc: Link failure when using acc on a Sun.

To use acc, you need additional options just before the libraries, such as

   /usr/lang/SC2.0.1/values-Xt.o -L/usr/lang/SC2.0.1/cg87 -L/usr/lang/SC2.0.1

and you need to add -lansi just before -lc.

The precise file names depend on the compiler version, so we
cannot easily arrange to supply them.

*** Linking says that the functions insque and remque are undefined.

Change oldXMenu/Makefile by adding insque.o to the variable OBJS.

*** `tparam' reported as a multiply-defined symbol when linking with ncurses.

This problem results from an incompatible change in ncurses, in
version 1.9.9e approximately.  This version is unable to provide a
definition of tparm without also defining tparam.  This is also
incompatible with Terminfo; as a result, the Emacs Terminfo support
does not work with this version of ncurses.

The fix is to install a newer version of ncurses, such as version 4.2.

** Dumping

*** Linux: Segfault during `make bootstrap' under certain recent versions of the Linux kernel.

With certain recent Linux kernels (like the one of Red Hat Fedora Core
1 and newer), the new "Exec-shield" functionality is enabled by default, which
creates a different memory layout that breaks the emacs dumper.  Emacs tries
to handle this at build time, but if the workaround used fails, these
instructions can be useful.
The work-around explained here is not enough on Fedora Core 4 (and possible
newer). Read the next item.

Configure can overcome the problem of exec-shield if the architecture is
x86 and the program setarch is present.  On other architectures no
workaround is known.

You can check the Exec-shield state like this:

    cat /proc/sys/kernel/exec-shield

It returns non-zero when Exec-shield is enabled, 0 otherwise.  Please
read your system documentation for more details on Exec-shield and
associated commands.  Exec-shield can be turned off with this command:

    echo "0" > /proc/sys/kernel/exec-shield

When Exec-shield is enabled, building Emacs will segfault during the
execution of this command:

    ./temacs --batch --load loadup [dump|bootstrap]

To work around this problem, it is necessary to temporarily disable
Exec-shield while building Emacs, or, on x86, by using the `setarch'
command when running temacs like this:

    setarch i386 ./temacs --batch --load loadup [dump|bootstrap]


*** Fedora Core 4 GNU/Linux: Segfault during dumping.

In addition to exec-shield explained above "Linux: Segfault during
`make bootstrap' under certain recent versions of the Linux kernel"
item, Linux kernel shipped with Fedora Core 4 randomizes the virtual
address space of a process. As the result dumping may fail even if
you turn off exec-shield. In this case, use the -R option to the setarch
command:

   setarch i386 -R ./temacs --batch --load loadup [dump|bootstrap]

or

   setarch i386 -R make bootstrap

*** Fatal signal in the command  temacs -l loadup inc dump.

This command is the final stage of building Emacs.  It is run by the
Makefile in the src subdirectory, or by build.com on VMS.

It has been known to get fatal errors due to insufficient swapping
space available on the machine.

On 68000s, it has also happened because of bugs in the
subroutine `alloca'.  Verify that `alloca' works right, even
for large blocks (many pages).

*** test-distrib says that the distribution has been clobbered.
*** or, temacs prints "Command key out of range 0-127".
*** or, temacs runs and dumps emacs, but emacs totally fails to work.
*** or, temacs gets errors dumping emacs.

This can be because the .elc files have been garbled.  Do not be
fooled by the fact that most of a .elc file is text: these are
binary files and can contain all 256 byte values.

In particular `shar' cannot be used for transmitting GNU Emacs.
It typically truncates "lines".  What appear to be "lines" in
a binary file can of course be of any length.  Even once `shar'
itself is made to work correctly, `sh' discards null characters
when unpacking the shell archive.

I have also seen character \177 changed into \377.  I do not know
what transfer means caused this problem.  Various network
file transfer programs are suspected of clobbering the high bit.

If you have a copy of Emacs that has been damaged in its
nonprinting characters, you can fix them:

 1) Record the names of all the .elc files.
 2) Delete all the .elc files.
 3) Recompile alloc.c with a value of PURESIZE twice as large.
     (See puresize.h.)  You might as well save the old alloc.o.
 4) Remake emacs.  It should work now.
 5) Running emacs, do Meta-x byte-compile-file repeatedly
  to recreate all the .elc files that used to exist.
  You may need to increase the value of the variable
  max-lisp-eval-depth to succeed in running the compiler interpreted
  on certain .el files.  400 was sufficient as of last report.
 6) Reinstall the old alloc.o (undoing changes to alloc.c if any)
  and remake temacs.
 7) Remake emacs.  It should work now, with valid .elc files.

*** temacs prints "Pure Lisp storage exhausted".

This means that the Lisp code loaded from the .elc and .el
files during  temacs -l loadup inc dump  took up more
space than was allocated.

This could be caused by
 1) adding code to the preloaded Lisp files
 2) adding more preloaded files in loadup.el
 3) having a site-init.el or site-load.el which loads files.
   Note that ANY site-init.el or site-load.el is nonstandard;
   if you have received Emacs from some other site
   and it contains a site-init.el or site-load.el file, consider
   deleting that file.
 4) getting the wrong .el or .elc files
   (not from the directory you expected).
 5) deleting some .elc files that are supposed to exist.
   This would cause the source files (.el files) to be
   loaded instead.  They take up more room, so you lose.
 6) a bug in the Emacs distribution which underestimates
   the space required.

If the need for more space is legitimate, change the definition
of PURESIZE in puresize.h.

But in some of the cases listed above, this problem is a consequence
of something else that is wrong.  Be sure to check and fix the real
problem.

*** Linux: Emacs crashes when dumping itself on Mac PPC running Yellow Dog GNU/Linux.

The crashes happen inside the function Fmake_symbol; here's a typical
C backtrace printed by GDB:

  0x190c0c0 in Fmake_symbol ()
  (gdb) where
  #0  0x190c0c0 in Fmake_symbol ()
  #1  0x1942ca4 in init_obarray ()
  #2  0x18b3500 in main ()
  #3  0x114371c in __libc_start_main (argc=5, argv=0x7ffff5b4, envp=0x7ffff5cc,

This could happen because GCC version 2.95 and later changed the base
of the load address to 0x10000000.  Emacs needs to be told about this,
but we currently cannot do that automatically, because that breaks
other versions of GNU/Linux on the MacPPC.  Until we find a way to
distinguish between the Yellow Dog and the other varieties of
GNU/Linux systems on the PPC, you will have to manually uncomment the
following section near the end of the file src/m/macppc.h in the Emacs
distribution:

  #if 0  /* This breaks things on PPC GNU/Linux except for Yellowdog,
	    even with identical GCC, as, ld.  Let's take it out until we
	    know what's really going on here.  */
  /* GCC 2.95 and newer on GNU/Linux PPC changed the load address to
     0x10000000.  */
  #if defined __linux__
  #if __GNUC__ > 2 || (__GNUC__ == 2 && __GNUC_MINOR__ >= 95)
  #define DATA_SEG_BITS  0x10000000
  #endif
  #endif
  #endif /* 0 */

Remove the "#if 0" and "#endif" directives which surround this, save
the file, and then reconfigure and rebuild Emacs.  The dumping process
should now succeed.

*** OpenBSD 4.0 macppc: Segfault during dumping.

The build aborts with signal 11 when the command `./temacs --batch
--load loadup bootstrap' tries to load files.el.  A workaround seems
to be to reduce the level of compiler optimization used during the
build (from -O2 to -O1).  It is possible this is an OpenBSD
GCC problem specific to the macppc architecture, possibly only
occurring with older versions of GCC (e.g. 3.3.5).

** Installation

*** Installing Emacs gets an error running `install-info'.

You need to install a recent version of Texinfo; that package
supplies the `install-info' command.

*** Installing to a directory with spaces in the name fails.

For example, if you call configure with a directory-related option
with spaces in the value, eg --enable-locallisppath='/path/with\ spaces'.
Using directory paths with spaces is not supported at this time: you
must re-configure without using spaces.

*** On Solaris, use GNU Make when installing an out-of-tree build

The Emacs configuration process allows you to configure the
build environment so that you can build emacs in a directory
outside of the distribution tree.  When installing Emacs from an
out-of-tree build directory on Solaris, you may need to use GNU
make.  The make programs bundled with Solaris support the VPATH
macro but use it differently from the way the VPATH macro is
used by GNU make.  The differences will cause the "make install"
step to fail, leaving you with an incomplete emacs
installation.  GNU make is available in /usr/sfw/bin on Solaris
10 and can be installed as /opt/sfw/bin/gmake from the Solaris 9
Software Companion CDROM.

The problems due to the VPATH processing differences affect only
out of tree builds so, if you are on a Solaris installation
without GNU make, you can install Emacs completely by installing
from a build environment using the original emacs distribution tree.

** First execution

*** Emacs binary is not in executable format, and cannot be run.

This was reported to happen when Emacs is built in a directory mounted
via NFS, for some combinations of NFS client and NFS server.
Usually, the file `emacs' produced in these cases is full of
binary null characters, and the `file' utility says:

    emacs: ASCII text, with no line terminators
<<<<<<< HEAD

We don't know what exactly causes this failure.  A work-around is to
build Emacs in a directory on a local disk.

=======

We don't know what exactly causes this failure.  A work-around is to
build Emacs in a directory on a local disk.

>>>>>>> d81da05c
*** The dumped Emacs crashes when run, trying to write pure data.

Two causes have been seen for such problems.

1) On a system where getpagesize is not a system call, it is defined
as a macro.  If the definition (in both unexec.c and malloc.c) is wrong,
it can cause problems like this.  You might be able to find the correct
value in the man page for a.out (5).

2) Some systems allocate variables declared static among the
initialized variables.  Emacs makes all initialized variables in most
of its files pure after dumping, but the variables declared static and
not initialized are not supposed to be pure.  On these systems you
may need to add "#define static" to the m- or the s- file.

* Emacs 19 problems
<<<<<<< HEAD

** Error messages `Wrong number of arguments: #<subr where-is-internal>, 5'.

This typically results from having the powerkey library loaded.
Powerkey was designed for Emacs 19.22.  It is obsolete now because
Emacs 19 now has this feature built in; and powerkey also calls
where-is-internal in an obsolete way.

So the fix is to arrange not to load powerkey.

* Runtime problems on legacy systems

This section covers bugs reported on very old hardware or software.
If you are using hardware and an operating system shipped after 2000,
it is unlikely you will see any of these.

** Ancient operating systems

AIX 4.2 was end-of-lifed on Dec 31st, 1999.

*** AIX: You get this compiler error message:

    Processing include file ./XMenuInt.h
        1501-106: (S) Include file X11/Xlib.h not found.

This means your system was installed with only the X11 runtime i.d
libraries.  You have to find your sipo (bootable tape) and install
X11Dev... with smit.

(This report must be ancient.  Bootable tapes are long dead.)

*** AIX 3.2.4: Releasing Ctrl/Act key has no effect, if Shift is down.

Due to a feature of AIX, pressing or releasing the Ctrl/Act key is
ignored when the Shift, Alt or AltGr keys are held down.  This can
lead to the keyboard being "control-locked"--ordinary letters are
treated as control characters.

You can get out of this "control-locked" state by pressing and
releasing Ctrl/Act while not pressing or holding any other keys.

*** AIX 3.2.5: You get this message when running Emacs:

    Could not load program emacs
    Symbol smtcheckinit in csh is undefined
    Error was: Exec format error

or this one:

    Could not load program .emacs
    Symbol _system_con in csh is undefined
    Symbol _fp_trapsta in csh is undefined
    Error was: Exec format error

These can happen when you try to run on AIX 3.2.5 a program that was
compiled with 3.2.4.  The fix is to recompile.

*** AIX 4.2: Emacs gets a segmentation fault at startup.

If you are using IBM's xlc compiler, compile emacs.c
without optimization; that should avoid the problem.

*** ISC Unix

**** ISC: display-time causes kernel problems on ISC systems.

Under Interactive Unix versions 3.0.1 and 4.0 (and probably other
versions), display-time causes the loss of large numbers of STREVENT
cells.  Eventually the kernel's supply of these cells is exhausted.
This makes emacs and the whole system run slow, and can make other
processes die, in particular pcnfsd.

Other emacs functions that communicate with remote processes may have
the same problem.  Display-time seems to be far the worst.

The only known fix: Don't run display-time.

*** SunOS

SunOS 4.1.4 stopped shipping on Sep 30 1998.

**** SunOS: You get linker errors
   ld: Undefined symbol
      _get_wmShellWidgetClass
      _get_applicationShellWidgetClass

**** Sun 4.0.x: M-x shell persistently reports "Process shell exited abnormally with code 1".

This happened on Suns as a result of what is said to be a bug in Sunos
version 4.0.x.  The only fix was to reboot the machine.

**** SunOS4.1.1 and SunOS4.1.3: Mail is lost when sent to local aliases.

Many emacs mail user agents (VM and rmail, for instance) use the
sendmail.el library.  This library can arrange for mail to be
delivered by passing messages to the /usr/lib/sendmail (usually)
program .  In doing so, it passes the '-t' flag to sendmail, which
means that the name of the recipient of the message is not on the
command line and, therefore, that sendmail must parse the message to
obtain the destination address.

There is a bug in the SunOS4.1.1 and SunOS4.1.3 versions of sendmail.
In short, when given the -t flag, the SunOS sendmail won't recognize
non-local (i.e. NIS) aliases.  It has been reported that the Solaris
2.x versions of sendmail do not have this bug.  For those using SunOS
4.1, the best fix is to install sendmail V8 or IDA sendmail (which
have other advantages over the regular sendmail as well).  At the time
of this writing, these official versions are available:

 Sendmail V8 on ftp.cs.berkeley.edu in /ucb/sendmail:
   sendmail.8.6.9.base.tar.Z (the base system source & documentation)
   sendmail.8.6.9.cf.tar.Z   (configuration files)
   sendmail.8.6.9.misc.tar.Z (miscellaneous support programs)
   sendmail.8.6.9.xdoc.tar.Z (extended documentation, with postscript)

 IDA sendmail on vixen.cso.uiuc.edu in /pub:
   sendmail-5.67b+IDA-1.5.tar.gz

**** Sunos 4: You get the error ld: Undefined symbol __lib_version.

This is the result of using cc or gcc with the shared library meant
for acc (the Sunpro compiler).  Check your LD_LIBRARY_PATH and delete
/usr/lang/SC2.0.1 or some similar directory.

**** SunOS 4.1.3: Emacs unpredictably crashes in _yp_dobind_soft.

This happens if you configure Emacs specifying just `sparc-sun-sunos4'
on a system that is version 4.1.3.  You must specify the precise
version number (or let configure figure out the configuration, which
it can do perfectly well for SunOS).

**** Sunos 4.1.3: Emacs gets hung shortly after startup.

We think this is due to a bug in Sunos.  The word is that
one of these Sunos patches fixes the bug:

100075-11  100224-06  100347-03  100482-05  100557-02  100623-03  100804-03  101080-01
100103-12  100249-09             100496-02  100564-07  100630-02  100891-10  101134-01
100170-09  100296-04  100377-09  100507-04  100567-04  100650-02  101070-01  101145-01
100173-10  100305-15  100383-06  100513-04  100570-05  100689-01  101071-03  101200-02
100178-09  100338-05  100421-03  100536-02  100584-05  100784-01  101072-01  101207-01

We don't know which of these patches really matter.  If you find out
which ones, please inform bug-gnu-emacs@gnu.org.

**** SunOS 4: Emacs processes keep going after you kill the X server
(or log out, if you logged in using X).

Someone reported that recompiling with GCC 2.7.0 fixed this problem.

The fix to this is to install patch 100573 for OpenWindows 3.0
or link libXmu statically.

**** Sunos 5.3: Subprocesses remain, hanging but not zombies.

A bug in Sunos 5.3 causes Emacs subprocesses to remain after Emacs
exits.  Sun patch # 101415-02 is part of the fix for this, but it only
applies to ptys, and doesn't fix the problem with subprocesses
communicating through pipes.

*** Apollo Domain

**** Shell mode ignores interrupts on Apollo Domain.

You may find that M-x shell prints the following message:

   Warning: no access to tty; thus no job control in this shell...

This can happen if there are not enough ptys on your system.
Here is how to make more of them.

    % cd /dev
    % ls pty*
    # shows how many pty's you have. I had 8, named pty0 to pty7)
    % /etc/crpty 8
    # creates eight new pty's

*** Irix

*** Irix 6.2: No visible display on mips-sgi-irix6.2 when compiling with GCC 2.8.1.

This problem went away after installing the latest IRIX patches
as of 8 Dec 1998.

The same problem has been reported on Irix 6.3.

*** Irix 6.3: substituting environment variables in file names
in the minibuffer gives peculiar error messages such as

   Substituting nonexistent environment variable ""

This is not an Emacs bug; it is caused by something in SGI patch
003082 August 11, 1998.

*** OPENSTEP

**** OPENSTEP 4.2: Compiling syntax.c with gcc 2.7.2.1 fails.

The compiler was reported to crash while compiling syntax.c with the
following message:

   cc: Internal compiler error: program cc1obj got fatal signal 11

To work around this, replace the macros UPDATE_SYNTAX_TABLE_FORWARD,
INC_BOTH, and INC_FROM with functions.  To this end, first define 3
functions, one each for every macro.  Here's an example:

    static int update_syntax_table_forward(int from)
    {
        return(UPDATE_SYNTAX_TABLE_FORWARD(from));
    }/*update_syntax_table_forward*/

Then replace all references to UPDATE_SYNTAX_TABLE_FORWARD in syntax.c
with a call to the function update_syntax_table_forward.

*** Solaris 2.x

**** Strange results from format %d in a few cases, on a Sun.

Sun compiler version SC3.0 has been found to miscompile part of
editfns.c.  The workaround is to compile with some other compiler such
as GCC.

**** On Solaris, Emacs dumps core if lisp-complete-symbol is called.

If you compile Emacs with the -fast or -xO4 option with version 3.0.2
of the Sun C compiler, Emacs dumps core when lisp-complete-symbol is
called.  The problem does not happen if you compile with GCC.

**** On Solaris, Emacs crashes if you use (display-time).

This can happen if you configure Emacs without specifying the precise
version of Solaris that you are using.

**** Solaris 2.3 and 2.4: Unpredictable segmentation faults.

A user reported that this happened in 19.29 when it was compiled with
the Sun compiler, but not when he recompiled with GCC 2.7.0.

We do not know whether something in Emacs is partly to blame for this.

**** Solaris 2.4: Emacs dumps core on startup.

Bill Sebok says that the cause of this is Solaris 2.4 vendor patch
102303-05, which extends the Solaris linker to deal with the Solaris
Common Desktop Environment's linking needs.  You can fix the problem
by removing this patch and installing patch 102049-02 instead.
However, that linker version won't work with CDE.

Solaris 2.5 comes with a linker that has this bug.  It is reported that if
you install all the latest patches (as of June 1996), the bug is fixed.
We suspect the crucial patch is one of these, but we don't know
for certain.

        103093-03: [README] SunOS 5.5: kernel patch (2140557 bytes)
        102832-01: [README] OpenWindows 3.5: Xview Jumbo Patch (4181613 bytes)
	103242-04: [README] SunOS 5.5: linker patch (595363 bytes)

(One user reports that the bug was fixed by those patches together
with patches 102980-04, 103279-01, 103300-02, and 103468-01.)

If you can determine which patch does fix the bug, please tell
bug-gnu-emacs@gnu.org.

Meanwhile, the GNU linker links Emacs properly on both Solaris 2.4 and
Solaris 2.5.

**** Solaris 2.4: Dired hangs and C-g does not work.  Or Emacs hangs
forever waiting for termination of a subprocess that is a zombie.

casper@fwi.uva.nl says the problem is in X11R6.  Rebuild libX11.so
after changing the file xc/config/cf/sunLib.tmpl.  Change the lines

    #if ThreadedX
    #define SharedX11Reqs -lthread
    #endif

to:

    #if OSMinorVersion < 4
    #if ThreadedX
    #define SharedX11Reqs -lthread
    #endif
    #endif

Be sure also to edit x/config/cf/sun.cf so that OSMinorVersion is 4
(as it should be for Solaris 2.4).  The file has three definitions for
OSMinorVersion: the first is for x86, the second for SPARC under
Solaris, and the third for SunOS 4.  Make sure to update the
definition for your type of machine and system.

Then do `make Everything' in the top directory of X11R6, to rebuild
the makefiles and rebuild X.  The X built this way work only on
Solaris 2.4, not on 2.3.

For multithreaded X to work it is necessary to install patch
101925-02 to fix problems in header files [2.4].  You need
to reinstall gcc or re-run just-fixinc after installing that
patch.

However, Frank Rust <frust@iti.cs.tu-bs.de> used a simpler solution:
he changed
    #define ThreadedX          YES
to
    #define ThreadedX          NO
in sun.cf and did `make World' to rebuild X11R6.  Removing all
`-DXTHREAD*' flags and `-lthread' entries from lib/X11/Makefile and
typing 'make install' in that directory also seemed to work.

**** Solaris 2.x: GCC complains "64 bit integer types not supported".

This suggests that GCC is not installed correctly.  Most likely you
are using GCC 2.7.2.3 (or earlier) on Solaris 2.6 (or later); this
does not work without patching.  To run GCC 2.7.2.3 on Solaris 2.6 or
later, you must patch fixinc.svr4 and reinstall GCC from scratch as
described in the Solaris FAQ
<http://www.wins.uva.nl/pub/solaris/solaris2.html>.  A better fix is
to upgrade to GCC 2.8.1 or later.

**** Solaris 2.7: Building Emacs with WorkShop Compilers 5.0 98/12/15
C 5.0 failed, apparently with non-default CFLAGS, most probably due to
compiler bugs.  Using Sun Solaris 2.7 Sun WorkShop 6 update 1 C
release was reported to work without problems.  It worked OK on
another system with Solaris 8 using apparently the same 5.0 compiler
and the default CFLAGS.

**** Solaris 2.x: Emacs dumps core when built with Motif.

The Solaris Motif libraries are buggy, at least up through Solaris 2.5.1.
Install the current Motif runtime library patch appropriate for your host.
(Make sure the patch is current; some older patch versions still have the bug.)
You should install the other patches recommended by Sun for your host, too.
You can obtain Sun patches from ftp://sunsolve.sun.com/pub/patches/;
look for files with names ending in `.PatchReport' to see which patches
are currently recommended for your host.

On Solaris 2.6, Emacs is said to work with Motif when Solaris patch
105284-12 is installed, but fail when 105284-15 is installed.
105284-18 might fix it again.

**** Solaris 2.6 and 7: the Compose key does not work.

This is a bug in Motif in Solaris.  Supposedly it has been fixed for
the next major release of Solaris.  However, if someone with Sun
support complains to Sun about the bug, they may release a patch.
If you do this, mention Sun bug #4188711.

One workaround is to use a locale that allows non-ASCII characters.
For example, before invoking emacs, set the LC_ALL environment
variable to "en_US" (American English).  The directory /usr/lib/locale
lists the supported locales; any locale other than "C" or "POSIX"
should do.

pen@lysator.liu.se says (Feb 1998) that the Compose key does work
if you link with the MIT X11 libraries instead of the Solaris X11
libraries.

*** HP/UX versions before 11.0

HP/UX 9 was end-of-lifed in December 1998.
HP/UX 10 was end-of-lifed in May 1999.

**** HP/UX 9: Emacs crashes with SIGBUS or SIGSEGV after you delete a frame.

We think this is due to a bug in the X libraries provided by HP.  With
the alternative X libraries in /usr/contrib/mitX11R5/lib, the problem
does not happen.

*** HP/UX 10: Large file support is disabled.

See the comments in src/s/hpux10.h.

*** HP/UX: Emacs is slow using X11R5.

This happens if you use the MIT versions of the X libraries--it
doesn't run as fast as HP's version.  People sometimes use the version
because they see the HP version doesn't have the libraries libXaw.a,
libXmu.a, libXext.a and others.  HP/UX normally doesn't come with
those libraries installed.  To get good performance, you need to
install them and rebuild Emacs.

*** Ultrix and Digital Unix

**** Ultrix 4.2: `make install' fails on install-doc with `Error 141'.

This happens on Ultrix 4.2 due to failure of a pipeline of tar
commands.  We don't know why they fail, but the bug seems not to be in
Emacs.  The workaround is to run the shell command in install-doc by
hand.

**** Digital Unix 4.0: Garbled display on non-X terminals when Emacs runs.

So far it appears that running `tset' triggers this problem (when TERM
is vt100, at least).  If you do not run `tset', then Emacs displays
properly.  If someone can tell us precisely which effect of running
`tset' actually causes the problem, we may be able to implement a fix
in Emacs.

**** Ultrix: `expand-file-name' fails to work on any but the machine you dumped Emacs on.

On Ultrix, if you use any of the functions which look up information
in the passwd database before dumping Emacs (say, by using
expand-file-name in site-init.el), then those functions will not work
in the dumped Emacs on any host but the one Emacs was dumped on.

The solution?  Don't use expand-file-name in site-init.el, or in
anything it loads.  Yuck - some solution.

I'm not sure why this happens; if you can find out exactly what is
going on, and perhaps find a fix or a workaround, please let us know.
Perhaps the YP functions cache some information, the cache is included
in the dumped Emacs, and is then inaccurate on any other host.

*** SVr4

**** SVr4: On some variants of SVR4, Emacs does not work at all with X.

Try defining BROKEN_FIONREAD in your config.h file.  If this solves
the problem, please send a bug report to tell us this is needed; be
sure to say exactly what type of machine and system you are using.

**** SVr4: After running emacs once, subsequent invocations crash.

Some versions of SVR4 have a serious bug in the implementation of the
mmap () system call in the kernel; this causes emacs to run correctly
the first time, and then crash when run a second time.

Contact your vendor and ask for the mmap bug fix; in the mean time,
you may be able to work around the problem by adding a line to your
operating system description file (whose name is reported by the
configure script) that reads:
#define SYSTEM_MALLOC
This makes Emacs use memory less efficiently, but seems to work around
the kernel bug.

*** Irix 5 and earlier

Exactly when Irix-5 end-of-lifed is obscure.  But since Irix 6.0
shipped in 1994, it has been some years.

**** Irix 5.2: unexelfsgi.c can't find cmplrs/stsupport.h.

The file cmplrs/stsupport.h was included in the wrong file set in the
Irix 5.2 distribution.  You can find it in the optional fileset
compiler_dev, or copy it from some other Irix 5.2 system.  A kludgy
workaround is to change unexelfsgi.c to include sym.h instead of
syms.h.

**** Irix 5.3: "out of virtual swap space".

This message occurs when the system runs out of swap space due to too
many large programs running.  The solution is either to provide more
swap space or to reduce the number of large programs being run.  You
can check the current status of the swap space by executing the
command `swap -l'.

You can increase swap space by changing the file /etc/fstab.  Adding a
line like this:

/usr/swap/swap.more     swap    swap    pri=3 0 0

where /usr/swap/swap.more is a file previously created (for instance
by using /etc/mkfile), will increase the swap space by the size of
that file.  Execute `swap -m' or reboot the machine to activate the
new swap area.  See the manpages for `swap' and `fstab' for further
information.

The objectserver daemon can use up lots of memory because it can be
swamped with NIS information.  It collects information about all users
on the network that can log on to the host.

If you want to disable the objectserver completely, you can execute
the command `chkconfig objectserver off' and reboot.  That may disable
some of the window system functionality, such as responding CDROM
icons.

You can also remove NIS support from the objectserver.  The SGI `admin'
FAQ has a detailed description on how to do that; see question 35
("Why isn't the objectserver working?").  The admin FAQ can be found at
ftp://viz.tamu.edu/pub/sgi/faq/.

**** Irix 5.3: Emacs crashes in utmpname.

This problem is fixed in Patch 3175 for Irix 5.3.
It is also fixed in Irix versions 6.2 and up.

**** Irix 6.0: Make tries (and fails) to build a program named unexelfsgi.

A compiler bug inserts spaces into the string "unexelfsgi . o"
in src/Makefile.  Edit src/Makefile, after configure is run,
find that string, and take out the spaces.

Compiler fixes in Irix 6.0.1 should eliminate this problem.

*** SCO Unix and UnixWare

**** SCO 3.2v4: Unusable default font.

The Open Desktop environment comes with default X resource settings
that tell Emacs to use a variable-width font.  Emacs cannot use such
fonts, so it does not work.

This is caused by the file /usr/lib/X11/app-defaults/ScoTerm, which is
the application-specific resource file for the `scoterm' terminal
emulator program.  It contains several extremely general X resources
that affect other programs besides `scoterm'.  In particular, these
resources affect Emacs also:

	*Font: -*-helvetica-medium-r-*--12-*-p-*
	*Background:			scoBackground
	*Foreground:			scoForeground

The best solution is to create an application-specific resource file for
Emacs, /usr/lib/X11/sco/startup/Emacs, with the following contents:

	Emacs*Font:	-*-courier-medium-r-*-*-*-120-*-*-*-*-iso8859-1
	Emacs*Background:	white
	Emacs*Foreground:	black

=======

** Error messages `Wrong number of arguments: #<subr where-is-internal>, 5'.

This typically results from having the powerkey library loaded.
Powerkey was designed for Emacs 19.22.  It is obsolete now because
Emacs 19 now has this feature built in; and powerkey also calls
where-is-internal in an obsolete way.

So the fix is to arrange not to load powerkey.

* Runtime problems on legacy systems

This section covers bugs reported on very old hardware or software.
If you are using hardware and an operating system shipped after 2000,
it is unlikely you will see any of these.

** Ancient operating systems

AIX 4.2 was end-of-lifed on Dec 31st, 1999.

*** AIX: You get this compiler error message:

    Processing include file ./XMenuInt.h
        1501-106: (S) Include file X11/Xlib.h not found.

This means your system was installed with only the X11 runtime i.d
libraries.  You have to find your sipo (bootable tape) and install
X11Dev... with smit.

(This report must be ancient.  Bootable tapes are long dead.)

*** AIX 3.2.4: Releasing Ctrl/Act key has no effect, if Shift is down.

Due to a feature of AIX, pressing or releasing the Ctrl/Act key is
ignored when the Shift, Alt or AltGr keys are held down.  This can
lead to the keyboard being "control-locked"--ordinary letters are
treated as control characters.

You can get out of this "control-locked" state by pressing and
releasing Ctrl/Act while not pressing or holding any other keys.

*** AIX 3.2.5: You get this message when running Emacs:

    Could not load program emacs
    Symbol smtcheckinit in csh is undefined
    Error was: Exec format error

or this one:

    Could not load program .emacs
    Symbol _system_con in csh is undefined
    Symbol _fp_trapsta in csh is undefined
    Error was: Exec format error

These can happen when you try to run on AIX 3.2.5 a program that was
compiled with 3.2.4.  The fix is to recompile.

*** AIX 4.2: Emacs gets a segmentation fault at startup.

If you are using IBM's xlc compiler, compile emacs.c
without optimization; that should avoid the problem.

*** ISC Unix

**** ISC: display-time causes kernel problems on ISC systems.

Under Interactive Unix versions 3.0.1 and 4.0 (and probably other
versions), display-time causes the loss of large numbers of STREVENT
cells.  Eventually the kernel's supply of these cells is exhausted.
This makes emacs and the whole system run slow, and can make other
processes die, in particular pcnfsd.

Other emacs functions that communicate with remote processes may have
the same problem.  Display-time seems to be far the worst.

The only known fix: Don't run display-time.

*** SunOS

SunOS 4.1.4 stopped shipping on Sep 30 1998.

**** SunOS: You get linker errors
   ld: Undefined symbol
      _get_wmShellWidgetClass
      _get_applicationShellWidgetClass

**** Sun 4.0.x: M-x shell persistently reports "Process shell exited abnormally with code 1".

This happened on Suns as a result of what is said to be a bug in Sunos
version 4.0.x.  The only fix was to reboot the machine.

**** SunOS4.1.1 and SunOS4.1.3: Mail is lost when sent to local aliases.

Many emacs mail user agents (VM and rmail, for instance) use the
sendmail.el library.  This library can arrange for mail to be
delivered by passing messages to the /usr/lib/sendmail (usually)
program .  In doing so, it passes the '-t' flag to sendmail, which
means that the name of the recipient of the message is not on the
command line and, therefore, that sendmail must parse the message to
obtain the destination address.

There is a bug in the SunOS4.1.1 and SunOS4.1.3 versions of sendmail.
In short, when given the -t flag, the SunOS sendmail won't recognize
non-local (i.e. NIS) aliases.  It has been reported that the Solaris
2.x versions of sendmail do not have this bug.  For those using SunOS
4.1, the best fix is to install sendmail V8 or IDA sendmail (which
have other advantages over the regular sendmail as well).  At the time
of this writing, these official versions are available:

 Sendmail V8 on ftp.cs.berkeley.edu in /ucb/sendmail:
   sendmail.8.6.9.base.tar.Z (the base system source & documentation)
   sendmail.8.6.9.cf.tar.Z   (configuration files)
   sendmail.8.6.9.misc.tar.Z (miscellaneous support programs)
   sendmail.8.6.9.xdoc.tar.Z (extended documentation, with postscript)

 IDA sendmail on vixen.cso.uiuc.edu in /pub:
   sendmail-5.67b+IDA-1.5.tar.gz

**** Sunos 4: You get the error ld: Undefined symbol __lib_version.

This is the result of using cc or gcc with the shared library meant
for acc (the Sunpro compiler).  Check your LD_LIBRARY_PATH and delete
/usr/lang/SC2.0.1 or some similar directory.

**** SunOS 4.1.3: Emacs unpredictably crashes in _yp_dobind_soft.

This happens if you configure Emacs specifying just `sparc-sun-sunos4'
on a system that is version 4.1.3.  You must specify the precise
version number (or let configure figure out the configuration, which
it can do perfectly well for SunOS).

**** Sunos 4.1.3: Emacs gets hung shortly after startup.

We think this is due to a bug in Sunos.  The word is that
one of these Sunos patches fixes the bug:

100075-11  100224-06  100347-03  100482-05  100557-02  100623-03  100804-03  101080-01
100103-12  100249-09             100496-02  100564-07  100630-02  100891-10  101134-01
100170-09  100296-04  100377-09  100507-04  100567-04  100650-02  101070-01  101145-01
100173-10  100305-15  100383-06  100513-04  100570-05  100689-01  101071-03  101200-02
100178-09  100338-05  100421-03  100536-02  100584-05  100784-01  101072-01  101207-01

We don't know which of these patches really matter.  If you find out
which ones, please inform bug-gnu-emacs@gnu.org.

**** SunOS 4: Emacs processes keep going after you kill the X server
(or log out, if you logged in using X).

Someone reported that recompiling with GCC 2.7.0 fixed this problem.

The fix to this is to install patch 100573 for OpenWindows 3.0
or link libXmu statically.

**** Sunos 5.3: Subprocesses remain, hanging but not zombies.

A bug in Sunos 5.3 causes Emacs subprocesses to remain after Emacs
exits.  Sun patch # 101415-02 is part of the fix for this, but it only
applies to ptys, and doesn't fix the problem with subprocesses
communicating through pipes.

*** Apollo Domain

**** Shell mode ignores interrupts on Apollo Domain.

You may find that M-x shell prints the following message:

   Warning: no access to tty; thus no job control in this shell...

This can happen if there are not enough ptys on your system.
Here is how to make more of them.

    % cd /dev
    % ls pty*
    # shows how many pty's you have. I had 8, named pty0 to pty7)
    % /etc/crpty 8
    # creates eight new pty's

*** Irix

*** Irix 6.2: No visible display on mips-sgi-irix6.2 when compiling with GCC 2.8.1.

This problem went away after installing the latest IRIX patches
as of 8 Dec 1998.

The same problem has been reported on Irix 6.3.

*** Irix 6.3: substituting environment variables in file names
in the minibuffer gives peculiar error messages such as

   Substituting nonexistent environment variable ""

This is not an Emacs bug; it is caused by something in SGI patch
003082 August 11, 1998.

*** OPENSTEP

**** OPENSTEP 4.2: Compiling syntax.c with gcc 2.7.2.1 fails.

The compiler was reported to crash while compiling syntax.c with the
following message:

   cc: Internal compiler error: program cc1obj got fatal signal 11

To work around this, replace the macros UPDATE_SYNTAX_TABLE_FORWARD,
INC_BOTH, and INC_FROM with functions.  To this end, first define 3
functions, one each for every macro.  Here's an example:

    static int update_syntax_table_forward(int from)
    {
        return(UPDATE_SYNTAX_TABLE_FORWARD(from));
    }/*update_syntax_table_forward*/

Then replace all references to UPDATE_SYNTAX_TABLE_FORWARD in syntax.c
with a call to the function update_syntax_table_forward.

*** Solaris 2.x

**** Strange results from format %d in a few cases, on a Sun.

Sun compiler version SC3.0 has been found to miscompile part of
editfns.c.  The workaround is to compile with some other compiler such
as GCC.

**** On Solaris, Emacs dumps core if lisp-complete-symbol is called.

If you compile Emacs with the -fast or -xO4 option with version 3.0.2
of the Sun C compiler, Emacs dumps core when lisp-complete-symbol is
called.  The problem does not happen if you compile with GCC.

**** On Solaris, Emacs crashes if you use (display-time).

This can happen if you configure Emacs without specifying the precise
version of Solaris that you are using.

**** Solaris 2.3 and 2.4: Unpredictable segmentation faults.

A user reported that this happened in 19.29 when it was compiled with
the Sun compiler, but not when he recompiled with GCC 2.7.0.

We do not know whether something in Emacs is partly to blame for this.

**** Solaris 2.4: Emacs dumps core on startup.

Bill Sebok says that the cause of this is Solaris 2.4 vendor patch
102303-05, which extends the Solaris linker to deal with the Solaris
Common Desktop Environment's linking needs.  You can fix the problem
by removing this patch and installing patch 102049-02 instead.
However, that linker version won't work with CDE.

Solaris 2.5 comes with a linker that has this bug.  It is reported that if
you install all the latest patches (as of June 1996), the bug is fixed.
We suspect the crucial patch is one of these, but we don't know
for certain.

        103093-03: [README] SunOS 5.5: kernel patch (2140557 bytes)
        102832-01: [README] OpenWindows 3.5: Xview Jumbo Patch (4181613 bytes)
	103242-04: [README] SunOS 5.5: linker patch (595363 bytes)

(One user reports that the bug was fixed by those patches together
with patches 102980-04, 103279-01, 103300-02, and 103468-01.)

If you can determine which patch does fix the bug, please tell
bug-gnu-emacs@gnu.org.

Meanwhile, the GNU linker links Emacs properly on both Solaris 2.4 and
Solaris 2.5.

**** Solaris 2.4: Dired hangs and C-g does not work.  Or Emacs hangs
forever waiting for termination of a subprocess that is a zombie.

casper@fwi.uva.nl says the problem is in X11R6.  Rebuild libX11.so
after changing the file xc/config/cf/sunLib.tmpl.  Change the lines

    #if ThreadedX
    #define SharedX11Reqs -lthread
    #endif

to:

    #if OSMinorVersion < 4
    #if ThreadedX
    #define SharedX11Reqs -lthread
    #endif
    #endif

Be sure also to edit x/config/cf/sun.cf so that OSMinorVersion is 4
(as it should be for Solaris 2.4).  The file has three definitions for
OSMinorVersion: the first is for x86, the second for SPARC under
Solaris, and the third for SunOS 4.  Make sure to update the
definition for your type of machine and system.

Then do `make Everything' in the top directory of X11R6, to rebuild
the makefiles and rebuild X.  The X built this way work only on
Solaris 2.4, not on 2.3.

For multithreaded X to work it is necessary to install patch
101925-02 to fix problems in header files [2.4].  You need
to reinstall gcc or re-run just-fixinc after installing that
patch.

However, Frank Rust <frust@iti.cs.tu-bs.de> used a simpler solution:
he changed
    #define ThreadedX          YES
to
    #define ThreadedX          NO
in sun.cf and did `make World' to rebuild X11R6.  Removing all
`-DXTHREAD*' flags and `-lthread' entries from lib/X11/Makefile and
typing 'make install' in that directory also seemed to work.

**** Solaris 2.x: GCC complains "64 bit integer types not supported".

This suggests that GCC is not installed correctly.  Most likely you
are using GCC 2.7.2.3 (or earlier) on Solaris 2.6 (or later); this
does not work without patching.  To run GCC 2.7.2.3 on Solaris 2.6 or
later, you must patch fixinc.svr4 and reinstall GCC from scratch as
described in the Solaris FAQ
<http://www.wins.uva.nl/pub/solaris/solaris2.html>.  A better fix is
to upgrade to GCC 2.8.1 or later.

**** Solaris 2.7: Building Emacs with WorkShop Compilers 5.0 98/12/15
C 5.0 failed, apparently with non-default CFLAGS, most probably due to
compiler bugs.  Using Sun Solaris 2.7 Sun WorkShop 6 update 1 C
release was reported to work without problems.  It worked OK on
another system with Solaris 8 using apparently the same 5.0 compiler
and the default CFLAGS.

**** Solaris 2.x: Emacs dumps core when built with Motif.

The Solaris Motif libraries are buggy, at least up through Solaris 2.5.1.
Install the current Motif runtime library patch appropriate for your host.
(Make sure the patch is current; some older patch versions still have the bug.)
You should install the other patches recommended by Sun for your host, too.
You can obtain Sun patches from ftp://sunsolve.sun.com/pub/patches/;
look for files with names ending in `.PatchReport' to see which patches
are currently recommended for your host.

On Solaris 2.6, Emacs is said to work with Motif when Solaris patch
105284-12 is installed, but fail when 105284-15 is installed.
105284-18 might fix it again.

**** Solaris 2.6 and 7: the Compose key does not work.

This is a bug in Motif in Solaris.  Supposedly it has been fixed for
the next major release of Solaris.  However, if someone with Sun
support complains to Sun about the bug, they may release a patch.
If you do this, mention Sun bug #4188711.

One workaround is to use a locale that allows non-ASCII characters.
For example, before invoking emacs, set the LC_ALL environment
variable to "en_US" (American English).  The directory /usr/lib/locale
lists the supported locales; any locale other than "C" or "POSIX"
should do.

pen@lysator.liu.se says (Feb 1998) that the Compose key does work
if you link with the MIT X11 libraries instead of the Solaris X11
libraries.

*** HP/UX versions before 11.0

HP/UX 9 was end-of-lifed in December 1998.
HP/UX 10 was end-of-lifed in May 1999.

**** HP/UX 9: Emacs crashes with SIGBUS or SIGSEGV after you delete a frame.

We think this is due to a bug in the X libraries provided by HP.  With
the alternative X libraries in /usr/contrib/mitX11R5/lib, the problem
does not happen.

*** HP/UX 10: Large file support is disabled.

See the comments in src/s/hpux10.h.

*** HP/UX: Emacs is slow using X11R5.

This happens if you use the MIT versions of the X libraries--it
doesn't run as fast as HP's version.  People sometimes use the version
because they see the HP version doesn't have the libraries libXaw.a,
libXmu.a, libXext.a and others.  HP/UX normally doesn't come with
those libraries installed.  To get good performance, you need to
install them and rebuild Emacs.

*** Ultrix and Digital Unix

**** Ultrix 4.2: `make install' fails on install-doc with `Error 141'.

This happens on Ultrix 4.2 due to failure of a pipeline of tar
commands.  We don't know why they fail, but the bug seems not to be in
Emacs.  The workaround is to run the shell command in install-doc by
hand.

**** Digital Unix 4.0: Garbled display on non-X terminals when Emacs runs.

So far it appears that running `tset' triggers this problem (when TERM
is vt100, at least).  If you do not run `tset', then Emacs displays
properly.  If someone can tell us precisely which effect of running
`tset' actually causes the problem, we may be able to implement a fix
in Emacs.

**** Ultrix: `expand-file-name' fails to work on any but the machine you dumped Emacs on.

On Ultrix, if you use any of the functions which look up information
in the passwd database before dumping Emacs (say, by using
expand-file-name in site-init.el), then those functions will not work
in the dumped Emacs on any host but the one Emacs was dumped on.

The solution?  Don't use expand-file-name in site-init.el, or in
anything it loads.  Yuck - some solution.

I'm not sure why this happens; if you can find out exactly what is
going on, and perhaps find a fix or a workaround, please let us know.
Perhaps the YP functions cache some information, the cache is included
in the dumped Emacs, and is then inaccurate on any other host.

*** SVr4

**** SVr4: On some variants of SVR4, Emacs does not work at all with X.

Try defining BROKEN_FIONREAD in your config.h file.  If this solves
the problem, please send a bug report to tell us this is needed; be
sure to say exactly what type of machine and system you are using.

**** SVr4: After running emacs once, subsequent invocations crash.

Some versions of SVR4 have a serious bug in the implementation of the
mmap () system call in the kernel; this causes emacs to run correctly
the first time, and then crash when run a second time.

Contact your vendor and ask for the mmap bug fix; in the mean time,
you may be able to work around the problem by adding a line to your
operating system description file (whose name is reported by the
configure script) that reads:
#define SYSTEM_MALLOC
This makes Emacs use memory less efficiently, but seems to work around
the kernel bug.

*** Irix 5 and earlier

Exactly when Irix-5 end-of-lifed is obscure.  But since Irix 6.0
shipped in 1994, it has been some years.

**** Irix 5.2: unexelfsgi.c can't find cmplrs/stsupport.h.

The file cmplrs/stsupport.h was included in the wrong file set in the
Irix 5.2 distribution.  You can find it in the optional fileset
compiler_dev, or copy it from some other Irix 5.2 system.  A kludgy
workaround is to change unexelfsgi.c to include sym.h instead of
syms.h.

**** Irix 5.3: "out of virtual swap space".

This message occurs when the system runs out of swap space due to too
many large programs running.  The solution is either to provide more
swap space or to reduce the number of large programs being run.  You
can check the current status of the swap space by executing the
command `swap -l'.

You can increase swap space by changing the file /etc/fstab.  Adding a
line like this:

/usr/swap/swap.more     swap    swap    pri=3 0 0

where /usr/swap/swap.more is a file previously created (for instance
by using /etc/mkfile), will increase the swap space by the size of
that file.  Execute `swap -m' or reboot the machine to activate the
new swap area.  See the manpages for `swap' and `fstab' for further
information.

The objectserver daemon can use up lots of memory because it can be
swamped with NIS information.  It collects information about all users
on the network that can log on to the host.

If you want to disable the objectserver completely, you can execute
the command `chkconfig objectserver off' and reboot.  That may disable
some of the window system functionality, such as responding CDROM
icons.

You can also remove NIS support from the objectserver.  The SGI `admin'
FAQ has a detailed description on how to do that; see question 35
("Why isn't the objectserver working?").  The admin FAQ can be found at
ftp://viz.tamu.edu/pub/sgi/faq/.

**** Irix 5.3: Emacs crashes in utmpname.

This problem is fixed in Patch 3175 for Irix 5.3.
It is also fixed in Irix versions 6.2 and up.

**** Irix 6.0: Make tries (and fails) to build a program named unexelfsgi.

A compiler bug inserts spaces into the string "unexelfsgi . o"
in src/Makefile.  Edit src/Makefile, after configure is run,
find that string, and take out the spaces.

Compiler fixes in Irix 6.0.1 should eliminate this problem.

*** SCO Unix and UnixWare

**** SCO 3.2v4: Unusable default font.

The Open Desktop environment comes with default X resource settings
that tell Emacs to use a variable-width font.  Emacs cannot use such
fonts, so it does not work.

This is caused by the file /usr/lib/X11/app-defaults/ScoTerm, which is
the application-specific resource file for the `scoterm' terminal
emulator program.  It contains several extremely general X resources
that affect other programs besides `scoterm'.  In particular, these
resources affect Emacs also:

	*Font: -*-helvetica-medium-r-*--12-*-p-*
	*Background:			scoBackground
	*Foreground:			scoForeground

The best solution is to create an application-specific resource file for
Emacs, /usr/lib/X11/sco/startup/Emacs, with the following contents:

	Emacs*Font:	-*-courier-medium-r-*-*-*-120-*-*-*-*-iso8859-1
	Emacs*Background:	white
	Emacs*Foreground:	black

>>>>>>> d81da05c
(These settings mimic the Emacs defaults, but you can change them to
suit your needs.)  This resource file is only read when the X server
starts up, so you should restart it by logging out of the Open Desktop
environment or by running `scologin stop; scologin start` from the shell
as root.  Alternatively, you can put these settings in the
/usr/lib/X11/app-defaults/Emacs resource file and simply restart Emacs,
but then they will not affect remote invocations of Emacs that use the
Open Desktop display.

These resource files are not normally shared across a network of SCO
machines; you must create the file on each machine individually.

**** SCO 4.2.0: Regular expressions matching bugs on SCO systems.

On SCO, there are problems in regexp matching when Emacs is compiled
with the system compiler.  The compiler version is "Microsoft C
version 6", SCO 4.2.0h Dev Sys Maintenance Supplement 01/06/93; Quick
C Compiler Version 1.00.46 (Beta).  The solution is to compile with
GCC.

**** UnixWare 2.1: Error 12 (virtual memory exceeded) when dumping Emacs.

Paul Abrahams (abrahams@acm.org) reports that with the installed
virtual memory settings for UnixWare 2.1.2, an Error 12 occurs during
the "make" that builds Emacs, when running temacs to dump emacs.  That
error indicates that the per-process virtual memory limit has been
exceeded.  The default limit is probably 32MB.  Raising the virtual
memory limit to 40MB should make it possible to finish building Emacs.

You can do this with the command `ulimit' (sh) or `limit' (csh).
But you have to be root to do it.

According to Martin Sohnius, you can also retune this in the kernel:

    # /etc/conf/bin/idtune SDATLIM 33554432         ## soft data size limit
    # /etc/conf/bin/idtune HDATLIM 33554432         ## hard "
    # /etc/conf/bin/idtune SVMMSIZE unlimited       ## soft process size limit
    # /etc/conf/bin/idtune HVMMSIZE unlimited       ## hard "
    # /etc/conf/bin/idbuild -B

(He recommends you not change the stack limit, though.)
These changes take effect when you reboot.

*** Linux 1.x

**** Linux 1.0-1.04: Typing C-c C-c in Shell mode kills your X server.

This happens with Linux kernel 1.0 thru 1.04, approximately.  The workaround is
to define SIGNALS_VIA_CHARACTERS in config.h and recompile Emacs.
Newer Linux kernel versions don't have this problem.

**** Linux 1.3: Output from subprocess (such as man or diff) is randomly
truncated on GNU/Linux systems.

This is due to a kernel bug which seems to be fixed in Linux version
1.3.75.

** Windows 3.1, 95, 98, and ME

*** MS-Windows NT/95: Problems running Perl under Emacs

`perl -de 0' just hangs when executed in an Emacs subshell.
The fault lies with Perl (indirectly with Windows NT/95).

The problem is that the Perl debugger explicitly opens a connection to
"CON", which is the DOS/NT equivalent of "/dev/tty", for interacting
with the user.

On Unix, this is okay, because Emacs (or the shell?) creates a
pseudo-tty so that /dev/tty is really the pipe Emacs is using to
communicate with the subprocess.

On NT, this fails because CON always refers to the handle for the
relevant console (approximately equivalent to a tty), and cannot be
redirected to refer to the pipe Emacs assigned to the subprocess as
stdin.

A workaround is to modify perldb.pl to use STDIN/STDOUT instead of CON.

For Perl 4:

    *** PERL/LIB/PERLDB.PL.orig	Wed May 26 08:24:18 1993
    --- PERL/LIB/PERLDB.PL	Mon Jul 01 15:28:16 1996
    ***************
    *** 68,74 ****
	  $rcfile=".perldb";
      }
      else {
    !     $console = "con";
	  $rcfile="perldb.ini";
      }

    --- 68,74 ----
	  $rcfile=".perldb";
      }
      else {
    !     $console = "";
	  $rcfile="perldb.ini";
      }


    For Perl 5:
    *** perl/5.001/lib/perl5db.pl.orig	Sun Jun 04 21:13:40 1995
    --- perl/5.001/lib/perl5db.pl	Mon Jul 01 17:00:08 1996
    ***************
    *** 22,28 ****
	  $rcfile=".perldb";
      }
      elsif (-e "con") {
    !     $console = "con";
	  $rcfile="perldb.ini";
      }
      else {
    --- 22,28 ----
	  $rcfile=".perldb";
      }
      elsif (-e "con") {
    !     $console = "";
	  $rcfile="perldb.ini";
      }
      else {

*** MS-Windows 95: Alt-f6 does not get through to Emacs.

This character seems to be trapped by the kernel in Windows 95.
You can enter M-f6 by typing ESC f6.

*** MS-Windows 95/98/ME: subprocesses do not terminate properly.

This is a limitation of the Operating System, and can cause problems
when shutting down Windows. Ensure that all subprocesses are exited
cleanly before exiting Emacs. For more details, see the FAQ at
http://www.gnu.org/software/emacs/windows/.

*** MS-Windows 95/98/ME: crashes when Emacs invokes non-existent programs.

When a program you are trying to run is not found on the PATH,
Windows might respond by crashing or locking up your system.  In
particular, this has been reported when trying to compile a Java
program in JDEE when javac.exe is installed, but not on the system
PATH.

** MS-DOS

*** When compiling with DJGPP on MS-Windows NT, "config msdos" fails.

If the error message is "VDM has been already loaded", this is because
Windows has a program called `redir.exe' that is incompatible with a
program by the same name supplied with DJGPP, which is used by
config.bat.  To resolve this, move the DJGPP's `bin' subdirectory to
the front of your PATH environment variable.

*** When compiling with DJGPP on MS-Windows 95, Make fails for some targets
like make-docfile.

This can happen if long file name support (the setting of environment
variable LFN) when Emacs distribution was unpacked and during
compilation are not the same.  See the MSDOG section of INSTALL for
the explanation of how to avoid this problem.

*** Emacs compiled with DJGPP complains at startup:

  "Wrong type of argument: internal-facep, msdos-menu-active-face"

This can happen if you define an environment variable `TERM'.  Emacs
on MSDOS uses an internal terminal emulator which is disabled if the
value of `TERM' is anything but the string "internal".  Emacs then
works as if its terminal were a dumb glass teletype that doesn't
support faces.  To work around this, arrange for `TERM' to be
undefined when Emacs runs.  The best way to do that is to add an
[emacs] section to the DJGPP.ENV file which defines an empty value for
`TERM'; this way, only Emacs gets the empty value, while the rest of
your system works as before.

*** MS-DOS: Emacs crashes at startup.

Some users report that Emacs 19.29 requires dpmi memory management,
and crashes on startup if the system does not have it.  We don't yet
know why this happens--perhaps these machines don't have enough real
memory, or perhaps something is wrong in Emacs or the compiler.
However, arranging to use dpmi support is a workaround.

You can find out if you have a dpmi host by running go32 without
arguments; it will tell you if it uses dpmi memory.  For more
information about dpmi memory, consult the djgpp FAQ.  (djgpp
is the GNU C compiler as packaged for MSDOS.)

Compiling Emacs under MSDOS is extremely sensitive for proper memory
configuration.  If you experience problems during compilation, consider
removing some or all memory resident programs (notably disk caches)
and make sure that your memory managers are properly configured.  See
the djgpp faq for configuration hints.

*** Emacs compiled with DJGPP for MS-DOS/MS-Windows cannot access files
in the directory with the special name `dev' under the root of any
drive, e.g. `c:/dev'.

This is an unfortunate side-effect of the support for Unix-style
device names such as /dev/null in the DJGPP runtime library.  A
work-around is to rename the problem directory to another name.

*** MS-DOS+DJGPP: Problems on MS-DOG if DJGPP v2.0 is used to compile Emacs.

There are two DJGPP library bugs which cause problems:

  * Running `shell-command' (or `compile', or `grep') you get
    `Searching for program: permission denied (EACCES), c:/command.com';
  * After you shell to DOS, Ctrl-Break kills Emacs.

To work around these bugs, you can use two files in the msdos
subdirectory: `is_exec.c' and `sigaction.c'.  Compile them and link
them into the Emacs executable `temacs'; then they will replace the
incorrect library functions.

*** MS-DOS: Emacs compiled for MSDOS cannot find some Lisp files, or other
run-time support files, when long filename support is enabled.

Usually, this problem will manifest itself when Emacs exits
immediately after flashing the startup screen, because it cannot find
the Lisp files it needs to load at startup.  Redirect Emacs stdout
and stderr to a file to see the error message printed by Emacs.

Another manifestation of this problem is that Emacs is unable to load
the support for editing program sources in languages such as C and
Lisp.

This can happen if the Emacs distribution was unzipped without LFN
support, thus causing long filenames to be truncated to the first 6
characters and a numeric tail that Windows 95 normally attaches to it.
You should unzip the files again with a utility that supports long
filenames (such as djtar from DJGPP or InfoZip's UnZip program
compiled with DJGPP v2).  The MSDOG section of the file INSTALL
explains this issue in more detail.

Another possible reason for such failures is that Emacs compiled for
MSDOS is used on Windows NT, where long file names are not supported
by this version of Emacs, but the distribution was unpacked by an
unzip program that preserved the long file names instead of truncating
them to DOS 8+3 limits.  To be useful on NT, the MSDOS port of Emacs
must be unzipped by a DOS utility, so that long file names are
properly truncated.

** Archaic window managers and toolkits

*** OpenLook: Under OpenLook, the Emacs window disappears when you type M-q.

Some versions of the Open Look window manager interpret M-q as a quit
command for whatever window you are typing at.  If you want to use
Emacs with that window manager, you should try to configure the window
manager to use some other command.   You can disable the
shortcut keys entirely by adding this line to ~/.OWdefaults:

    OpenWindows.WindowMenuAccelerators: False

**** twm: A position you specified in .Xdefaults is ignored, using twm.

twm normally ignores "program-specified" positions.
You can tell it to obey them with this command in your `.twmrc' file:

  UsePPosition	"on"		#allow clients to request a position

** Bugs related to old DEC hardware

*** The Compose key on a DEC keyboard does not work as Meta key.

This shell command should fix it:

  xmodmap -e 'keycode 0xb1 = Meta_L'

*** Keyboard input gets confused after a beep when using a DECserver
as a concentrator.

This problem seems to be a matter of configuring the DECserver to use
7 bit characters rather than 8 bit characters.

* Build problems on legacy systems

** BSD/386 1.0: --with-x-toolkit option configures wrong.

This problem is due to bugs in the shell in version 1.0 of BSD/386.
The workaround is to edit the configure file to use some other shell,
such as bash.

** Digital Unix 4.0: Emacs fails to build, giving error message
     Invalid dimension for the charset-ID 160

This is due to a bug or an installation problem in GCC 2.8.0.
Installing a more recent version of GCC fixes the problem.

** Digital Unix 4.0: Failure in unexec while dumping emacs.

This problem manifests itself as an error message

    unexec: Bad address, writing data section to ...

The user suspects that this happened because his X libraries
were built for an older system version,

    ./configure --x-includes=/usr/include --x-libraries=/usr/shlib

made the problem go away.

** Sunos 4.1.1: there are errors compiling sysdep.c.

If you get errors such as

    "sysdep.c", line 2017: undefined structure or union
    "sysdep.c", line 2017: undefined structure or union
    "sysdep.c", line 2019: nodename undefined

This can result from defining LD_LIBRARY_PATH.  It is very tricky
to use that environment variable with Emacs.  The Emacs configure
script links many test programs with the system libraries; you must
make sure that the libraries available to configure are the same
ones available when you build Emacs.

** SunOS 4.1.1: You get this error message from GNU ld:

    /lib/libc.a(_Q_sub.o): Undefined symbol __Q_get_rp_rd referenced from text segment

The problem is in the Sun shared C library, not in GNU ld.

The solution is to install Patch-ID# 100267-03 from Sun.

** Sunos 4.1: Undefined symbols when linking using --with-x-toolkit.

If you get the undefined symbols _atowc _wcslen, _iswprint, _iswspace,
_iswcntrl, _wcscpy, and _wcsncpy, then you need to add -lXwchar after
-lXaw in the command that links temacs.

This problem seems to arise only when the international language
extensions to X11R5 are installed.

** SunOS: Emacs gets error message from linker on Sun.

If the error message says that a symbol such as `f68881_used' or
`ffpa_used' or `start_float' is undefined, this probably indicates
that you have compiled some libraries, such as the X libraries,
with a floating point option other than the default.

It's not terribly hard to make this work with small changes in
crt0.c together with linking with Fcrt1.o, Wcrt1.o or Mcrt1.o.
However, the easiest approach is to build Xlib with the default
floating point option: -fsoft.

** SunOS: Undefined symbols _dlopen, _dlsym and/or _dlclose.

If you see undefined symbols _dlopen, _dlsym, or _dlclose when linking
with -lX11, compile and link against the file mit/util/misc/dlsym.c in
the MIT X11R5 distribution.  Alternatively, link temacs using shared
libraries with s/sunos4shr.h.  (This doesn't work if you use the X
toolkit.)

If you get the additional error that the linker could not find
lib_version.o, try extracting it from X11/usr/lib/X11/libvim.a in
X11R4, then use it in the link.

** SunOS4, DGUX 5.4.2: --with-x-toolkit version crashes when used with shared libraries.

On some systems, including Sunos 4 and DGUX 5.4.2 and perhaps others,
unexec doesn't work properly with the shared library for the X
toolkit.  You might be able to work around this by using a nonshared
libXt.a library.  The real fix is to upgrade the various versions of
unexec and/or ralloc.  We think this has been fixed on Sunos 4
and Solaris in version 19.29.

** HPUX 10.20: Emacs crashes during dumping on the HPPA machine.

This seems to be due to a GCC bug; it is fixed in GCC 2.8.1.

** VMS: Compilation errors on VMS.

You will get warnings when compiling on VMS because there are
variable names longer than 32 (or whatever it is) characters.
This is not an error.  Ignore it.

VAX C does not support #if defined(foo).  Uses of this construct
were removed, but some may have crept back in.  They must be rewritten.

There is a bug in the C compiler which fails to sign extend characters
in conditional expressions.  The bug is:
	char c = -1, d = 1;
	int i;

	i = d ? c : d;
The result is i == 255;  the fix is to typecast the char in the
conditional expression as an (int).  Known occurrences of such
constructs in Emacs have been fixed.

** Vax C compiler bugs affecting Emacs.

You may get one of these problems compiling Emacs:

   foo.c line nnn: compiler error: no table entry for op STASG
   foo.c: fatal error in /lib/ccom

These are due to bugs in the C compiler; the code is valid C.
Unfortunately, the bugs are unpredictable: the same construct
may compile properly or trigger one of these bugs, depending
on what else is in the source file being compiled.  Even changes
in header files that should not affect the file being compiled
can affect whether the bug happens.  In addition, sometimes files
that compile correctly on one machine get this bug on another machine.

As a result, it is hard for me to make sure this bug will not affect
you.  I have attempted to find and alter these constructs, but more
can always appear.  However, I can tell you how to deal with it if it
should happen.  The bug comes from having an indexed reference to an
array of Lisp_Objects, as an argument in a function call:
  Lisp_Object *args;
  ...
   ... foo (5, args[i], ...)...
putting the argument into a temporary variable first, as in
  Lisp_Object *args;
  Lisp_Object tem;
  ...
   tem = args[i];
   ... foo (r, tem, ...)...
causes the problem to go away.
The `contents' field of a Lisp vector is an array of Lisp_Objects,
so you may see the problem happening with indexed references to that.

** 68000 C compiler problems

Various 68000 compilers have different problems.
These are some that have been observed.

*** Using value of assignment expression on union type loses.
This means that  x = y = z;  or  foo (x = z);  does not work
if x is of type Lisp_Object.

*** "cannot reclaim" error.

This means that an expression is too complicated.  You get the correct
line number in the error message.  The code must be rewritten with
simpler expressions.

*** XCONS, XSTRING, etc macros produce incorrect code.

If temacs fails to run at all, this may be the cause.
Compile this test program and look at the assembler code:

struct foo { char x; unsigned int y : 24; };

lose (arg)
     struct foo arg;
{
  test ((int *) arg.y);
}

If the code is incorrect, your compiler has this problem.
In the XCONS, etc., macros in lisp.h you must replace (a).u.val with
((a).u.val + coercedummy) where coercedummy is declared as int.

This problem will not happen if the m-...h file for your type
of machine defines NO_UNION_TYPE.  That is the recommended setting now.

*** C compilers lose on returning unions.

I hear that some C compilers cannot handle returning a union type.
Most of the functions in GNU Emacs return type Lisp_Object, which is
defined as a union on some rare architectures.

This problem will not happen if the m-...h file for your type
of machine defines NO_UNION_TYPE.


This file is part of GNU Emacs.

GNU Emacs is free software; you can redistribute it and/or modify
it under the terms of the GNU General Public License as published by
the Free Software Foundation; either version 2, or (at your option)
any later version.

GNU Emacs is distributed in the hope that it will be useful,
but WITHOUT ANY WARRANTY; without even the implied warranty of
MERCHANTABILITY or FITNESS FOR A PARTICULAR PURPOSE.  See the
GNU General Public License for more details.

You should have received a copy of the GNU General Public License
along with GNU Emacs; see the file COPYING.  If not, write to the
Free Software Foundation, Inc., 51 Franklin Street, Fifth Floor,
Boston, MA 02110-1301, USA.


Local variables:
mode: outline
paragraph-separate: "[ 	]*$"
end:

arch-tag: 49fc0d95-88cb-4715-b21c-f27fb5a4764a<|MERGE_RESOLUTION|>--- conflicted
+++ resolved
@@ -2,7 +2,6 @@
   2001, 2002, 2003, 2004, 2005, 2006, 2007
   Free Software Foundation, Inc.
 See the end of the file for license conditions.
-<<<<<<< HEAD
 
 
 This file describes various problems that have been encountered
@@ -145,6 +144,21 @@
 	 }
 	 return ret;
 
+** Emacs crashes on startup after a glibc upgrade.
+
+This is caused by a binary incompatible change to the malloc
+implementation in glibc 2.5.90-22.  As a result, Emacs binaries built
+using prior versions of glibc crash when run under 2.5.90-22.
+
+This problem was first seen in pre-release versions of Fedora 7, and
+may be fixed in the final Fedora 7 release.  To stop the crash from
+happening, first try upgrading to the newest version of glibc; if this
+does not work, rebuild Emacs with the same version of glibc that you
+will run it under.  For details, see
+
+https://bugzilla.redhat.com/bugzilla/show_bug.cgi?id=239344
+
+
 * Crash bugs
 
 ** Emacs crashes in x-popup-dialog.
@@ -599,619 +613,6 @@
   - ClearCase mounted filesystems (VOBs) that sometimes make `df'
     response time extremely slow (dozens of seconds);
 
-=======
-
-
-This file describes various problems that have been encountered
-in compiling, installing and running GNU Emacs.  Try doing Ctl-C Ctl-t
-and browsing through the outline headers.
-
-* Emacs startup failures
-
-** Emacs fails to start, complaining about missing fonts.
-
-A typical error message might be something like
-
-  No fonts match `-*-fixed-medium-r-*--6-*-*-*-*-*-iso8859-1'
-
-This happens because some X resource specifies a bad font family for
-Emacs to use.  The possible places where this specification might be
-are:
-
-  - in your ~/.Xdefaults file
-
-  - client-side X resource file, such as  ~/Emacs or
-    /usr/X11R6/lib/app-defaults/Emacs or
-    /usr/X11R6/lib/X11/app-defaults/Emacs
-
-One of these files might have bad or malformed specification of a
-fontset that Emacs should use.  To fix the problem, you need to find
-the problematic line(s) and correct them.
-
-** Emacs aborts while starting up, only when run without X.
-
-This problem often results from compiling Emacs with GCC when GCC was
-installed incorrectly.  The usual error in installing GCC is to
-specify --includedir=/usr/include.  Installation of GCC makes
-corrected copies of the system header files.  GCC is supposed to use
-the corrected copies in preference to the original system headers.
-Specifying --includedir=/usr/include causes the original system header
-files to be used.  On some systems, the definition of ioctl in the
-original system header files is invalid for ANSI C and causes Emacs
-not to work.
-
-The fix is to reinstall GCC, and this time do not specify --includedir
-when you configure it.  Then recompile Emacs.  Specifying --includedir
-is appropriate only in very special cases and it should *never* be the
-same directory where system header files are kept.
-
-** Emacs does not start, complaining that it cannot open termcap database file.
-
-If your system uses Terminfo rather than termcap (most modern
-systems do), this could happen if the proper version of
-ncurses is not visible to the Emacs configure script (i.e. it
-cannot be found along the usual path the linker looks for
-libraries). It can happen because your version of ncurses is
-obsolete, or is available only in form of binaries.
-
-The solution is to install an up-to-date version of ncurses in
-the developer's form (header files, static libraries and
-symbolic links); in some GNU/Linux distributions (e.g. Debian)
-it constitutes a separate package.
-
-** Emacs 20 and later fails to load Lisp files at startup.
-
-The typical error message might be like this:
-
-  "Cannot open load file: fontset"
-
-This could happen if you compress the file lisp/subdirs.el.  That file
-tells Emacs what are the directories where it should look for Lisp
-files.  Emacs cannot work with subdirs.el compressed, since the
-Auto-compress mode it needs for this will not be loaded until later,
-when your .emacs file is processed.  (The package `fontset.el' is
-required to set up fonts used to display text on window systems, and
-it's loaded very early in the startup procedure.)
-
-Similarly, any other .el file for which there's no corresponding .elc
-file could fail to load if it is compressed.
-
-The solution is to uncompress all .el files which don't have a .elc
-file.
-
-Another possible reason for such failures is stale *.elc files
-lurking somewhere on your load-path.  The following command will
-print any duplicate Lisp files that are present in load-path:
-
-    emacs -q -batch -f list-load-path-shadows
-
-If this command prints any file names, some of these files are stale,
-and should be deleted or their directories removed from your
-load-path.
-
-** Emacs prints an error at startup after upgrading from an earlier version.
-
-An example of such an error is:
-
-  x-complement-fontset-spec: "Wrong type argument: stringp, nil"
-
-This can be another symptom of stale *.elc files in your load-path.
-The following command will print any duplicate Lisp files that are
-present in load-path:
-
-    emacs -q -batch -f list-load-path-shadows
-
-If this command prints any file names, some of these files are stale,
-and should be deleted or their directories removed from your
-load-path.
-
-** With X11R6.4, public-patch-3, Emacs crashes at startup.
-
-Reportedly this patch in X fixes the problem.
-
-    --- xc/lib/X11/imInt.c~	Wed Jun 30 13:31:56 1999
-    +++ xc/lib/X11/imInt.c	Thu Jul  1 15:10:27 1999
-    @@ -1,4 +1,4 @@
-    -/* $TOG: imInt.c /main/5 1998/05/30 21:11:16 kaleb $ */
-    +/* $TOG: imInt.c /main/5 1998/05/30 21:11:16 kaleb $  */
-     /******************************************************************
-
-		Copyright 1992, 1993, 1994 by FUJITSU LIMITED
-    @@ -166,8 +166,8 @@
-     _XimMakeImName(lcd)
-	 XLCd	   lcd;
-     {
-    -    char* begin;
-    -    char* end;
-    +    char* begin = NULL;
-    +    char* end = NULL;
-	 char* ret;
-	 int	i = 0;
-	 char* ximmodifier = XIMMODIFIER;
-    @@ -182,7 +182,11 @@
-	 }
-	 ret = Xmalloc(end - begin + 2);
-	 if (ret != NULL) {
-    -    	(void)strncpy(ret, begin, end - begin + 1);
-    +	if (begin != NULL) {
-    +      	  (void)strncpy(ret, begin, end - begin + 1);
-    +        } else {
-    +	  ret[0] = '\0';
-    +	}
-	    ret[end - begin + 1] = '\0';
-	 }
-	 return ret;
-
-** Emacs crashes on startup after a glibc upgrade.
-
-This is caused by a binary incompatible change to the malloc
-implementation in glibc 2.5.90-22.  As a result, Emacs binaries built
-using prior versions of glibc crash when run under 2.5.90-22.
-
-This problem was first seen in pre-release versions of Fedora 7, and
-may be fixed in the final Fedora 7 release.  To stop the crash from
-happening, first try upgrading to the newest version of glibc; if this
-does not work, rebuild Emacs with the same version of glibc that you
-will run it under.  For details, see
-
-https://bugzilla.redhat.com/bugzilla/show_bug.cgi?id=239344
-
-
-* Crash bugs
-
-** Emacs crashes in x-popup-dialog.
-
-This can happen if the dialog widget cannot find the font it wants to
-use.  You can work around the problem by specifying another font with
-an X resource--for example, `Emacs.dialog*.font: 9x15' (or any font that
-happens to exist on your X server).
-
-** Emacs crashes when you use Bibtex mode.
-
-This happens if your system puts a small limit on stack size.  You can
-prevent the problem by using a suitable shell command (often `ulimit')
-to raise the stack size limit before you run Emacs.
-
-Patches to raise the stack size limit automatically in `main'
-(src/emacs.c) on various systems would be greatly appreciated.
-
-** Error message `Symbol's value as variable is void: x', followed by
-a segmentation fault and core dump.
-
-This has been tracked to a bug in tar!  People report that tar erroneously
-added a line like this at the beginning of files of Lisp code:
-
-   x FILENAME, N bytes, B tape blocks
-
-If your tar has this problem, install GNU tar--if you can manage to
-untar it :-).
-
-** Crashes when displaying GIF images in Emacs built with version
-libungif-4.1.0 are resolved by using version libungif-4.1.0b1.
-Configure checks for the correct version, but this problem could occur
-if a binary built against a shared libungif is run on a system with an
-older version.
-
-** Emacs aborts inside the function `tparam1'.
-
-This can happen if Emacs was built without terminfo support, but the
-terminal's capabilities use format that is only supported by terminfo.
-If your system has ncurses installed, this might happen if your
-version of ncurses is broken; upgrading to a newer version of ncurses
-and reconfiguring and rebuilding Emacs should solve this.
-
-All modern systems support terminfo, so even if ncurses is not the
-problem, you should look for a way to configure Emacs so that it uses
-terminfo when built.
-
-** Emacs crashes when using the Exceed 6.0 X server.
-
-If you are using Exceed 6.1, upgrade to a later version.  This was
-reported to prevent the crashes.
-
-** Emacs crashes with SIGSEGV in XtInitializeWidgetClass.
-
-It crashes on X, but runs fine when called with option "-nw".
-
-This has been observed when Emacs is linked with GNU ld but without passing
-the -z nocombreloc flag.  Emacs normally knows to pass the -z nocombreloc
-flag when needed, so if you come across a situation where the flag is
-necessary but missing, please report it via M-x report-emacs-bug.
-
-On platforms such as Solaris, you can also work around this problem by
-configuring your compiler to use the native linker instead of GNU ld.
-
-** Emacs compiled with Gtk+ crashes when closing a display (x-close-connection).
-
-This happens because of bugs in Gtk+.  Gtk+ 2.10 seems to be OK.  See bug
-http://bugzilla.gnome.org/show_bug.cgi?id=85715.
-
-** Emacs compiled with Gtk+ crashes on startup on Cygwin.
-
-A typical error message is
-  ***MEMORY-ERROR***: emacs[5172]: GSlice: failed to allocate 504 bytes
-  (alignment: 512): Function not implemented
-
-Emacs supplies its own malloc, but glib (part of Gtk+) calls memalign and on
-Cygwin, that becomes the Cygwin supplied memalign.  As malloc is not the
-Cygwin malloc, the Cygwin memalign always returns ENOSYS.  A fix for this
-problem would be welcome.
-
-* General runtime problems
-
-** Lisp problems
-
-*** Changes made to .el files do not take effect.
-
-You may have forgotten to recompile them into .elc files.
-Then the old .elc files will be loaded, and your changes
-will not be seen.  To fix this, do M-x byte-recompile-directory
-and specify the directory that contains the Lisp files.
-
-Emacs should print a warning when loading a .elc file which is older
-than the corresponding .el file.
-
-*** Watch out for .emacs files and EMACSLOADPATH environment vars.
-
-These control the actions of Emacs.
-~/.emacs is your Emacs init file.
-EMACSLOADPATH overrides which directories the function
-"load" will search.
-
-If you observe strange problems, check for these and get rid
-of them, then try again.
-
-*** Using epop3.el package causes Emacs to signal an error.
-
-The error message might be something like this:
-
-  "Lisp nesting exceeds max-lisp-eval-depth"
-
-This happens because epop3 redefines the function gethash, which is a
-built-in primitive beginning with Emacs 21.1.  We don't have a patch
-for epop3 that fixes this, but perhaps a newer version of epop3
-corrects that.
-
-*** Buffers from `with-output-to-temp-buffer' get set up in Help mode.
-
-Changes in Emacs 20.4 to the hooks used by that function cause
-problems for some packages, specifically BBDB.  See the function's
-documentation for the hooks involved.  BBDB 2.00.06 fixes the problem.
-
-*** The Hyperbole package causes *Help* buffers not to be displayed in
-Help mode due to setting `temp-buffer-show-hook' rather than using
-`add-hook'.  Using `(add-hook 'temp-buffer-show-hook
-'help-mode-maybe)' after loading Hyperbole should fix this.
-
-** Keyboard problems
-
-*** "Compose Character" key does strange things when used as a Meta key.
-
-If you define one key to serve as both Meta and Compose Character, you
-will get strange results.  In previous Emacs versions, this "worked"
-in that the key acted as Meta--that's because the older Emacs versions
-did not try to support Compose Character.  Now Emacs tries to do
-character composition in the standard X way.  This means that you
-must pick one meaning or the other for any given key.
-
-You can use both functions (Meta, and Compose Character) if you assign
-them to two different keys.
-
-*** C-z just refreshes the screen instead of suspending Emacs.
-
-You are probably using a shell that doesn't support job control, even
-though the system itself is capable of it.  Either use a different shell,
-or set the variable `cannot-suspend' to a non-nil value.
-
-*** With M-x enable-flow-control, you need to type C-\ twice
-to do incremental search--a single C-\ gets no response.
-
-This has been traced to communicating with your machine via kermit,
-with C-\ as the kermit escape character.  One solution is to use
-another escape character in kermit.  One user did
-
-   set escape-character 17
-
-in his .kermrc file, to make C-q the kermit escape character.
-
-** Mailers and other helper programs
-
-*** movemail compiled with POP support can't connect to the POP server.
-
-Make sure that the `pop' entry in /etc/services, or in the services
-NIS map if your machine uses NIS, has the same port number as the
-entry on the POP server.  A common error is for the POP server to be
-listening on port 110, the assigned port for the POP3 protocol, while
-the client is trying to connect on port 109, the assigned port for the
-old POP protocol.
-
-*** RMAIL gets error getting new mail.
-
-RMAIL gets new mail from /usr/spool/mail/$USER using a program
-called `movemail'.  This program interlocks with /bin/mail using
-the protocol defined by /bin/mail.
-
-There are two different protocols in general use.  One of them uses
-the `flock' system call.  The other involves creating a lock file;
-`movemail' must be able to write in /usr/spool/mail in order to do
-this.  You control which one is used by defining, or not defining,
-the macro MAIL_USE_FLOCK in config.h or the m- or s- file it includes.
-IF YOU DON'T USE THE FORM OF INTERLOCKING THAT IS NORMAL ON YOUR
-SYSTEM, YOU CAN LOSE MAIL!
-
-If your system uses the lock file protocol, and fascist restrictions
-prevent ordinary users from writing the lock files in /usr/spool/mail,
-you may need to make `movemail' setgid to a suitable group such as
-`mail'.  To do this,  use the following commands (as root) after doing the
-make install.
-
-	chgrp mail movemail
-	chmod 2755 movemail
-
-Installation normally copies movemail from the build directory to an
-installation directory which is usually under /usr/local/lib.  The
-installed copy of movemail is usually in the directory
-/usr/local/lib/emacs/VERSION/TARGET.  You must change the group and
-mode of the installed copy; changing the group and mode of the build
-directory copy is ineffective.
-
-*** rcs2log gives you the awk error message "too many fields".
-
-This is due to an arbitrary limit in certain versions of awk.
-The solution is to use gawk (GNU awk).
-
-** Problems with hostname resolution
-
-*** Emacs fails to understand most Internet host names, even though
-the names work properly with other programs on the same system.
-*** Emacs won't work with X-windows if the value of DISPLAY is HOSTNAME:0.
-*** Gnus can't make contact with the specified host for nntp.
-
-This typically happens on Suns and other systems that use shared
-libraries.  The cause is that the site has installed a version of the
-shared library which uses a name server--but has not installed a
-similar version of the unshared library which Emacs uses.
-
-The result is that most programs, using the shared library, work with
-the nameserver, but Emacs does not.
-
-The fix is to install an unshared library that corresponds to what you
-installed in the shared library, and then relink Emacs.
-
-On SunOS 4.1, simply define HAVE_RES_INIT.
-
-If you have already installed the name resolver in the file libresolv.a,
-then you need to compile Emacs to use that library.  The easiest way to
-do this is to add to config.h a definition of LIBS_SYSTEM, LIBS_MACHINE
-or LIB_STANDARD which uses -lresolv.  Watch out!  If you redefine a macro
-that is already in use in your configuration to supply some other libraries,
-be careful not to lose the others.
-
-Thus, you could start by adding this to config.h:
-
-#define LIBS_SYSTEM -lresolv
-
-Then if this gives you an error for redefining a macro, and you see that
-the s- file defines LIBS_SYSTEM as -lfoo -lbar, you could change config.h
-again to say this:
-
-#define LIBS_SYSTEM -lresolv -lfoo -lbar
-
-*** Emacs does not know your host's fully-qualified domain name.
-
-For example, (system-name) returns some variation on
-"localhost.localdomain", rather the name you were expecting.
-
-You need to configure your machine with a fully qualified domain name,
-(i.e. a name with at least one ".") either in /etc/hosts,
-/etc/hostname, the NIS, or wherever your system calls for specifying
-this.
-
-If you cannot fix the configuration, you can set the Lisp variable
-mail-host-address to the value you want.
-
-** NFS and RFS
-
-*** Emacs says it has saved a file, but the file does not actually
-appear on disk.
-
-This can happen on certain systems when you are using NFS, if the
-remote disk is full.  It is due to a bug in NFS (or certain NFS
-implementations), and there is apparently nothing Emacs can do to
-detect the problem.  Emacs checks the failure codes of all the system
-calls involved in writing a file, including `close'; but in the case
-where the problem occurs, none of those system calls fails.
-
-*** Editing files through RFS gives spurious "file has changed" warnings.
-It is possible that a change in Emacs 18.37 gets around this problem,
-but in case not, here is a description of how to fix the RFS bug that
-causes it.
-
-    There was a serious pair of bugs in the handling of the fsync() system
-    call in the RFS server.
-
-    The first is that the fsync() call is handled as another name for the
-    close() system call (!!).  It appears that fsync() is not used by very
-    many programs; Emacs version 18 does an fsync() before closing files
-    to make sure that the bits are on the disk.
-
-    This is fixed by the enclosed patch to the RFS server.
-
-    The second, more serious problem, is that fsync() is treated as a
-    non-blocking system call (i.e., it's implemented as a message that
-    gets sent to the remote system without waiting for a reply).  Fsync is
-    a useful tool for building atomic file transactions.  Implementing it
-    as a non-blocking RPC call (when the local call blocks until the sync
-    is done) is a bad idea; unfortunately, changing it will break the RFS
-    protocol.  No fix was supplied for this problem.
-
-    (as always, your line numbers may vary)
-
-    % rcsdiff -c -r1.2 serversyscall.c
-    RCS file: RCS/serversyscall.c,v
-    retrieving revision 1.2
-    diff -c -r1.2 serversyscall.c
-    *** /tmp/,RCSt1003677   Wed Jan 28 15:15:02 1987
-    --- serversyscall.c     Wed Jan 28 15:14:48 1987
-    ***************
-    *** 163,169 ****
-	    /*
-	     * No return sent for close or fsync!
-	     */
-    !       if (syscall == RSYS_close || syscall == RSYS_fsync)
-		    proc->p_returnval = deallocate_fd(proc, msg->m_args[0]);
-	    else
-	    {
-    --- 166,172 ----
-	    /*
-	     * No return sent for close or fsync!
-	     */
-    !       if (syscall == RSYS_close)
-		    proc->p_returnval = deallocate_fd(proc, msg->m_args[0]);
-	    else
-	    {
-
-** PSGML
-
-*** Old versions of the PSGML package use the obsolete variables
-`before-change-function' and `after-change-function', which are no
-longer used by Emacs.  Please use PSGML 1.2.3 or later.
-
-*** PSGML conflicts with sgml-mode.
-
-PSGML package uses the same names of some variables (like keymap)
-as built-in sgml-mode.el because it was created as a replacement
-of that package.  The conflict will be shown if you load
-sgml-mode.el before psgml.el.  E.g. this could happen if you edit
-HTML page and then start to work with SGML or XML file.  html-mode
-(from sgml-mode.el) is used for HTML file and loading of psgml.el
-(for sgml-mode or xml-mode) will cause an error.
-
-*** Versions of the PSGML package earlier than 1.0.3 (stable) or 1.1.2
-(alpha) fail to parse DTD files correctly in Emacs 20.3 and later.
-Here is a patch for psgml-parse.el from PSGML 1.0.1 and, probably,
-earlier versions.
-
---- psgml-parse.el	1998/08/21 19:18:18	1.1
-+++ psgml-parse.el	1998/08/21 19:20:00
-@@ -2383,7 +2383,7 @@ (defun sgml-push-to-entity (entity &opti
-       (setq sgml-buffer-parse-state nil))
-     (cond
-      ((stringp entity)			; a file name
--      (save-excursion (insert-file-contents entity))
-+      (insert-file-contents entity)
-       (setq default-directory (file-name-directory entity)))
-      ((consp (sgml-entity-text entity)) ; external id?
-       (let* ((extid (sgml-entity-text entity))
-
-** AUCTeX
-
-You should not be using a version older than 11.52 if you can avoid
-it.
-
-*** Emacs 21 freezes when visiting a TeX file with AUCTeX installed.
-
-Emacs 21 needs version 10 or later of AUCTeX; upgrading should solve
-these problems.
-
-*** No colors in AUCTeX with Emacs 21.
-
-Upgrade to AUC TeX version 10 or later, and make sure it is
-byte-compiled with Emacs 21.
-
-** PCL-CVS
-
-*** Lines are not updated or new lines are added in the buffer upon commit.
-
-When committing files located higher in the hierarchy than the examined
-directory, some versions of the CVS program return an ambiguous message
-from which PCL-CVS cannot extract the full location of the committed
-files.  As a result, the corresponding lines in the PCL-CVS buffer are
-not updated with the new revision of these files, and new lines are
-added to the top-level directory.
-
-This can happen with CVS versions 1.12.8 and 1.12.9.  Upgrade to CVS
-1.12.10 or newer to fix this problem.
-
-** Miscellaneous problems
-
-*** Self-documentation messages are garbled.
-
-This means that the file `etc/DOC-...' doesn't properly correspond
-with the Emacs executable.  Redumping Emacs and then installing the
-corresponding pair of files should fix the problem.
-
-*** Programs running under terminal emulator do not recognize `emacs'
-terminal type.
-
-The cause of this is a shell startup file that sets the TERMCAP
-environment variable.  The terminal emulator uses that variable to
-provide the information on the special terminal type that Emacs
-emulates.
-
-Rewrite your shell startup file so that it does not change TERMCAP
-in such a case.  You could use the following conditional which sets
-it only if it is undefined.
-
-    if ( ! ${?TERMCAP} ) setenv TERMCAP ~/my-termcap-file
-
-Or you could set TERMCAP only when you set TERM--which should not
-happen in a non-login shell.
-
-*** In Shell mode, you get a ^M at the end of every line.
-
-This happens to people who use tcsh, because it is trying to be too
-smart.  It sees that the Shell uses terminal type `unknown' and turns
-on the flag to output ^M at the end of each line.  You can fix the
-problem by adding this to your .cshrc file:
-
-    if ($?EMACS) then
-        if ("$EMACS" =~ /*) then
-            unset edit
-            stty  -icrnl -onlcr -echo susp ^Z
-        endif
-    endif
-
-*** Emacs startup on GNU/Linux systems (and possibly other systems) is slow.
-
-This can happen if the system is misconfigured and Emacs can't get the
-full qualified domain name, FQDN.  You should have your FQDN in the
-/etc/hosts file, something like this:
-
-127.0.0.1	localhost
-129.187.137.82	nuc04.t30.physik.tu-muenchen.de	nuc04
-
-The way to set this up may vary on non-GNU systems.
-
-*** Attempting to visit remote files via ange-ftp fails.
-
-If the error message is "ange-ftp-file-modtime: Specified time is not
-representable", then this could happen when `lukemftp' is used as the
-ftp client.  This was reported to happen on Debian GNU/Linux, kernel
-version 2.4.3, with `lukemftp' 1.5-5, but might happen on other
-systems as well.  To avoid this problem, switch to using the standard
-ftp client.  On a Debian system, type
-
-  update-alternatives --config ftp
-
-and then choose /usr/bin/netkit-ftp.
-
-*** JPEG images aren't displayed.
-
-This has been reported when Emacs is built with jpeg-6a library.
-Upgrading to jpeg-6b solves the problem.  Configure checks for the
-correct version, but this problem could occur if a binary built
-against a shared libjpeg is run on a system with an older version.
-
-*** Dired is very slow.
-
-This could happen if invocation of the `df' program takes a long
-time.  Possible reasons for this include:
-
-  - ClearCase mounted filesystems (VOBs) that sometimes make `df'
-    response time extremely slow (dozens of seconds);
-
->>>>>>> d81da05c
   - slow automounters on some old versions of Unix;
 
   - slow operation of some versions of `df'.
@@ -1448,7 +849,6 @@
 property.
 
 ** When using Exceed, fonts sometimes appear too tall.
-<<<<<<< HEAD
 
 When the display is set to an Exceed X-server and fonts are specified
 (either explicitly with the -fn option or implicitly with X resources)
@@ -1495,54 +895,6 @@
 charset is decided by the current language environment.  For instance,
 in Chinese-GB, most of them are decoded into chinese-gb2312.
 
-=======
-
-When the display is set to an Exceed X-server and fonts are specified
-(either explicitly with the -fn option or implicitly with X resources)
-then the fonts may appear "too tall".  The actual character sizes are
-correct but there is too much vertical spacing between rows,  which
-gives the appearance of "double spacing".
-
-To prevent this, turn off the Exceed's "automatic font substitution"
-feature (in the font part of the configuration window).
-
-* Internationalization problems
-
-** M-{ does not work on a Spanish PC keyboard.
-
-Many Spanish keyboards seem to ignore that combination.  Emacs can't
-do anything about it.
-
-** Characters from the mule-unicode charsets aren't displayed under X.
-
-XFree86 4 contains many fonts in iso10646-1 encoding which have
-minimal character repertoires (whereas the encoding part of the font
-name is meant to be a reasonable indication of the repertoire
-according to the XLFD spec).  Emacs may choose one of these to display
-characters from the mule-unicode charsets and then typically won't be
-able to find the glyphs to display many characters.  (Check with C-u
-C-x = .)  To avoid this, you may need to use a fontset which sets the
-font for the mule-unicode sets explicitly.  E.g. to use GNU unifont,
-include in the fontset spec:
-
-mule-unicode-2500-33ff:-gnu-unifont-*-iso10646-1,\
-mule-unicode-e000-ffff:-gnu-unifont-*-iso10646-1,\
-mule-unicode-0100-24ff:-gnu-unifont-*-iso10646-1
-
-** The UTF-8/16/7 coding systems don't encode CJK (Far Eastern) characters.
-
-Emacs directly supports the Unicode BMP whose code points are in the
-ranges 0000-33ff and e000-ffff, and indirectly supports the parts of
-CJK characters belonging to these legacy charsets:
-
-    GB2312, Big5, JISX0208, JISX0212, JISX0213-1, JISX0213-2, KSC5601
-
-The latter support is done in Utf-Translate-Cjk mode (turned on by
-default).   Which Unicode CJK characters are decoded into which Emacs
-charset is decided by the current language environment.  For instance,
-in Chinese-GB, most of them are decoded into chinese-gb2312.
-
->>>>>>> d81da05c
 If you read UTF-8 data with code points outside these ranges, the
 characters appear in the buffer as raw bytes of the original UTF-8
 (composed into a single quasi-character) and they will be written back
@@ -1727,7 +1079,6 @@
 change this.
 
 *** Clicking C-mouse-2 in the scroll bar doesn't split the window.
-<<<<<<< HEAD
 
 This currently doesn't work with scroll-bar widgets (and we don't know
 a good way of implementing it with widgets).  If Emacs is configured
@@ -2200,480 +1551,6 @@
 Emacs to use that avoids the difference.  Such changes must be
 tested on many kinds of terminals.
 
-=======
-
-This currently doesn't work with scroll-bar widgets (and we don't know
-a good way of implementing it with widgets).  If Emacs is configured
---without-toolkit-scroll-bars, C-mouse-2 on the scroll bar does work.
-
-*** Inability to send an Alt-modified key, when Emacs is communicating
-directly with an X server.
-
-If you have tried to bind an Alt-modified key as a command, and it
-does not work to type the command, the first thing you should check is
-whether the key is getting through to Emacs.  To do this, type C-h c
-followed by the Alt-modified key.  C-h c should say what kind of event
-it read.  If it says it read an Alt-modified key, then make sure you
-have made the key binding correctly.
-
-If C-h c reports an event that doesn't have the Alt modifier, it may
-be because your X server has no key for the Alt modifier.  The X
-server that comes from MIT does not set up the Alt modifier by
-default.
-
-If your keyboard has keys named Alt, you can enable them as follows:
-
-    xmodmap -e 'add mod2 = Alt_L'
-    xmodmap -e 'add mod2 = Alt_R'
-
-If the keyboard has just one key named Alt, then only one of those
-commands is needed.  The modifier `mod2' is a reasonable choice if you
-are using an unmodified MIT version of X.  Otherwise, choose any
-modifier bit not otherwise used.
-
-If your keyboard does not have keys named Alt, you can use some other
-keys.  Use the keysym command in xmodmap to turn a function key (or
-some other 'spare' key) into Alt_L or into Alt_R, and then use the
-commands show above to make them modifier keys.
-
-Note that if you have Alt keys but no Meta keys, Emacs translates Alt
-into Meta.  This is because of the great importance of Meta in Emacs.
-
-** Window-manager and toolkit-related problems
-
-*** Gnome: Emacs receives input directly from the keyboard, bypassing XIM.
-
-This seems to happen when gnome-settings-daemon version 2.12 or later
-is running.  If gnome-settings-daemon is not running, Emacs receives
-input through XIM without any problem.  Furthermore, this seems only
-to happen in *.UTF-8 locales; zh_CN.GB2312 and zh_CN.GBK locales, for
-example, work fine.  A bug report has been filed in the Gnome
-bugzilla: http://bugzilla.gnome.org/show_bug.cgi?id=357032
-
-*** Gnome: Emacs' xterm-mouse-mode doesn't work on the Gnome terminal.
-
-A symptom of this bug is that double-clicks insert a control sequence
-into the buffer.  The reason this happens is an apparent
-incompatibility of the Gnome terminal with Xterm, which also affects
-other programs using the Xterm mouse interface.  A problem report has
-been filed.
-
-*** KDE: When running on KDE, colors or fonts are not as specified for Emacs,
-or messed up.
-
-For example, you could see background you set for Emacs only in the
-empty portions of the Emacs display, while characters have some other
-background.
-
-This happens because KDE's defaults apply its color and font
-definitions even to applications that weren't compiled for KDE.  The
-solution is to uncheck the "Apply fonts and colors to non-KDE apps"
-option in Preferences->Look&Feel->Style (KDE 2).  In KDE 3, this option
-is in the "Colors" section, rather than "Style".
-
-Alternatively, if you do want the KDE defaults to apply to other
-applications, but not to Emacs, you could modify the file `Emacs.ad'
-(should be in the `/usr/share/apps/kdisplay/app-defaults/' directory)
-so that it doesn't set the default background and foreground only for
-Emacs.  For example, make sure the following resources are either not
-present or commented out:
-
-   Emacs.default.attributeForeground
-   Emacs.default.attributeBackground
-   Emacs*Foreground
-   Emacs*Background
-
-*** KDE: Emacs hangs on KDE when a large portion of text is killed.
-
-This is caused by a bug in the KDE applet `klipper' which periodically
-requests the X clipboard contents from applications.  Early versions
-of klipper don't implement the ICCCM protocol for large selections,
-which leads to Emacs being flooded with selection requests.  After a
-while, Emacs may print a message:
-
-  Timed out waiting for property-notify event
-
-A workaround is to not use `klipper'.  An upgrade to the `klipper' that
-comes with KDE 3.3 or later also solves the problem.
-
-*** CDE: Frames may cover dialogs they created when using CDE.
-
-This can happen if you have "Allow Primary Windows On Top" enabled which
-seems to be the default in the Common Desktop Environment.
-To change, go in to "Desktop Controls" -> "Window Style Manager"
-and uncheck "Allow Primary Windows On Top".
-
-*** Xaw3d : When using Xaw3d scroll bars without arrows, the very first mouse
-click in a scroll bar might be ignored by the scroll bar widget.  This
-is probably a bug in Xaw3d; when Xaw3d is compiled with arrows, the
-problem disappears.
-
-*** Xaw: There are known binary incompatibilities between Xaw, Xaw3d, neXtaw,
-XawM and the few other derivatives of Xaw.  So when you compile with
-one of these, it may not work to dynamically link with another one.
-For example, strange problems, such as Emacs exiting when you type
-"C-x 1", were reported when Emacs compiled with Xaw3d and libXaw was
-used with neXtaw at run time.
-
-The solution is to rebuild Emacs with the toolkit version you actually
-want to use, or set LD_PRELOAD to preload the same toolkit version you
-built Emacs with.
-
-*** Open Motif: Problems with file dialogs in Emacs built with Open Motif.
-
-When Emacs 21 is built with Open Motif 2.1, it can happen that the
-graphical file dialog boxes do not work properly.  The "OK", "Filter"
-and "Cancel" buttons do not respond to mouse clicks.  Dragging the
-file dialog window usually causes the buttons to work again.
-
-The solution is to use LessTif instead.  LessTif is a free replacement
-for Motif.  See the file INSTALL for information on how to do this.
-
-Another workaround is not to use the mouse to trigger file prompts,
-but to use the keyboard.  This way, you will be prompted for a file in
-the minibuffer instead of a graphical file dialog.
-
-*** LessTif: Problems in Emacs built with LessTif.
-
-The problems seem to depend on the version of LessTif and the Motif
-emulation for which it is set up.
-
-Only the Motif 1.2 emulation seems to be stable enough in LessTif.
-LessTif 0.92-17's Motif 1.2 emulation seems to work okay on FreeBSD.
-On GNU/Linux systems, lesstif-0.92.6 configured with "./configure
---enable-build-12 --enable-default-12" is reported to be the most
-successful.  The binary GNU/Linux package
-lesstif-devel-0.92.0-1.i386.rpm was reported to have problems with
-menu placement.
-
-On some systems, even with Motif 1.2 emulation, Emacs occasionally
-locks up, grabbing all mouse and keyboard events.  We still don't know
-what causes these problems; they are not reproducible by Emacs
-developers.
-
-*** Motif: The Motif version of Emacs paints the screen a solid color.
-
-This has been observed to result from the following X resource:
-
-   Emacs*default.attributeFont:	-*-courier-medium-r-*-*-*-140-*-*-*-*-iso8859-*
-
-That the resource has this effect indicates a bug in something, but we
-do not yet know what.  If it is an Emacs bug, we hope someone can
-explain what the bug is so we can fix it.  In the mean time, removing
-the resource prevents the problem.
-
-** General X problems
-
-*** Redisplay using X11 is much slower than previous Emacs versions.
-
-We've noticed that certain X servers draw the text much slower when
-scroll bars are on the left.  We don't know why this happens.  If this
-happens to you, you can work around it by putting the scroll bars
-on the right (as they were in Emacs 19).
-
-Here's how to do this:
-
-  (set-scroll-bar-mode 'right)
-
-If you're not sure whether (or how much) this problem affects you,
-try that and see how much difference it makes.  To set things back
-to normal, do
-
-  (set-scroll-bar-mode 'left)
-
-*** Error messages about undefined colors on X.
-
-The messages might say something like this:
-
-   Unable to load color "grey95"
-
-(typically, in the `*Messages*' buffer), or something like this:
-
-  Error while displaying tooltip: (error Undefined color lightyellow)
-
-These problems could happen if some other X program has used up too
-many colors of the X palette, leaving Emacs with insufficient system
-resources to load all the colors it needs.
-
-A solution is to exit the offending X programs before starting Emacs.
-
-"undefined color" messages can also occur if the RgbPath entry in the
-X configuration file is incorrect, or the rgb.txt file is not where
-X expects to find it.
-
-*** Improving performance with slow X connections.
-
-There are several ways to improve this performance, any subset of which can
-be carried out at the same time:
-
-1) If you don't need X Input Methods (XIM) for entering text in some
-   language you use, you can improve performance on WAN links by using
-   the X resource useXIM to turn off use of XIM.  This does not affect
-   the use of Emacs' own input methods, which are part of the Leim
-   package.
-
-2) If the connection is very slow, you might also want to consider
-   switching off scroll bars, menu bar, and tool bar.  Adding the
-   following forms to your .emacs file will accomplish that, but only
-   after the the initial frame is displayed:
-
-    (scroll-bar-mode -1)
-    (menu-bar-mode -1)
-    (tool-bar-mode -1)
-
-   For still quicker startup, put these X resources in your .Xdefaults
-   file:
-
-    Emacs.verticalScrollBars: off
-    Emacs.menuBar: off
-    Emacs.toolBar: off
-
-3) Use ssh to forward the X connection, and enable compression on this
-   forwarded X connection (ssh -XC remotehostname emacs ...).
-
-4) Use lbxproxy on the remote end of the connection.  This is an interface
-   to the low bandwidth X extension in most modern X servers, which
-   improves performance dramatically, at the slight expense of correctness
-   of the X protocol.  lbxproxy acheives the performance gain by grouping
-   several X requests in one TCP packet and sending them off together,
-   instead of requiring a round-trip for each X request in a separate
-   packet.  The switches that seem to work best for emacs are:
-    -noatomsfile  -nowinattr  -cheaterrors -cheatevents
-   Note that the -nograbcmap option is known to cause problems.
-   For more about lbxproxy, see:
-   http://www.xfree86.org/4.3.0/lbxproxy.1.html
-
-5) If copying and killing is slow, try to disable the interaction with the
-   native system's clipboard by adding these lines to your .emacs file:
-     (setq interprogram-cut-function nil)
-     (setq interprogram-paste-function nil)
-
-*** Emacs gives the error, Couldn't find per display information.
-
-This can result if the X server runs out of memory because Emacs uses
-a large number of fonts.  On systems where this happens, C-h h is
-likely to cause it.
-
-We do not know of a way to prevent the problem.
-
-*** Emacs does not notice when you release the mouse.
-
-There are reports that this happened with (some) Microsoft mice and
-that replacing the mouse made it stop.
-
-*** You can't select from submenus (in the X toolkit version).
-
-On certain systems, mouse-tracking and selection in top-level menus
-works properly with the X toolkit, but neither of them works when you
-bring up a submenu (such as Bookmarks or Compare or Apply Patch, in
-the Files menu).
-
-This works on most systems.  There is speculation that the failure is
-due to bugs in old versions of X toolkit libraries, but no one really
-knows.  If someone debugs this and finds the precise cause, perhaps a
-workaround can be found.
-
-*** An error message such as `X protocol error: BadMatch (invalid
-parameter attributes) on protocol request 93'.
-
-This comes from having an invalid X resource, such as
-   emacs*Cursor:   black
-(which is invalid because it specifies a color name for something
-that isn't a color.)
-
-The fix is to correct your X resources.
-
-*** Slow startup on X11R6 with X windows.
-
-If Emacs takes two minutes to start up on X11R6, see if your X
-resources specify any Adobe fonts.  That causes the type-1 font
-renderer to start up, even if the font you asked for is not a type-1
-font.
-
-One way to avoid this problem is to eliminate the type-1 fonts from
-your font path, like this:
-
-	xset -fp /usr/X11R6/lib/X11/fonts/Type1/
-
-*** Pull-down menus appear in the wrong place, in the toolkit version of Emacs.
-
-An X resource of this form can cause the problem:
-
-   Emacs*geometry:	80x55+0+0
-
-This resource is supposed to apply, and does apply, to the menus
-individually as well as to Emacs frames.  If that is not what you
-want, rewrite the resource.
-
-To check thoroughly for such resource specifications, use `xrdb
--query' to see what resources the X server records, and also look at
-the user's ~/.Xdefaults and ~/.Xdefaults-* files.
-
-*** Emacs running under X Windows does not handle mouse clicks.
-*** `emacs -geometry 80x20' finds a file named `80x20'.
-
-One cause of such problems is having (setq term-file-prefix nil) in
-your .emacs file.  Another cause is a bad value of EMACSLOADPATH in
-the environment.
-
-*** Emacs fails to get default settings from X Windows server.
-
-The X library in X11R4 has a bug; it interchanges the 2nd and 3rd
-arguments to XGetDefaults.  Define the macro XBACKWARDS in config.h to
-tell Emacs to compensate for this.
-
-I don't believe there is any way Emacs can determine for itself
-whether this problem is present on a given system.
-
-*** X Windows doesn't work if DISPLAY uses a hostname.
-
-People have reported kernel bugs in certain systems that cause Emacs
-not to work with X Windows if DISPLAY is set using a host name.  But
-the problem does not occur if DISPLAY is set to `unix:0.0'.  I think
-the bug has to do with SIGIO or FIONREAD.
-
-You may be able to compensate for the bug by doing (set-input-mode nil nil).
-However, that has the disadvantage of turning off interrupts, so that
-you are unable to quit out of a Lisp program by typing C-g.
-
-The easy way to do this is to put
-
-  (setq x-sigio-bug t)
-
-in your site-init.el file.
-
-* Runtime problems on character terminals
-
-** Emacs spontaneously displays "I-search: " at the bottom of the screen.
-
-This means that Control-S/Control-Q (XON/XOFF) "flow control" is being
-used.  C-s/C-q flow control is bad for Emacs editors because it takes
-away C-s and C-q as user commands.  Since editors do not output long
-streams of text without user commands, there is no need for a
-user-issuable "stop output" command in an editor; therefore, a
-properly designed flow control mechanism would transmit all possible
-input characters without interference.  Designing such a mechanism is
-easy, for a person with at least half a brain.
-
-There are three possible reasons why flow control could be taking place:
-
-  1) Terminal has not been told to disable flow control
-  2) Insufficient padding for the terminal in use
-  3) Some sort of terminal concentrator or line switch is responsible
-
-First of all, many terminals have a set-up mode which controls whether
-they generate XON/XOFF flow control characters.  This must be set to
-"no XON/XOFF" in order for Emacs to work.  Sometimes there is an
-escape sequence that the computer can send to turn flow control off
-and on.  If so, perhaps the termcap `ti' string should turn flow
-control off, and the `te' string should turn it on.
-
-Once the terminal has been told "no flow control", you may find it
-needs more padding.  The amount of padding Emacs sends is controlled
-by the termcap entry for the terminal in use, and by the output baud
-rate as known by the kernel.  The shell command `stty' will print
-your output baud rate; `stty' with suitable arguments will set it if
-it is wrong.  Setting to a higher speed causes increased padding.  If
-the results are wrong for the correct speed, there is probably a
-problem in the termcap entry.  You must speak to a local Unix wizard
-to fix this.  Perhaps you are just using the wrong terminal type.
-
-For terminals that lack a "no flow control" mode, sometimes just
-giving lots of padding will prevent actual generation of flow control
-codes.  You might as well try it.
-
-If you are really unlucky, your terminal is connected to the computer
-through a concentrator which sends XON/XOFF flow control to the
-computer, or it insists on sending flow control itself no matter how
-much padding you give it.  Unless you can figure out how to turn flow
-control off on this concentrator (again, refer to your local wizard),
-you are screwed!  You should have the terminal or concentrator
-replaced with a properly designed one.  In the mean time, some drastic
-measures can make Emacs semi-work.
-
-You can make Emacs ignore C-s and C-q and let the operating system
-handle them.  To do this on a per-session basis, just type M-x
-enable-flow-control RET.  You will see a message that C-\ and C-^ are
-now translated to C-s and C-q.  (Use the same command M-x
-enable-flow-control to turn *off* this special mode.  It toggles flow
-control handling.)
-
-If C-\ and C-^ are inconvenient for you (for example, if one of them
-is the escape character of your terminal concentrator), you can choose
-other characters by setting the variables flow-control-c-s-replacement
-and flow-control-c-q-replacement.  But choose carefully, since all
-other control characters are already used by emacs.
-
-IMPORTANT: if you type C-s by accident while flow control is enabled,
-Emacs output will freeze, and you will have to remember to type C-q in
-order to continue.
-
-If you work in an environment where a majority of terminals of a
-certain type are flow control hobbled, you can use the function
-`enable-flow-control-on' to turn on this flow control avoidance scheme
-automatically.  Here is an example:
-
-(enable-flow-control-on "vt200" "vt300" "vt101" "vt131")
-
-If this isn't quite correct (e.g. you have a mixture of flow-control hobbled
-and good vt200 terminals), you can still run enable-flow-control
-manually.
-
-I have no intention of ever redesigning the Emacs command set for the
-assumption that terminals use C-s/C-q flow control.  XON/XOFF flow
-control technique is a bad design, and terminals that need it are bad
-merchandise and should not be purchased.  Now that X is becoming
-widespread, XON/XOFF seems to be on the way out.  If you can get some
-use out of GNU Emacs on inferior terminals, more power to you, but I
-will not make Emacs worse for properly designed systems for the sake
-of inferior systems.
-
-** Control-S and Control-Q commands are ignored completely.
-
-For some reason, your system is using brain-damaged C-s/C-q flow
-control despite Emacs's attempts to turn it off.  Perhaps your
-terminal is connected to the computer through a concentrator
-that wants to use flow control.
-
-You should first try to tell the concentrator not to use flow control.
-If you succeed in this, try making the terminal work without
-flow control, as described in the preceding section.
-
-If that line of approach is not successful, map some other characters
-into C-s and C-q using keyboard-translate-table.  The example above
-shows how to do this with C-^ and C-\.
-
-** Screen is updated wrong, but only on one kind of terminal.
-
-This could mean that the termcap entry you are using for that
-terminal is wrong, or it could mean that Emacs has a bug handing
-the combination of features specified for that terminal.
-
-The first step in tracking this down is to record what characters
-Emacs is sending to the terminal.  Execute the Lisp expression
-(open-termscript "./emacs-script") to make Emacs write all
-terminal output into the file ~/emacs-script as well; then do
-what makes the screen update wrong, and look at the file
-and decode the characters using the manual for the terminal.
-There are several possibilities:
-
-1) The characters sent are correct, according to the terminal manual.
-
-In this case, there is no obvious bug in Emacs, and most likely you
-need more padding, or possibly the terminal manual is wrong.
-
-2) The characters sent are incorrect, due to an obscure aspect
- of the terminal behavior not described in an obvious way
- by termcap.
-
-This case is hard.  It will be necessary to think of a way for
-Emacs to distinguish between terminals with this kind of behavior
-and other terminals that behave subtly differently but are
-classified the same by termcap; or else find an algorithm for
-Emacs to use that avoids the difference.  Such changes must be
-tested on many kinds of terminals.
-
->>>>>>> d81da05c
 3) The termcap entry is wrong.
 
 See the file etc/TERMS for information on changes
@@ -3084,7 +1961,6 @@
 keysym Alt_L = Meta_L
 keysym Alt_R = Meta_R
 EOF
-<<<<<<< HEAD
 
 xmodmap - << EOF
 clear mod1
@@ -3295,218 +2171,6 @@
 of the encoded a-grave is 340 octal.  For other environments, use the
 encoding appropriate to that environment.
 
-=======
-
-xmodmap - << EOF
-clear mod1
-keysym Mode_switch = NoSymbol
-add mod1 = Meta_L
-keysym Meta_R = Mode_switch
-add mod2 = Mode_switch
-EOF
---------------------------------
-
-*** HP/UX 11.0: Emacs makes HP/UX 11.0 crash.
-
-This is a bug in HPUX; HPUX patch PHKL_16260 is said to fix it.
-
-** AIX
-
-*** AIX: Trouble using ptys.
-
-People often install the pty devices on AIX incorrectly.
-Use `smit pty' to reinstall them properly.
-
-*** AIXterm: Your Delete key sends a Backspace to the terminal.
-
-The solution is to include in your .Xdefaults the lines:
-
-   *aixterm.Translations: #override <Key>BackSpace: string(0x7f)
-   aixterm*ttyModes: erase ^?
-
-This makes your Backspace key send DEL (ASCII 127).
-
-*** AIX: If linking fails because libXbsd isn't found, check if you
-are compiling with the system's `cc' and CFLAGS containing `-O5'.  If
-so, you have hit a compiler bug.  Please make sure to re-configure
-Emacs so that it isn't compiled with `-O5'.
-
-*** AIX 4.3.x or 4.4: Compiling fails.
-
-This could happen if you use /bin/c89 as your compiler, instead of
-the default `cc'.  /bin/c89 treats certain warnings, such as benign
-redefinitions of macros, as errors, and fails the build.  A solution
-is to use the default compiler `cc'.
-
-*** AIX 4: Some programs fail when run in a Shell buffer
-with an error message like   No terminfo entry for "unknown".
-
-On AIX, many terminal type definitions are not installed by default.
-`unknown' is one of them.  Install the "Special Generic Terminal
-Definitions" to make them defined.
-
-** Solaris
-
-We list bugs in current versions here.  Solaris 2.x and 4.x are covered in the
-section on legacy systems.
-
-*** On Solaris, C-x doesn't get through to Emacs when you use the console.
-
-This is a Solaris feature (at least on Intel x86 cpus).  Type C-r
-C-r C-t, to toggle whether C-x gets through to Emacs.
-
-*** Problem with remote X server on Suns.
-
-On a Sun, running Emacs on one machine with the X server on another
-may not work if you have used the unshared system libraries.  This
-is because the unshared libraries fail to use YP for host name lookup.
-As a result, the host name you specify may not be recognized.
-
-*** Solaris 2,6: Emacs crashes with SIGBUS or SIGSEGV on Solaris after you delete a frame.
-
-We suspect that this is a bug in the X libraries provided by
-Sun.  There is a report that one of these patches fixes the bug and
-makes the problem stop:
-
-105216-01 105393-01 105518-01 105621-01 105665-01 105615-02 105216-02
-105667-01 105401-08 105615-03 105621-02 105686-02 105736-01 105755-03
-106033-01 105379-01 105786-01 105181-04 105379-03 105786-04 105845-01
-105284-05 105669-02 105837-01 105837-02 105558-01 106125-02 105407-01
-
-Another person using a newer system (kernel patch level Generic_105181-06)
-suspects that the bug was fixed by one of these more recent patches:
-
-106040-07  SunOS 5.6: X Input & Output Method patch
-106222-01  OpenWindows 3.6: filemgr (ff.core) fixes
-105284-12  Motif 1.2.7: sparc Runtime library patch
-
-*** Solaris 7 or 8: Emacs reports a BadAtom error (from X)
-
-This happens when Emacs was built on some other version of Solaris.
-Rebuild it on Solaris 8.
-
-*** When using M-x dbx with the SparcWorks debugger, the `up' and `down'
-commands do not move the arrow in Emacs.
-
-You can fix this by adding the following line to `~/.dbxinit':
-
- dbxenv output_short_file_name off
-
-*** On Solaris, CTRL-t is ignored by Emacs when you use
-the fr.ISO-8859-15 locale (and maybe other related locales).
-
-You can fix this by editing the file:
-
-	/usr/openwin/lib/locale/iso8859-15/Compose
-
-Near the bottom there is a line that reads:
-
-	Ctrl<t> <quotedbl> <Y>                  : "\276"        threequarters
-
-that should read:
-
-	Ctrl<T> <quotedbl> <Y>                  : "\276"        threequarters
-
-Note the lower case <t>.  Changing this line should make C-t work.
-
-** Irix
-
-*** Irix 6.5: Emacs crashes on the SGI R10K, when compiled with GCC.
-
-This seems to be fixed in GCC 2.95.
-
-*** Irix: Trouble using ptys, or running out of ptys.
-
-The program mkpts (which may be in `/usr/adm' or `/usr/sbin') needs to
-be set-UID to root, or non-root programs like Emacs will not be able
-to allocate ptys reliably.
-
-* Runtime problems specific to MS-Windows
-
-** Windows 95 and networking.
-
-To support server sockets, Emacs 22.1 loads ws2_32.dll.  If this file
-is missing, all Emacs networking features are disabled.
-
-Old versions of Windows 95 may not have the required DLL.  To use
-Emacs' networking features on Windows 95, you must install the
-"Windows Socket 2" update available from MicroSoft's support Web.
-
-** Emacs exits with "X protocol error" when run with an X server for MS-Windows.
-
-A certain X server for Windows had a bug which caused this.
-Supposedly the newer 32-bit version of this server doesn't have the
-problem.
-
-** Known problems with the MS-Windows port of Emacs 22.1
-
-Using create-fontset-from-ascii-font or the --font startup parameter
-with a Chinese, Japanese or Korean font leads to display problems.
-Use a Latin-only font as your default font. If you want control over
-which font is used to display Chinese, Japanese or Korean character,
-use create-fontset-from-fontset-spec to define a fontset.
-
-Frames are not refreshed while the File or Font dialog or a pop-up menu
-is displayed. This also means help text for pop-up menus is not
-displayed at all.  This is because message handling under Windows is
-synchronous, so we cannot handle repaint (or any other) messages while
-waiting for a system function to return the result of the dialog or
-pop-up menu interaction.
-
-Windows 95 and Windows NT up to version 4.0 do not support help text
-for menus.  Help text is only available in later versions of Windows.
-
-When "ClearType" method is selected as the "method to smooth edges of
-screen fonts" (in Display Properties, Appearance tab, under
-"Effects"), there are various problems related to display of
-characters: 2-pixel trace is left behind when moving overlays, bold
-fonts can be hard to read, small portions of some characters could
-appear chopped, etc.  This happens because, under ClearType,
-characters are drawn outside their advertised bounding box.  Emacs 21
-disabled the use of ClearType, whereas Emacs 22 allows it and has some
-code to enlarge the width of the bounding box.  Apparently, this
-display feature needs more changes to get it 100% right.  A workaround
-is to disable ClearType.
-
-There are problems with display if mouse-tracking is enabled and the
-mouse is moved off a frame, over another frame then back over the first
-frame.  A workaround is to click the left mouse button inside the frame
-after moving back into it.
-
-Some minor flickering still persists during mouse-tracking, although
-not as severely as in 21.1.
-
-An inactive cursor remains in an active window after the Windows
-Manager driven switch of the focus, until a key is pressed.
-
-Windows input methods are not recognized by Emacs.  However, some
-of these input methods cause the keyboard to send characters encoded
-in the appropriate coding system (e.g., ISO 8859-1 for Latin-1
-characters, ISO 8859-8 for Hebrew characters, etc.).  To make these
-input methods work with Emacs, set the keyboard coding system to the
-appropriate value after you activate the Windows input method.  For
-example, if you activate the Hebrew input method, type this:
-
-   C-x RET k hebrew-iso-8bit RET
-
-(Emacs ought to recognize the Windows language-change event and set up
-the appropriate keyboard encoding automatically, but it doesn't do
-that yet.)  In addition, to use these Windows input methods, you
-should set your "Language for non-Unicode programs" (on Windows XP,
-this is on the Advanced tab of Regional Settings) to the language of
-the input method.
-
-To bind keys that produce non-ASCII characters with modifiers, you
-must specify raw byte codes. For instance, if you want to bind
-META-a-grave to a command, you need to specify this in your `~/.emacs':
-
-  (global-set-key [?\M-\340] ...)
-
-The above example is for the Latin-1 environment where the byte code
-of the encoded a-grave is 340 octal.  For other environments, use the
-encoding appropriate to that environment.
-
->>>>>>> d81da05c
 The %b specifier for format-time-string does not produce abbreviated
 month names with consistent widths for some locales on some versions
 of Windows. This is caused by a deficiency in the underlying system
@@ -3766,7 +2430,6 @@
 when it detects the known problems in your cpp, but you might hit some
 unknown ones.  To force the `configure' script to use `-traditional',
 run the script like this:
-<<<<<<< HEAD
 
   CPP='gcc -E -traditional' ./configure ...
 
@@ -3776,17 +2439,6 @@
 Note that this problem does not pertain to the MS-Windows port of
 Emacs, since it doesn't use the preprocessor to generate Makefiles.
 
-=======
-
-  CPP='gcc -E -traditional' ./configure ...
-
-(replace the ellipsis "..." with any additional arguments you pass to
-the script).
-
-Note that this problem does not pertain to the MS-Windows port of
-Emacs, since it doesn't use the preprocessor to generate Makefiles.
-
->>>>>>> d81da05c
 *** src/Makefile and lib-src/Makefile are truncated--most of the file missing.
 *** Compiling wakeup, in lib-src, says it can't make wakeup.c.
 
@@ -4187,17 +2839,10 @@
 binary null characters, and the `file' utility says:
 
     emacs: ASCII text, with no line terminators
-<<<<<<< HEAD
 
 We don't know what exactly causes this failure.  A work-around is to
 build Emacs in a directory on a local disk.
 
-=======
-
-We don't know what exactly causes this failure.  A work-around is to
-build Emacs in a directory on a local disk.
-
->>>>>>> d81da05c
 *** The dumped Emacs crashes when run, trying to write pure data.
 
 Two causes have been seen for such problems.
@@ -4214,7 +2859,6 @@
 may need to add "#define static" to the m- or the s- file.
 
 * Emacs 19 problems
-<<<<<<< HEAD
 
 ** Error messages `Wrong number of arguments: #<subr where-is-internal>, 5'.
 
@@ -4734,527 +3378,6 @@
 	Emacs*Background:	white
 	Emacs*Foreground:	black
 
-=======
-
-** Error messages `Wrong number of arguments: #<subr where-is-internal>, 5'.
-
-This typically results from having the powerkey library loaded.
-Powerkey was designed for Emacs 19.22.  It is obsolete now because
-Emacs 19 now has this feature built in; and powerkey also calls
-where-is-internal in an obsolete way.
-
-So the fix is to arrange not to load powerkey.
-
-* Runtime problems on legacy systems
-
-This section covers bugs reported on very old hardware or software.
-If you are using hardware and an operating system shipped after 2000,
-it is unlikely you will see any of these.
-
-** Ancient operating systems
-
-AIX 4.2 was end-of-lifed on Dec 31st, 1999.
-
-*** AIX: You get this compiler error message:
-
-    Processing include file ./XMenuInt.h
-        1501-106: (S) Include file X11/Xlib.h not found.
-
-This means your system was installed with only the X11 runtime i.d
-libraries.  You have to find your sipo (bootable tape) and install
-X11Dev... with smit.
-
-(This report must be ancient.  Bootable tapes are long dead.)
-
-*** AIX 3.2.4: Releasing Ctrl/Act key has no effect, if Shift is down.
-
-Due to a feature of AIX, pressing or releasing the Ctrl/Act key is
-ignored when the Shift, Alt or AltGr keys are held down.  This can
-lead to the keyboard being "control-locked"--ordinary letters are
-treated as control characters.
-
-You can get out of this "control-locked" state by pressing and
-releasing Ctrl/Act while not pressing or holding any other keys.
-
-*** AIX 3.2.5: You get this message when running Emacs:
-
-    Could not load program emacs
-    Symbol smtcheckinit in csh is undefined
-    Error was: Exec format error
-
-or this one:
-
-    Could not load program .emacs
-    Symbol _system_con in csh is undefined
-    Symbol _fp_trapsta in csh is undefined
-    Error was: Exec format error
-
-These can happen when you try to run on AIX 3.2.5 a program that was
-compiled with 3.2.4.  The fix is to recompile.
-
-*** AIX 4.2: Emacs gets a segmentation fault at startup.
-
-If you are using IBM's xlc compiler, compile emacs.c
-without optimization; that should avoid the problem.
-
-*** ISC Unix
-
-**** ISC: display-time causes kernel problems on ISC systems.
-
-Under Interactive Unix versions 3.0.1 and 4.0 (and probably other
-versions), display-time causes the loss of large numbers of STREVENT
-cells.  Eventually the kernel's supply of these cells is exhausted.
-This makes emacs and the whole system run slow, and can make other
-processes die, in particular pcnfsd.
-
-Other emacs functions that communicate with remote processes may have
-the same problem.  Display-time seems to be far the worst.
-
-The only known fix: Don't run display-time.
-
-*** SunOS
-
-SunOS 4.1.4 stopped shipping on Sep 30 1998.
-
-**** SunOS: You get linker errors
-   ld: Undefined symbol
-      _get_wmShellWidgetClass
-      _get_applicationShellWidgetClass
-
-**** Sun 4.0.x: M-x shell persistently reports "Process shell exited abnormally with code 1".
-
-This happened on Suns as a result of what is said to be a bug in Sunos
-version 4.0.x.  The only fix was to reboot the machine.
-
-**** SunOS4.1.1 and SunOS4.1.3: Mail is lost when sent to local aliases.
-
-Many emacs mail user agents (VM and rmail, for instance) use the
-sendmail.el library.  This library can arrange for mail to be
-delivered by passing messages to the /usr/lib/sendmail (usually)
-program .  In doing so, it passes the '-t' flag to sendmail, which
-means that the name of the recipient of the message is not on the
-command line and, therefore, that sendmail must parse the message to
-obtain the destination address.
-
-There is a bug in the SunOS4.1.1 and SunOS4.1.3 versions of sendmail.
-In short, when given the -t flag, the SunOS sendmail won't recognize
-non-local (i.e. NIS) aliases.  It has been reported that the Solaris
-2.x versions of sendmail do not have this bug.  For those using SunOS
-4.1, the best fix is to install sendmail V8 or IDA sendmail (which
-have other advantages over the regular sendmail as well).  At the time
-of this writing, these official versions are available:
-
- Sendmail V8 on ftp.cs.berkeley.edu in /ucb/sendmail:
-   sendmail.8.6.9.base.tar.Z (the base system source & documentation)
-   sendmail.8.6.9.cf.tar.Z   (configuration files)
-   sendmail.8.6.9.misc.tar.Z (miscellaneous support programs)
-   sendmail.8.6.9.xdoc.tar.Z (extended documentation, with postscript)
-
- IDA sendmail on vixen.cso.uiuc.edu in /pub:
-   sendmail-5.67b+IDA-1.5.tar.gz
-
-**** Sunos 4: You get the error ld: Undefined symbol __lib_version.
-
-This is the result of using cc or gcc with the shared library meant
-for acc (the Sunpro compiler).  Check your LD_LIBRARY_PATH and delete
-/usr/lang/SC2.0.1 or some similar directory.
-
-**** SunOS 4.1.3: Emacs unpredictably crashes in _yp_dobind_soft.
-
-This happens if you configure Emacs specifying just `sparc-sun-sunos4'
-on a system that is version 4.1.3.  You must specify the precise
-version number (or let configure figure out the configuration, which
-it can do perfectly well for SunOS).
-
-**** Sunos 4.1.3: Emacs gets hung shortly after startup.
-
-We think this is due to a bug in Sunos.  The word is that
-one of these Sunos patches fixes the bug:
-
-100075-11  100224-06  100347-03  100482-05  100557-02  100623-03  100804-03  101080-01
-100103-12  100249-09             100496-02  100564-07  100630-02  100891-10  101134-01
-100170-09  100296-04  100377-09  100507-04  100567-04  100650-02  101070-01  101145-01
-100173-10  100305-15  100383-06  100513-04  100570-05  100689-01  101071-03  101200-02
-100178-09  100338-05  100421-03  100536-02  100584-05  100784-01  101072-01  101207-01
-
-We don't know which of these patches really matter.  If you find out
-which ones, please inform bug-gnu-emacs@gnu.org.
-
-**** SunOS 4: Emacs processes keep going after you kill the X server
-(or log out, if you logged in using X).
-
-Someone reported that recompiling with GCC 2.7.0 fixed this problem.
-
-The fix to this is to install patch 100573 for OpenWindows 3.0
-or link libXmu statically.
-
-**** Sunos 5.3: Subprocesses remain, hanging but not zombies.
-
-A bug in Sunos 5.3 causes Emacs subprocesses to remain after Emacs
-exits.  Sun patch # 101415-02 is part of the fix for this, but it only
-applies to ptys, and doesn't fix the problem with subprocesses
-communicating through pipes.
-
-*** Apollo Domain
-
-**** Shell mode ignores interrupts on Apollo Domain.
-
-You may find that M-x shell prints the following message:
-
-   Warning: no access to tty; thus no job control in this shell...
-
-This can happen if there are not enough ptys on your system.
-Here is how to make more of them.
-
-    % cd /dev
-    % ls pty*
-    # shows how many pty's you have. I had 8, named pty0 to pty7)
-    % /etc/crpty 8
-    # creates eight new pty's
-
-*** Irix
-
-*** Irix 6.2: No visible display on mips-sgi-irix6.2 when compiling with GCC 2.8.1.
-
-This problem went away after installing the latest IRIX patches
-as of 8 Dec 1998.
-
-The same problem has been reported on Irix 6.3.
-
-*** Irix 6.3: substituting environment variables in file names
-in the minibuffer gives peculiar error messages such as
-
-   Substituting nonexistent environment variable ""
-
-This is not an Emacs bug; it is caused by something in SGI patch
-003082 August 11, 1998.
-
-*** OPENSTEP
-
-**** OPENSTEP 4.2: Compiling syntax.c with gcc 2.7.2.1 fails.
-
-The compiler was reported to crash while compiling syntax.c with the
-following message:
-
-   cc: Internal compiler error: program cc1obj got fatal signal 11
-
-To work around this, replace the macros UPDATE_SYNTAX_TABLE_FORWARD,
-INC_BOTH, and INC_FROM with functions.  To this end, first define 3
-functions, one each for every macro.  Here's an example:
-
-    static int update_syntax_table_forward(int from)
-    {
-        return(UPDATE_SYNTAX_TABLE_FORWARD(from));
-    }/*update_syntax_table_forward*/
-
-Then replace all references to UPDATE_SYNTAX_TABLE_FORWARD in syntax.c
-with a call to the function update_syntax_table_forward.
-
-*** Solaris 2.x
-
-**** Strange results from format %d in a few cases, on a Sun.
-
-Sun compiler version SC3.0 has been found to miscompile part of
-editfns.c.  The workaround is to compile with some other compiler such
-as GCC.
-
-**** On Solaris, Emacs dumps core if lisp-complete-symbol is called.
-
-If you compile Emacs with the -fast or -xO4 option with version 3.0.2
-of the Sun C compiler, Emacs dumps core when lisp-complete-symbol is
-called.  The problem does not happen if you compile with GCC.
-
-**** On Solaris, Emacs crashes if you use (display-time).
-
-This can happen if you configure Emacs without specifying the precise
-version of Solaris that you are using.
-
-**** Solaris 2.3 and 2.4: Unpredictable segmentation faults.
-
-A user reported that this happened in 19.29 when it was compiled with
-the Sun compiler, but not when he recompiled with GCC 2.7.0.
-
-We do not know whether something in Emacs is partly to blame for this.
-
-**** Solaris 2.4: Emacs dumps core on startup.
-
-Bill Sebok says that the cause of this is Solaris 2.4 vendor patch
-102303-05, which extends the Solaris linker to deal with the Solaris
-Common Desktop Environment's linking needs.  You can fix the problem
-by removing this patch and installing patch 102049-02 instead.
-However, that linker version won't work with CDE.
-
-Solaris 2.5 comes with a linker that has this bug.  It is reported that if
-you install all the latest patches (as of June 1996), the bug is fixed.
-We suspect the crucial patch is one of these, but we don't know
-for certain.
-
-        103093-03: [README] SunOS 5.5: kernel patch (2140557 bytes)
-        102832-01: [README] OpenWindows 3.5: Xview Jumbo Patch (4181613 bytes)
-	103242-04: [README] SunOS 5.5: linker patch (595363 bytes)
-
-(One user reports that the bug was fixed by those patches together
-with patches 102980-04, 103279-01, 103300-02, and 103468-01.)
-
-If you can determine which patch does fix the bug, please tell
-bug-gnu-emacs@gnu.org.
-
-Meanwhile, the GNU linker links Emacs properly on both Solaris 2.4 and
-Solaris 2.5.
-
-**** Solaris 2.4: Dired hangs and C-g does not work.  Or Emacs hangs
-forever waiting for termination of a subprocess that is a zombie.
-
-casper@fwi.uva.nl says the problem is in X11R6.  Rebuild libX11.so
-after changing the file xc/config/cf/sunLib.tmpl.  Change the lines
-
-    #if ThreadedX
-    #define SharedX11Reqs -lthread
-    #endif
-
-to:
-
-    #if OSMinorVersion < 4
-    #if ThreadedX
-    #define SharedX11Reqs -lthread
-    #endif
-    #endif
-
-Be sure also to edit x/config/cf/sun.cf so that OSMinorVersion is 4
-(as it should be for Solaris 2.4).  The file has three definitions for
-OSMinorVersion: the first is for x86, the second for SPARC under
-Solaris, and the third for SunOS 4.  Make sure to update the
-definition for your type of machine and system.
-
-Then do `make Everything' in the top directory of X11R6, to rebuild
-the makefiles and rebuild X.  The X built this way work only on
-Solaris 2.4, not on 2.3.
-
-For multithreaded X to work it is necessary to install patch
-101925-02 to fix problems in header files [2.4].  You need
-to reinstall gcc or re-run just-fixinc after installing that
-patch.
-
-However, Frank Rust <frust@iti.cs.tu-bs.de> used a simpler solution:
-he changed
-    #define ThreadedX          YES
-to
-    #define ThreadedX          NO
-in sun.cf and did `make World' to rebuild X11R6.  Removing all
-`-DXTHREAD*' flags and `-lthread' entries from lib/X11/Makefile and
-typing 'make install' in that directory also seemed to work.
-
-**** Solaris 2.x: GCC complains "64 bit integer types not supported".
-
-This suggests that GCC is not installed correctly.  Most likely you
-are using GCC 2.7.2.3 (or earlier) on Solaris 2.6 (or later); this
-does not work without patching.  To run GCC 2.7.2.3 on Solaris 2.6 or
-later, you must patch fixinc.svr4 and reinstall GCC from scratch as
-described in the Solaris FAQ
-<http://www.wins.uva.nl/pub/solaris/solaris2.html>.  A better fix is
-to upgrade to GCC 2.8.1 or later.
-
-**** Solaris 2.7: Building Emacs with WorkShop Compilers 5.0 98/12/15
-C 5.0 failed, apparently with non-default CFLAGS, most probably due to
-compiler bugs.  Using Sun Solaris 2.7 Sun WorkShop 6 update 1 C
-release was reported to work without problems.  It worked OK on
-another system with Solaris 8 using apparently the same 5.0 compiler
-and the default CFLAGS.
-
-**** Solaris 2.x: Emacs dumps core when built with Motif.
-
-The Solaris Motif libraries are buggy, at least up through Solaris 2.5.1.
-Install the current Motif runtime library patch appropriate for your host.
-(Make sure the patch is current; some older patch versions still have the bug.)
-You should install the other patches recommended by Sun for your host, too.
-You can obtain Sun patches from ftp://sunsolve.sun.com/pub/patches/;
-look for files with names ending in `.PatchReport' to see which patches
-are currently recommended for your host.
-
-On Solaris 2.6, Emacs is said to work with Motif when Solaris patch
-105284-12 is installed, but fail when 105284-15 is installed.
-105284-18 might fix it again.
-
-**** Solaris 2.6 and 7: the Compose key does not work.
-
-This is a bug in Motif in Solaris.  Supposedly it has been fixed for
-the next major release of Solaris.  However, if someone with Sun
-support complains to Sun about the bug, they may release a patch.
-If you do this, mention Sun bug #4188711.
-
-One workaround is to use a locale that allows non-ASCII characters.
-For example, before invoking emacs, set the LC_ALL environment
-variable to "en_US" (American English).  The directory /usr/lib/locale
-lists the supported locales; any locale other than "C" or "POSIX"
-should do.
-
-pen@lysator.liu.se says (Feb 1998) that the Compose key does work
-if you link with the MIT X11 libraries instead of the Solaris X11
-libraries.
-
-*** HP/UX versions before 11.0
-
-HP/UX 9 was end-of-lifed in December 1998.
-HP/UX 10 was end-of-lifed in May 1999.
-
-**** HP/UX 9: Emacs crashes with SIGBUS or SIGSEGV after you delete a frame.
-
-We think this is due to a bug in the X libraries provided by HP.  With
-the alternative X libraries in /usr/contrib/mitX11R5/lib, the problem
-does not happen.
-
-*** HP/UX 10: Large file support is disabled.
-
-See the comments in src/s/hpux10.h.
-
-*** HP/UX: Emacs is slow using X11R5.
-
-This happens if you use the MIT versions of the X libraries--it
-doesn't run as fast as HP's version.  People sometimes use the version
-because they see the HP version doesn't have the libraries libXaw.a,
-libXmu.a, libXext.a and others.  HP/UX normally doesn't come with
-those libraries installed.  To get good performance, you need to
-install them and rebuild Emacs.
-
-*** Ultrix and Digital Unix
-
-**** Ultrix 4.2: `make install' fails on install-doc with `Error 141'.
-
-This happens on Ultrix 4.2 due to failure of a pipeline of tar
-commands.  We don't know why they fail, but the bug seems not to be in
-Emacs.  The workaround is to run the shell command in install-doc by
-hand.
-
-**** Digital Unix 4.0: Garbled display on non-X terminals when Emacs runs.
-
-So far it appears that running `tset' triggers this problem (when TERM
-is vt100, at least).  If you do not run `tset', then Emacs displays
-properly.  If someone can tell us precisely which effect of running
-`tset' actually causes the problem, we may be able to implement a fix
-in Emacs.
-
-**** Ultrix: `expand-file-name' fails to work on any but the machine you dumped Emacs on.
-
-On Ultrix, if you use any of the functions which look up information
-in the passwd database before dumping Emacs (say, by using
-expand-file-name in site-init.el), then those functions will not work
-in the dumped Emacs on any host but the one Emacs was dumped on.
-
-The solution?  Don't use expand-file-name in site-init.el, or in
-anything it loads.  Yuck - some solution.
-
-I'm not sure why this happens; if you can find out exactly what is
-going on, and perhaps find a fix or a workaround, please let us know.
-Perhaps the YP functions cache some information, the cache is included
-in the dumped Emacs, and is then inaccurate on any other host.
-
-*** SVr4
-
-**** SVr4: On some variants of SVR4, Emacs does not work at all with X.
-
-Try defining BROKEN_FIONREAD in your config.h file.  If this solves
-the problem, please send a bug report to tell us this is needed; be
-sure to say exactly what type of machine and system you are using.
-
-**** SVr4: After running emacs once, subsequent invocations crash.
-
-Some versions of SVR4 have a serious bug in the implementation of the
-mmap () system call in the kernel; this causes emacs to run correctly
-the first time, and then crash when run a second time.
-
-Contact your vendor and ask for the mmap bug fix; in the mean time,
-you may be able to work around the problem by adding a line to your
-operating system description file (whose name is reported by the
-configure script) that reads:
-#define SYSTEM_MALLOC
-This makes Emacs use memory less efficiently, but seems to work around
-the kernel bug.
-
-*** Irix 5 and earlier
-
-Exactly when Irix-5 end-of-lifed is obscure.  But since Irix 6.0
-shipped in 1994, it has been some years.
-
-**** Irix 5.2: unexelfsgi.c can't find cmplrs/stsupport.h.
-
-The file cmplrs/stsupport.h was included in the wrong file set in the
-Irix 5.2 distribution.  You can find it in the optional fileset
-compiler_dev, or copy it from some other Irix 5.2 system.  A kludgy
-workaround is to change unexelfsgi.c to include sym.h instead of
-syms.h.
-
-**** Irix 5.3: "out of virtual swap space".
-
-This message occurs when the system runs out of swap space due to too
-many large programs running.  The solution is either to provide more
-swap space or to reduce the number of large programs being run.  You
-can check the current status of the swap space by executing the
-command `swap -l'.
-
-You can increase swap space by changing the file /etc/fstab.  Adding a
-line like this:
-
-/usr/swap/swap.more     swap    swap    pri=3 0 0
-
-where /usr/swap/swap.more is a file previously created (for instance
-by using /etc/mkfile), will increase the swap space by the size of
-that file.  Execute `swap -m' or reboot the machine to activate the
-new swap area.  See the manpages for `swap' and `fstab' for further
-information.
-
-The objectserver daemon can use up lots of memory because it can be
-swamped with NIS information.  It collects information about all users
-on the network that can log on to the host.
-
-If you want to disable the objectserver completely, you can execute
-the command `chkconfig objectserver off' and reboot.  That may disable
-some of the window system functionality, such as responding CDROM
-icons.
-
-You can also remove NIS support from the objectserver.  The SGI `admin'
-FAQ has a detailed description on how to do that; see question 35
-("Why isn't the objectserver working?").  The admin FAQ can be found at
-ftp://viz.tamu.edu/pub/sgi/faq/.
-
-**** Irix 5.3: Emacs crashes in utmpname.
-
-This problem is fixed in Patch 3175 for Irix 5.3.
-It is also fixed in Irix versions 6.2 and up.
-
-**** Irix 6.0: Make tries (and fails) to build a program named unexelfsgi.
-
-A compiler bug inserts spaces into the string "unexelfsgi . o"
-in src/Makefile.  Edit src/Makefile, after configure is run,
-find that string, and take out the spaces.
-
-Compiler fixes in Irix 6.0.1 should eliminate this problem.
-
-*** SCO Unix and UnixWare
-
-**** SCO 3.2v4: Unusable default font.
-
-The Open Desktop environment comes with default X resource settings
-that tell Emacs to use a variable-width font.  Emacs cannot use such
-fonts, so it does not work.
-
-This is caused by the file /usr/lib/X11/app-defaults/ScoTerm, which is
-the application-specific resource file for the `scoterm' terminal
-emulator program.  It contains several extremely general X resources
-that affect other programs besides `scoterm'.  In particular, these
-resources affect Emacs also:
-
-	*Font: -*-helvetica-medium-r-*--12-*-p-*
-	*Background:			scoBackground
-	*Foreground:			scoForeground
-
-The best solution is to create an application-specific resource file for
-Emacs, /usr/lib/X11/sco/startup/Emacs, with the following contents:
-
-	Emacs*Font:	-*-courier-medium-r-*-*-*-120-*-*-*-*-iso8859-1
-	Emacs*Background:	white
-	Emacs*Foreground:	black
-
->>>>>>> d81da05c
 (These settings mimic the Emacs defaults, but you can change them to
 suit your needs.)  This resource file is only read when the X server
 starts up, so you should restart it by logging out of the Open Desktop
